{
  "compilerOptions": {
    "target": "ESNext",
    "useDefineForClassFields": true,
    "lib": ["DOM", "DOM.Iterable", "ESNext"],
    "allowJs": false,
    "skipLibCheck": true,
    "esModuleInterop": false,
    "allowSyntheticDefaultImports": true,
    "strict": true,
    "forceConsistentCasingInFileNames": true,
    "module": "ESNext",
    "moduleResolution": "Node",
    "resolveJsonModule": true,
    "isolatedModules": true,
    "noEmit": true,
    "jsx": "react-jsx",
    "composite": true,
    "rootDir": ".."
  },
  "include": ["src", "../examples"],
  "references": [
    { "path": "./tsconfig.node.json" },
    { "path": "../packages/core/" },
    { "path": "../packages/react/" },
    { "path": "../packages/shadcn/" },
<<<<<<< HEAD
    { "path": "../packages/xl-pdf-exporter/" }
=======
    { "path": "../packages/xl-multi-column/" }
>>>>>>> 8aa89abe
  ]
}<|MERGE_RESOLUTION|>--- conflicted
+++ resolved
@@ -24,10 +24,8 @@
     { "path": "../packages/core/" },
     { "path": "../packages/react/" },
     { "path": "../packages/shadcn/" },
-<<<<<<< HEAD
-    { "path": "../packages/xl-pdf-exporter/" }
-=======
+    { "path": "../packages/xl-pdf-exporter/" },
+    { "path": "../packages/xl-docx-exporter/" },
     { "path": "../packages/xl-multi-column/" }
->>>>>>> 8aa89abe
   ]
 }