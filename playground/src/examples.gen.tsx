--- conflicted
+++ resolved
@@ -440,78 +440,9 @@
         }
       },
       {
-        "projectSlug": "suggestion-menus-emoji-picker-columns",
-        "fullSlug": "ui-components/suggestion-menus-emoji-picker-columns",
-        "pathFromRoot": "examples/02-ui-components/08-suggestion-menus-emoji-picker-columns",
-        "config": {
-          "playground": true,
-          "docs": true,
-          "author": "yousefed",
-          "tags": [
-            "Intermediate",
-            "Blocks",
-            "UI Components",
-            "Suggestion Menus",
-            "Emoji Picker"
-          ]
-        },
-        "title": "Changing Emoji Picker Columns",
-        "group": {
-          "pathFromRoot": "examples/02-ui-components",
-          "slug": "ui-components"
-        }
-      },
-      {
-        "projectSlug": "suggestion-menus-emoji-picker-component",
-        "fullSlug": "ui-components/suggestion-menus-emoji-picker-component",
-        "pathFromRoot": "examples/02-ui-components/09-suggestion-menus-emoji-picker-component",
-        "config": {
-          "playground": true,
-          "docs": true,
-          "author": "yousefed",
-          "tags": [
-            "Intermediate",
-            "UI Components",
-            "Suggestion Menus",
-            "Emoji Picker",
-            "Appearance & Styling"
-          ]
-        },
-        "title": "Replacing Emoji Picker Component",
-        "group": {
-          "pathFromRoot": "examples/02-ui-components",
-          "slug": "ui-components"
-        }
-      },
-      {
-        "projectSlug": "suggestion-menus-grid-mentions",
-        "fullSlug": "ui-components/suggestion-menus-grid-mentions",
-        "pathFromRoot": "examples/02-ui-components/10-suggestion-menus-grid-mentions",
-        "config": {
-          "playground": true,
-          "docs": true,
-          "author": "yousefed",
-          "tags": [
-            "Intermediate",
-            "Inline Content",
-            "Custom Schemas",
-            "Suggestion Menus"
-          ]
-        },
-        "title": "Grid Mentions Menu",
-        "group": {
-          "pathFromRoot": "examples/02-ui-components",
-          "slug": "ui-components"
-        }
-      },
-      {
         "projectSlug": "custom-ui",
         "fullSlug": "ui-components/custom-ui",
-<<<<<<< HEAD
-        "pathFromRoot": "examples/02-ui-components/11-custom-ui",
-=======
         "pathFromRoot": "examples/03-ui-components/09-custom-ui",
->>>>>>> eb4819ba
         "config": {
           "playground": true,
           "docs": true,
