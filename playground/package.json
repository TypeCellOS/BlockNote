--- conflicted
+++ resolved
@@ -1,11 +1,7 @@
 {
   "name": "@blocknote/example-editor",
   "private": true,
-<<<<<<< HEAD
-  "version": "0.15.2",
-=======
   "version": "0.15.3",
->>>>>>> 91d7a88a
   "scripts": {
     "dev": "vite",
     "build": "tsc && vite build",
@@ -16,14 +12,6 @@
   "dependencies": {
     "@aws-sdk/client-s3": "^3.609.0",
     "@aws-sdk/s3-request-presigner": "^3.609.0",
-<<<<<<< HEAD
-    "@blocknote/ariakit": "^0.15.2",
-    "@blocknote/core": "^0.15.2",
-    "@blocknote/mantine": "^0.15.2",
-    "@blocknote/react": "^0.15.2",
-    "@blocknote/server-util": "^0.15.2",
-    "@blocknote/shadcn": "^0.15.2",
-=======
     "@blocknote/ariakit": "^0.15.3",
     "@blocknote/core": "^0.15.3",
     "@blocknote/mantine": "^0.15.3",
@@ -32,7 +20,6 @@
     "@blocknote/shadcn": "^0.15.3",
     "@emotion/react": "^11.11.4",
     "@emotion/styled": "^11.11.5",
->>>>>>> 91d7a88a
     "@liveblocks/client": "^1.10.0",
     "@liveblocks/yjs": "^1.10.0",
     "@mantine/core": "^7.10.1",
