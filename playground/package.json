{
  "name": "@blocknote/example-editor",
  "private": true,
  "type": "module",
  "version": "0.26.0",
  "scripts": {
    "dev": "vite --host",
    "build": "tsc && vite build",
    "preview": "vite preview",
    "lint": "eslint src --max-warnings 0",
    "clean": "rimraf dist"
  },
  "dependencies": {
    "@ai-sdk/groq": "^2.0.24",
    "@aws-sdk/client-s3": "^3.911.0",
    "@aws-sdk/s3-request-presigner": "^3.911.0",
    "@blocknote/ariakit": "workspace:^",
    "@blocknote/code-block": "workspace:^",
    "@blocknote/core": "workspace:^",
    "@blocknote/mantine": "workspace:^",
    "@blocknote/react": "workspace:^",
    "@blocknote/server-util": "workspace:^",
    "@blocknote/shadcn": "workspace:^",
    "@blocknote/xl-ai": "workspace:^",
    "@blocknote/xl-docx-exporter": "workspace:^",
    "@blocknote/xl-email-exporter": "workspace:^",
    "@blocknote/xl-multi-column": "workspace:^",
    "@blocknote/xl-odt-exporter": "workspace:^",
    "@blocknote/xl-pdf-exporter": "workspace:^",
    "@emotion/react": "^11.14.0",
    "@emotion/styled": "^11.14.1",
    "@liveblocks/core": "3.7.1-tiptap3",
    "@liveblocks/react": "3.7.1-tiptap3",
    "@liveblocks/react-blocknote": "3.7.1-tiptap3",
    "@liveblocks/react-tiptap": "3.7.1-tiptap3",
    "@liveblocks/react-ui": "3.7.1-tiptap3",
<<<<<<< HEAD
    "@mantine/core": "8.3.2",
    "@mantine/hooks": "8.3.2",
=======
    "@mantine/core": "^8.3.4",
    "@mantine/hooks": "^8.3.4",
>>>>>>> 3e01080e
    "@mantine/utils": "^6.0.22",
    "@mui/icons-material": "^5.18.0",
    "@mui/material": "^5.18.0",
    "@uppy/core": "^3.13.1",
    "@uppy/dashboard": "^3.9.1",
    "@uppy/drag-drop": "^3.1.1",
    "@uppy/file-input": "^3.1.2",
    "@uppy/image-editor": "^2.4.6",
    "@uppy/progress-bar": "^3.1.1",
    "@uppy/react": "^3.4.0",
    "@uppy/screen-capture": "^3.2.0",
    "@uppy/status-bar": "^3.3.3",
    "@uppy/webcam": "^3.4.2",
    "@uppy/xhr-upload": "^3.6.8",
    "@y-sweet/react": "^0.6.4",
    "ai": "^5.0.76",
    "autoprefixer": "10.4.21",
    "docx": "^9.5.1",
    "react": "^19.2.0",
    "react-dom": "^19.2.0",
    "react-icons": "^5.5.0",
    "react-router-dom": "^6.30.1",
    "y-partykit": "^0.0.25",
    "yjs": "^13.6.27",
    "zustand": "^5.0.8"
  },
  "devDependencies": {
    "@tailwindcss/vite": "^4.1.14",
    "@types/react": "^19.2.2",
    "@types/react-dom": "^19.2.2",
    "@vitejs/plugin-react": "^4.7.0",
    "eslint": "^8.57.1",
    "rimraf": "^5.0.10",
    "rollup-plugin-webpack-stats": "^0.2.6",
    "tailwindcss": "^4.1.14",
    "tw-animate-css": "^1.4.0",
    "vite": "^6.4.0",
    "vite-plugin-eslint": "^1.8.1",
    "vite-plugin-inspect": "11.1.0"
  },
  "eslintConfig": {
    "extends": [
      "../.eslintrc.json"
    ]
  }
}<|MERGE_RESOLUTION|>--- conflicted
+++ resolved
@@ -34,13 +34,8 @@
     "@liveblocks/react-blocknote": "3.7.1-tiptap3",
     "@liveblocks/react-tiptap": "3.7.1-tiptap3",
     "@liveblocks/react-ui": "3.7.1-tiptap3",
-<<<<<<< HEAD
-    "@mantine/core": "8.3.2",
-    "@mantine/hooks": "8.3.2",
-=======
     "@mantine/core": "^8.3.4",
     "@mantine/hooks": "^8.3.4",
->>>>>>> 3e01080e
     "@mantine/utils": "^6.0.22",
     "@mui/icons-material": "^5.18.0",
     "@mui/material": "^5.18.0",
