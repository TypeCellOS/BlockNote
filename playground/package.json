{
  "name": "@blocknote/example-editor",
  "private": true,
<<<<<<< HEAD
  "version": "0.17.0",
=======
  "version": "0.19.0",
>>>>>>> 8717e57e
  "scripts": {
    "dev": "vite --host",
    "build": "tsc && vite build",
    "preview": "vite preview",
    "lint": "eslint src --max-warnings 0",
    "clean": "rimraf dist"
  },
  "dependencies": {
    "@aws-sdk/client-s3": "^3.609.0",
    "@aws-sdk/s3-request-presigner": "^3.609.0",
<<<<<<< HEAD
    "@blocknote/ariakit": "^0.17.0",
    "@blocknote/core": "^0.17.0",
    "@blocknote/mantine": "^0.17.0",
    "@blocknote/react": "^0.17.0",
    "@blocknote/server-util": "^0.17.0",
    "@blocknote/shadcn": "^0.17.0",
=======
    "@blocknote/ariakit": "^0.19.0",
    "@blocknote/core": "^0.19.0",
    "@blocknote/mantine": "^0.19.0",
    "@blocknote/react": "^0.19.0",
    "@blocknote/server-util": "^0.19.0",
    "@blocknote/shadcn": "^0.19.0",
    "@blocknote/xl-multi-column": "^0.19.0",
>>>>>>> 8717e57e
    "@emotion/react": "^11.11.4",
    "@emotion/styled": "^11.11.5",
    "@liveblocks/client": "^1.10.0",
    "@liveblocks/yjs": "^1.10.0",
    "@mantine/core": "^7.10.1",
    "@mui/icons-material": "^5.16.1",
    "@mui/material": "^5.16.1",
    "@uppy/core": "^3.13.1",
    "@uppy/dashboard": "^3.9.1",
    "@uppy/drag-drop": "^3.1.1",
    "@uppy/file-input": "^3.1.2",
    "@uppy/image-editor": "^2.4.6",
    "@uppy/progress-bar": "^3.1.1",
    "@uppy/react": "^3.4.0",
    "@uppy/screen-capture": "^3.2.0",
    "@uppy/status-bar": "^3.1.1",
    "@uppy/webcam": "^3.4.2",
    "@uppy/xhr-upload": "^3.4.0",
    "docx": "^9.0.2",
    "react": "^18.3.1",
    "react-dom": "^18.3.1",
    "react-icons": "^5.2.1",
    "react-router-dom": "^6.20.0",
    "y-partykit": "^0.0.25",
    "yjs": "^13.6.15"
  },
  "devDependencies": {
    "@types/react": "^18.0.25",
    "@types/react-dom": "^18.0.9",
    "@vitejs/plugin-react": "^4.3.1",
    "eslint": "^8.10.0",
    "rimraf": "^5.0.5",
    "rollup-plugin-webpack-stats": "^0.2.2",
    "vite": "^5.3.4",
    "vite-plugin-eslint": "^1.8.1"
  },
  "eslintConfig": {
    "extends": [
      "../.eslintrc.js"
    ]
  }
}<|MERGE_RESOLUTION|>--- conflicted
+++ resolved
@@ -1,11 +1,7 @@
 {
   "name": "@blocknote/example-editor",
   "private": true,
-<<<<<<< HEAD
-  "version": "0.17.0",
-=======
   "version": "0.19.0",
->>>>>>> 8717e57e
   "scripts": {
     "dev": "vite --host",
     "build": "tsc && vite build",
@@ -16,14 +12,6 @@
   "dependencies": {
     "@aws-sdk/client-s3": "^3.609.0",
     "@aws-sdk/s3-request-presigner": "^3.609.0",
-<<<<<<< HEAD
-    "@blocknote/ariakit": "^0.17.0",
-    "@blocknote/core": "^0.17.0",
-    "@blocknote/mantine": "^0.17.0",
-    "@blocknote/react": "^0.17.0",
-    "@blocknote/server-util": "^0.17.0",
-    "@blocknote/shadcn": "^0.17.0",
-=======
     "@blocknote/ariakit": "^0.19.0",
     "@blocknote/core": "^0.19.0",
     "@blocknote/mantine": "^0.19.0",
@@ -31,7 +19,6 @@
     "@blocknote/server-util": "^0.19.0",
     "@blocknote/shadcn": "^0.19.0",
     "@blocknote/xl-multi-column": "^0.19.0",
->>>>>>> 8717e57e
     "@emotion/react": "^11.11.4",
     "@emotion/styled": "^11.11.5",
     "@liveblocks/client": "^1.10.0",
