--- conflicted
+++ resolved
@@ -12,16 +12,7 @@
   "dependencies": {
     "@aws-sdk/client-s3": "^3.609.0",
     "@aws-sdk/s3-request-presigner": "^3.609.0",
-<<<<<<< HEAD
-    "@blocknote/xl-ai": "^0.19.1",
-    "@blocknote/ariakit": "^0.19.1",
-    "@blocknote/core": "^0.19.1",
-    "@blocknote/mantine": "^0.19.1",
-    "@blocknote/react": "^0.19.1",
-    "@blocknote/server-util": "^0.19.1",
-    "@blocknote/shadcn": "^0.19.1",
-    "@blocknote/xl-multi-column": "^0.19.1",
-=======
+    "@blocknote/xl-ai": "^0.20.0",
     "@blocknote/ariakit": "^0.20.0",
     "@blocknote/core": "^0.20.0",
     "@blocknote/mantine": "^0.20.0",
@@ -29,7 +20,6 @@
     "@blocknote/server-util": "^0.20.0",
     "@blocknote/shadcn": "^0.20.0",
     "@blocknote/xl-multi-column": "^0.20.0",
->>>>>>> a53613a1
     "@emotion/react": "^11.11.4",
     "@emotion/styled": "^11.11.5",
     "@liveblocks/client": "^1.10.0",
