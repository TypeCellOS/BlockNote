--- conflicted
+++ resolved
@@ -10,15 +10,6 @@
     "clean": "rimraf dist"
   },
   "dependencies": {
-<<<<<<< HEAD
-    "@blocknote/ariakit": "^0.14.6",
-    "@blocknote/core": "^0.14.5",
-    "@blocknote/mantine": "^0.14.6",
-    "@blocknote/react": "^0.14.6",
-    "@blocknote/shadcn": "^0.14.6",
-    "@blocknote/server-util": "^0.14.6",
-=======
->>>>>>> 1adbf0d8
     "@aws-sdk/client-s3": "^3.609.0",
     "@aws-sdk/s3-request-presigner": "^3.609.0",
     "@blocknote/ariakit": "^0.15.0",
