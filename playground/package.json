{
  "name": "@blocknote/example-editor",
  "private": true,
  "version": "0.14.6",
  "scripts": {
    "dev": "vite",
    "build": "tsc && vite build",
    "preview": "vite preview",
    "lint": "eslint src --max-warnings 0",
    "clean": "rimraf dist"
  },
  "dependencies": {
    "@blocknote/ariakit": "^0.14.6",
    "@blocknote/core": "^0.14.5",
    "@blocknote/mantine": "^0.14.6",
    "@blocknote/react": "^0.14.6",
    "@blocknote/shadcn": "^0.14.6",
<<<<<<< HEAD
    "@blocknote/server-util": "^0.14.6",
=======
    "@aws-sdk/client-s3": "^3.609.0",
    "@aws-sdk/s3-request-presigner": "^3.609.0",
>>>>>>> eb4819ba
    "@liveblocks/client": "^1.10.0",
    "@liveblocks/yjs": "^1.10.0",
    "@mantine/core": "^7.10.1",
    "@uppy/core": "^3.13.1",
    "@uppy/dashboard": "^3.9.1",
    "@uppy/drag-drop": "^3.1.1",
    "@uppy/file-input": "^3.1.2",
    "@uppy/image-editor": "^2.4.6",
    "@uppy/progress-bar": "^3.1.1",
    "@uppy/react": "^3.4.0",
    "@uppy/screen-capture": "^3.2.0",
    "@uppy/status-bar": "^3.1.1",
    "@uppy/webcam": "^3.4.2",
    "@uppy/xhr-upload": "^3.4.0",
    "react": "^18.3.1",
    "react-dom": "^18.3.1",
    "react-icons": "^5.2.1",
    "react-router-dom": "^6.20.0",
    "y-partykit": "^0.0.25",
    "yjs": "^13.6.15"
  },
  "devDependencies": {
    "@types/react": "^18.0.25",
    "@types/react-dom": "^18.0.9",
    "@vitejs/plugin-react": "^4.0.4",
    "eslint": "^8.10.0",
    "rimraf": "^5.0.5",
    "rollup-plugin-webpack-stats": "^0.2.2",
    "vite": "^4.4.8",
    "vite-plugin-eslint": "^1.8.1"
  },
  "eslintConfig": {
    "extends": [
      "../.eslintrc.js"
    ]
  }
}<|MERGE_RESOLUTION|>--- conflicted
+++ resolved
@@ -15,12 +15,9 @@
     "@blocknote/mantine": "^0.14.6",
     "@blocknote/react": "^0.14.6",
     "@blocknote/shadcn": "^0.14.6",
-<<<<<<< HEAD
     "@blocknote/server-util": "^0.14.6",
-=======
     "@aws-sdk/client-s3": "^3.609.0",
     "@aws-sdk/s3-request-presigner": "^3.609.0",
->>>>>>> eb4819ba
     "@liveblocks/client": "^1.10.0",
     "@liveblocks/yjs": "^1.10.0",
     "@mantine/core": "^7.10.1",
