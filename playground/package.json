{
  "name": "@blocknote/example-editor",
  "private": true,
<<<<<<< HEAD
  "version": "0.13.1",
=======
  "version": "0.13.3",
>>>>>>> 0fff823f
  "scripts": {
    "dev": "vite",
    "build": "tsc && vite build",
    "preview": "vite preview",
    "lint": "eslint src --max-warnings 0",
    "clean": "rimraf dist"
  },
  "dependencies": {
<<<<<<< HEAD
    "@blocknote/ariakit": "^0.13.1",
    "@blocknote/core": "^0.13.0",
    "@blocknote/mantine": "^0.13.1",
    "@blocknote/react": "^0.13.1",
    "@blocknote/shadcn": "^0.13.1",
=======
    "@blocknote/ariakit": "^0.13.3",
    "@blocknote/core": "^0.13.3",
    "@blocknote/mantine": "^0.13.3",
    "@blocknote/react": "^0.13.3",
    "@blocknote/shadcn": "^0.13.3",
>>>>>>> 0fff823f
    "@liveblocks/client": "^1.10.0",
    "@liveblocks/yjs": "^1.10.0",
    "@mantine/core": "^7.7.1",
    "react": "^18.2.0",
    "react-dom": "^18.2.0",
    "react-icons": "^5.2.1",
    "react-router-dom": "^6.20.0",
    "y-partykit": "^0.0.25",
    "yjs": "^13.6.10"
  },
  "devDependencies": {
    "@types/react": "^18.0.25",
    "@types/react-dom": "^18.0.9",
    "@vitejs/plugin-react": "^4.0.4",
    "eslint": "^8.10.0",
    "rimraf": "^5.0.5",
    "rollup-plugin-webpack-stats": "^0.2.2",
    "vite": "^4.4.8",
    "vite-plugin-eslint": "^1.8.1"
  },
  "eslintConfig": {
    "extends": [
      "../.eslintrc.js"
    ]
  }
}<|MERGE_RESOLUTION|>--- conflicted
+++ resolved
@@ -1,11 +1,7 @@
 {
   "name": "@blocknote/example-editor",
   "private": true,
-<<<<<<< HEAD
-  "version": "0.13.1",
-=======
   "version": "0.13.3",
->>>>>>> 0fff823f
   "scripts": {
     "dev": "vite",
     "build": "tsc && vite build",
@@ -14,19 +10,11 @@
     "clean": "rimraf dist"
   },
   "dependencies": {
-<<<<<<< HEAD
-    "@blocknote/ariakit": "^0.13.1",
-    "@blocknote/core": "^0.13.0",
-    "@blocknote/mantine": "^0.13.1",
-    "@blocknote/react": "^0.13.1",
-    "@blocknote/shadcn": "^0.13.1",
-=======
     "@blocknote/ariakit": "^0.13.3",
     "@blocknote/core": "^0.13.3",
     "@blocknote/mantine": "^0.13.3",
     "@blocknote/react": "^0.13.3",
     "@blocknote/shadcn": "^0.13.3",
->>>>>>> 0fff823f
     "@liveblocks/client": "^1.10.0",
     "@liveblocks/yjs": "^1.10.0",
     "@mantine/core": "^7.7.1",
