--- conflicted
+++ resolved
@@ -12,22 +12,13 @@
   "dependencies": {
     "@aws-sdk/client-s3": "^3.609.0",
     "@aws-sdk/s3-request-presigner": "^3.609.0",
-<<<<<<< HEAD
-    "@blocknote/ariakit": "^0.17.1",
-    "@blocknote/core": "^0.17.1",
-    "@blocknote/mantine": "^0.17.1",
-    "@blocknote/react": "^0.17.1",
-    "@blocknote/server-util": "^0.17.1",
-    "@blocknote/shadcn": "^0.17.1",
     "docx": "^9.0.2",
-=======
     "@blocknote/ariakit": "^0.18.1",
     "@blocknote/core": "^0.18.0",
     "@blocknote/mantine": "^0.18.1",
     "@blocknote/react": "^0.18.1",
     "@blocknote/server-util": "^0.18.1",
     "@blocknote/shadcn": "^0.18.1",
->>>>>>> ba19e553
     "@emotion/react": "^11.11.4",
     "@emotion/styled": "^11.11.5",
     "@liveblocks/client": "^1.10.0",
