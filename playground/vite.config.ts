import react from "@vitejs/plugin-react";
import auto from "autoprefixer";
import * as path from "path";
import { webpackStats } from "rollup-plugin-webpack-stats";
import tailwindcss from "tailwindcss";
import nesting from "tailwindcss/nesting";

import { defineConfig } from "vite";
// import eslintPlugin from "vite-plugin-eslint";
// https://vitejs.dev/config/
export default defineConfig((conf) => ({
  plugins: [react(), webpackStats()] as any,
  optimizeDeps: {
    // link: ['vite-react-ts-components'],
  },
  build: {
    sourcemap: true,
  },
  css: {
    postcss: {
      plugins: [
        nesting,
        tailwindcss("../packages/shadcn/tailwind.config.js"), // Adjust the path as necessary
        auto,
      ],
    },
    // postcss: "../packages/shadcn/postcss.config.js",
  },
  resolve: {
    alias:
      conf.command === "build"
        ? {}
        : {
            // Comment out the lines below to load a built version of blocknote
            // or, keep as is to load live from sources with live reload working
            "@blocknote/core": path.resolve(__dirname, "../packages/core/src/"),
            "@blocknote/react": path.resolve(
              __dirname,
              "../packages/react/src/"
            ),
            "@blocknote/ariakit": path.resolve(
              __dirname,
              "../packages/ariakit/src/"
            ),
            "@blocknote/mantine": path.resolve(
              __dirname,
              "../packages/mantine/src/"
            ),
            "@blocknote/shadcn": path.resolve(
              __dirname,
              "../packages/shadcn/src/"
            ),
<<<<<<< HEAD
            "@blocknote/xl-pdf-exporter": path.resolve(
              __dirname,
              "../packages/xl-pdf-exporter/src/"
            ),
            "@shared": path.resolve(__dirname, "../shared/"),
=======
            "@blocknote/xl-multi-column": path.resolve(
              __dirname,
              "../packages/xl-multi-column/src/"
            ),
>>>>>>> 8aa89abe
          },
  },
}));<|MERGE_RESOLUTION|>--- conflicted
+++ resolved
@@ -50,18 +50,19 @@
               __dirname,
               "../packages/shadcn/src/"
             ),
-<<<<<<< HEAD
+            "@blocknote/xl-docx-exporter": path.resolve(
+              __dirname,
+              "../packages/xl-docx-exporter/src/"
+            ),
             "@blocknote/xl-pdf-exporter": path.resolve(
               __dirname,
               "../packages/xl-pdf-exporter/src/"
             ),
             "@shared": path.resolve(__dirname, "../shared/"),
-=======
             "@blocknote/xl-multi-column": path.resolve(
               __dirname,
               "../packages/xl-multi-column/src/"
             ),
->>>>>>> 8aa89abe
           },
   },
 }));