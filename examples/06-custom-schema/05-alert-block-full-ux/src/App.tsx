--- conflicted
+++ resolved
@@ -1,9 +1,5 @@
-import { BlockNoteSchema, defaultBlockSpecs } from "@blocknote/core";
+import { BlockNoteSchema } from "@blocknote/core";
 import {
-<<<<<<< HEAD
-  BlockNoteSchema,
-=======
->>>>>>> 305e0ab2
   filterSuggestionItems,
   insertOrUpdateBlockForSlashMenu,
 } from "@blocknote/core/extensions";
