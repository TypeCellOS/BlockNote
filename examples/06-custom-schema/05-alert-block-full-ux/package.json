--- conflicted
+++ resolved
@@ -19,14 +19,9 @@
     "@mantine/core": "^8.3.4",
     "@mantine/hooks": "^8.3.4",
     "@mantine/utils": "^6.0.22",
-<<<<<<< HEAD
-    "react": "^19.1.0",
-    "react-dom": "^19.1.0",
     "zod": "^4.0.0",
-=======
     "react": "^19.2.0",
     "react-dom": "^19.2.0",
->>>>>>> 7493c4e6
     "react-icons": "^5.2.1"
   },
   "devDependencies": {
