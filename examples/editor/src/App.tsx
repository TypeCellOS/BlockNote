// import logo from './logo.svg'
import styles from "./App.module.css";
import { EditorContent, useEditor } from "@blocknote/core";
<<<<<<< HEAD
=======
import { Editor } from "@tiptap/core";
import React from "react";
>>>>>>> a35599fc
// import "@blocknote/core/style.css";

type WindowWithProseMirror = Window &
  typeof globalThis & { ProseMirror: Editor };

function App() {
  const editor = useEditor({
    onUpdate: ({ editor }) => {
      console.log(editor.getJSON());
      (window as WindowWithProseMirror).ProseMirror = editor; // Give tests a way to get editor instance
    },
    editorProps: {
      attributes: {
        class: styles.editor,
        "data-test": "editor",
      },
    },
  });

  return <EditorContent editor={editor} />;
}

export default App;<|MERGE_RESOLUTION|>--- conflicted
+++ resolved
@@ -1,11 +1,7 @@
 // import logo from './logo.svg'
 import styles from "./App.module.css";
 import { EditorContent, useEditor } from "@blocknote/core";
-<<<<<<< HEAD
-=======
 import { Editor } from "@tiptap/core";
-import React from "react";
->>>>>>> a35599fc
 // import "@blocknote/core/style.css";
 
 type WindowWithProseMirror = Window &
