--- conflicted
+++ resolved
@@ -1,11 +1,7 @@
 {
   "name": "@blocknote/example-editor",
   "private": true,
-<<<<<<< HEAD
-  "version": "0.8.3",
-=======
   "version": "0.8.4-alpha.0",
->>>>>>> 1b67b03d
   "scripts": {
     "dev": "vite",
     "build": "tsc && vite build",
@@ -13,13 +9,8 @@
     "lint": "eslint src --max-warnings 0"
   },
   "dependencies": {
-<<<<<<< HEAD
-    "@blocknote/core": "^0.8.3",
-    "@blocknote/react": "^0.8.3",
-=======
     "@blocknote/core": "^0.8.4-alpha.0",
     "@blocknote/react": "^0.8.4-alpha.0",
->>>>>>> 1b67b03d
     "react": "^18.2.0",
     "react-dom": "^18.2.0"
   },
