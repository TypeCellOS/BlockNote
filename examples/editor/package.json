--- conflicted
+++ resolved
@@ -11,10 +11,7 @@
   "dependencies": {
     "@blocknote/core": "^0.9.6",
     "@blocknote/react": "^0.9.6",
-<<<<<<< HEAD
-=======
     "@mantine/core": "^5.6.1",
->>>>>>> ed772f12
     "react": "^18.2.0",
     "react-dom": "^18.2.0",
     "react-router-dom": "^6.20.0",
