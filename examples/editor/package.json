--- conflicted
+++ resolved
@@ -1,11 +1,7 @@
 {
   "name": "@blocknote/example-editor",
   "private": true,
-<<<<<<< HEAD
-  "version": "0.6.2",
-=======
   "version": "0.8.0",
->>>>>>> fe25c157
   "scripts": {
     "dev": "vite",
     "build": "tsc && vite build",
@@ -13,13 +9,8 @@
     "lint": "eslint src --max-warnings 0"
   },
   "dependencies": {
-<<<<<<< HEAD
-    "@blocknote/core": "^0.6.2",
-    "@blocknote/react": "^0.6.2",
-=======
     "@blocknote/core": "^0.8.0",
     "@blocknote/react": "^0.8.0",
->>>>>>> fe25c157
     "react": "^18.2.0",
     "react-dom": "^18.2.0"
   },
