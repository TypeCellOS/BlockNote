--- conflicted
+++ resolved
@@ -41,13 +41,8 @@
     render: (params, isHidden) => {
       updateItems(
         params.items,
-<<<<<<< HEAD
-        props.itemCallback,
+        staticParams.itemCallback,
         params.keyboardHoveredItemIndex
-=======
-        staticParams.itemCallback,
-        params.selectedItemIndex
->>>>>>> 72112171
       );
 
       if (isHidden) {
