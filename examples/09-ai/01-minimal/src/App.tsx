import { BlockNoteEditor } from "@blocknote/core";
import { filterSuggestionItems } from "@blocknote/core/extensions";
import "@blocknote/core/fonts/inter.css";
import { en } from "@blocknote/core/locales";
import { BlockNoteView } from "@blocknote/mantine";
import "@blocknote/mantine/style.css";
import {
  FormattingToolbar,
  FormattingToolbarController,
  getDefaultReactSlashMenuItems,
  getFormattingToolbarItems,
  SuggestionMenuController,
  useCreateBlockNote,
} from "@blocknote/react";
import {
  AIExtension,
  AIMenuController,
  AIToolbarButton,
<<<<<<< HEAD
  createAIExtension,
  getAIExtension,
=======
>>>>>>> e1f961e0
  getAISlashMenuItems,
} from "@blocknote/xl-ai";
import { en as aiEn } from "@blocknote/xl-ai/locales";
import "@blocknote/xl-ai/style.css";

import { DefaultChatTransport } from "ai";
import { useEffect } from "react";
import { getEnv } from "./getEnv";

const BASE_URL =
  getEnv("BLOCKNOTE_AI_SERVER_BASE_URL") || "https://localhost:3000/ai";

export default function App() {
  // Creates a new editor instance.
  const editor = useCreateBlockNote({
    dictionary: {
      ...en,
      ai: aiEn, // add default translations for the AI extension
    },
    // Register the AI extension
    extensions: [
      AIExtension({
        transport: new DefaultChatTransport({
          // URL to your backend API, see example source in `packages/xl-ai-server/src/routes/regular.ts`
          api: `${BASE_URL}/regular/streamText`,
        }),
      }),
    ],
    // We set some initial content for demo purposes
    initialContent: [
      {
        type: "heading",
        props: {
          level: 1,
        },
        content: "Open source software",
      },
      {
        type: "paragraph",
        content:
          "Open source software refers to computer programs whose source code is made available to the public, allowing anyone to view, modify, and distribute the code. This model stands in contrast to proprietary software, where the source code is kept secret and only the original creators have the right to make changes. Open projects are developed collaboratively, often by communities of developers from around the world, and are typically distributed under licenses that promote sharing and openness.",
      },
      {
        type: "paragraph",
        content:
          "One of the primary benefits of open source is the promotion of digital autonomy. By providing access to the source code, these programs empower users to control their own technology, customize software to fit their needs, and avoid vendor lock-in. This level of transparency also allows for greater security, as anyone can inspect the code for vulnerabilities or malicious elements. As a result, users are not solely dependent on a single company for updates, bug fixes, or continued support.",
      },
      {
        type: "paragraph",
        content:
          "Additionally, open development fosters innovation and collaboration. Developers can build upon existing projects, share improvements, and learn from each other, accelerating the pace of technological advancement. The open nature of these projects often leads to higher quality software, as bugs are identified and fixed more quickly by a diverse group of contributors. Furthermore, using open source can reduce costs for individuals, businesses, and governments, as it is often available for free and can be tailored to specific requirements without expensive licensing fees.",
      },
    ],
  });

  useEffect(() => {
    (window as any).editor = getAIExtension(editor);
  }, [editor]);

  // Renders the editor instance using a React component.
  return (
    <div>
      <BlockNoteView
        editor={editor}
        // We're disabling some default UI elements
        formattingToolbar={false}
        slashMenu={false}
        style={{ paddingBottom: "300px" }}
      >
        {/* Add the AI Command menu to the editor */}
        <AIMenuController />

        {/* We disabled the default formatting toolbar with `formattingToolbar=false` 
        and replace it for one with an "AI button" (defined below). 
        (See "Formatting Toolbar" in docs)
        */}
        <FormattingToolbarWithAI />

        {/* We disabled the default SlashMenu with `slashMenu=false` 
        and replace it for one with an AI option (defined below). 
        (See "Suggestion Menus" in docs)
        */}
        <SuggestionMenuWithAI editor={editor} />
      </BlockNoteView>
    </div>
  );
}

// Formatting toolbar with the `AIToolbarButton` added
function FormattingToolbarWithAI() {
  return (
    <FormattingToolbarController
      formattingToolbar={() => (
        <FormattingToolbar>
          {...getFormattingToolbarItems()}
          {/* Add the AI button */}
          <AIToolbarButton />
        </FormattingToolbar>
      )}
    />
  );
}

// Slash menu with the AI option added
function SuggestionMenuWithAI(props: {
  editor: BlockNoteEditor<any, any, any>;
}) {
  return (
    <SuggestionMenuController
      triggerCharacter="/"
      getItems={async (query) =>
        filterSuggestionItems(
          [
            ...getDefaultReactSlashMenuItems(props.editor),
            // add the default AI slash menu items, or define your own
            ...getAISlashMenuItems(props.editor),
          ],
          query,
        )
      }
    />
  );
}<|MERGE_RESOLUTION|>--- conflicted
+++ resolved
@@ -16,11 +16,6 @@
   AIExtension,
   AIMenuController,
   AIToolbarButton,
-<<<<<<< HEAD
-  createAIExtension,
-  getAIExtension,
-=======
->>>>>>> e1f961e0
   getAISlashMenuItems,
 } from "@blocknote/xl-ai";
 import { en as aiEn } from "@blocknote/xl-ai/locales";
