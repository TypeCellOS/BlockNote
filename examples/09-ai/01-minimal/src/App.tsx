--- conflicted
+++ resolved
@@ -13,21 +13,16 @@
   useCreateBlockNote,
 } from "@blocknote/react";
 import {
+  AIAutoCompleteExtension,
   AIExtension,
   AIMenuController,
   AIToolbarButton,
-<<<<<<< HEAD
-  createAIAutoCompleteExtension,
-  createAIExtension,
-=======
->>>>>>> 305e0ab2
   getAISlashMenuItems,
 } from "@blocknote/xl-ai";
 import { en as aiEn } from "@blocknote/xl-ai/locales";
 import "@blocknote/xl-ai/style.css";
 
 import { DefaultChatTransport } from "ai";
-import { useEffect } from "react";
 import { getEnv } from "./getEnv";
 
 const BASE_URL =
@@ -51,8 +46,8 @@
   );
 
   const response = await fetch(
-    "https://blocknote-pr-2191.onrender.com/ai/autocomplete/generateText",
-    // `https://localhost:3000/ai/autocomplete/generateText`,
+    // "https://blocknote-pr-2191.onrender.com/ai/autocomplete/generateText",
+    `https://localhost:3000/ai/autocomplete/generateText`,
     {
       method: "POST",
       body: JSON.stringify({ text }),
@@ -91,7 +86,7 @@
           api: `${BASE_URL}/regular/streamText`,
         }),
       }),
-      createAIAutoCompleteExtension({ autoCompleteProvider }),
+      AIAutoCompleteExtension({ autoCompleteProvider }),
     ],
     // We set some initial content for demo purposes
     initialContent: [
