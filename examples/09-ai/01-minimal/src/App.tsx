--- conflicted
+++ resolved
@@ -16,11 +16,6 @@
   AIExtension,
   AIMenuController,
   AIToolbarButton,
-<<<<<<< HEAD
-  createAIAutoCompleteExtension,
-  createAIExtension,
-=======
->>>>>>> 305e0ab2
   getAISlashMenuItems,
 } from "@blocknote/xl-ai";
 import { en as aiEn } from "@blocknote/xl-ai/locales";
@@ -48,7 +43,6 @@
           api: `${BASE_URL}/regular/streamText`,
         }),
       }),
-      createAIAutoCompleteExtension(),
     ],
     // We set some initial content for demo purposes
     initialContent: [
