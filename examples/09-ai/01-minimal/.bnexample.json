--- conflicted
+++ resolved
@@ -6,11 +6,6 @@
   "dependencies": {
     "@blocknote/xl-ai": "latest",
     "@mantine/core": "^8.3.4",
-<<<<<<< HEAD
-    "ai": "^5.0.102",
-    "zustand": "^5.0.3"
-=======
-    "ai": "^5.0.45"
->>>>>>> b4866370
+    "ai": "^5.0.102"
   }
 }