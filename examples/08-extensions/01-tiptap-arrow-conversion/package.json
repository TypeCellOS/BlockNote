--- conflicted
+++ resolved
@@ -19,13 +19,10 @@
     "@mantine/core": "^8.3.4",
     "@mantine/hooks": "^8.3.4",
     "@mantine/utils": "^6.0.22",
-<<<<<<< HEAD
     "zod": "^4.0.0",
-=======
-    "@tiptap/core": "^3.10.2",
->>>>>>> 49af3dad
     "react": "^19.2.0",
-    "react-dom": "^19.2.0"
+    "react-dom": "^19.2.0",
+    "@tiptap/core": "^3.10.2"
   },
   "devDependencies": {
     "@types/react": "^19.2.2",
