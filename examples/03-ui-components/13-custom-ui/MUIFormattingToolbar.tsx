import { Block } from "@blocknote/core";
import {
  blockTypeSelectItems,
  useBlockNoteEditor,
  useEditorContentOrSelectionChange,
} from "@blocknote/react";
import {
  Done,
  FormatAlignCenter,
  FormatAlignLeft,
  FormatAlignRight,
  FormatBold,
  FormatColorText,
  FormatItalic,
  FormatStrikethrough,
  FormatUnderlined,
} from "@mui/icons-material";
import {
  AppBar,
  Box,
  Button,
  ButtonGroup,
  Container,
  Divider,
  FormControl,
  ListItemIcon,
  ListItemText,
  Menu,
  MenuItem,
  Select,
  SelectChangeEvent,
  Toolbar,
  Tooltip,
  Typography,
} from "@mui/material";
import {
  MouseEvent,
  useCallback,
  useState,
  useMemo,
  FC,
  ReactNode,
} from "react";

import { TextBlockSchema } from "./schema.js";

// This replaces the generic Mantine `ToolbarSelect` component with a simplified
// MUI version:
// https://github.com/TypeCellOS/BlockNote/blob/main/packages/mantine/src/toolbar/ToolbarSelect.tsx
// In this example, we use it to create a replacement for the default Formatting
// Toolbar select element (i.e. the Block Type Select) using MUI, but you can
// also use it to add custom select elements.
function MUIToolbarSelect<Item extends { name: string; icon?: FC }>(props: {
  items: Item[];
  selectedItem: Item;
  onChange: (event: SelectChangeEvent<string>) => void;
}) {
  return (
    <FormControl
      size={"small"}
      fullWidth
      sx={{
        "& .MuiSelect-select": {
          display: "flex",
          alignItems: "center",
          paddingRight: "1em",
        },
        "& .MuiSelect-select, & .MuiOutlinedInput-notchedOutline, & .MuiSvgIcon-root":
          {
            color: (theme) =>
              `${
                theme.palette.mode === "dark"
                  ? theme.palette.primary.main
                  : theme.palette.background.default
              } !important`,
            borderColor: (theme) =>
              `${
                theme.palette.mode === "dark"
                  ? theme.palette.primary.main
                  : theme.palette.background.default
              } !important`,
          },
      }}
    >
      <Select value={props.selectedItem.name} onChange={props.onChange}>
        {props.items.map((item) => (
          <MenuItem key={item.name} value={item.name}>
            <Box
              sx={{
                display: "flex",
                alignItems: "center",
                paddingRight: "1em",
              }}
            >
              {item.icon && <item.icon />}
            </Box>
            <Box>{item.name}</Box>
          </MenuItem>
        ))}
      </Select>
    </FormControl>
  );
}

// This replaces the default `BlockTypeSelect` component with a simplified MUI
// version:
// https://github.com/TypeCellOS/BlockNote/blob/main/packages/react/src/components/FormattingToolbar/DefaultSelects/BlockTypeSelect.tsx
function MUIBlockTypeSelect() {
  const editor = useBlockNoteEditor<TextBlockSchema>();

  // The block currently containing the text cursor.
  const [block, setBlock] = useState<Block>(
    editor.getTextCursorPosition().block,
  );

  // Updates the block currently containing the text cursor whenever the editor
  // content or selection changes.
  useEditorContentOrSelectionChange(
    () => setBlock(editor.getTextCursorPosition().block),
    editor,
  );

  // Gets the default items for the select.
  const defaultBlockTypeSelectItems = useMemo(
    () => blockTypeSelectItems(editor.dictionary),
    [editor.dictionary],
  );

  // Gets the selected item.
  const selectedItem = useMemo(
    () =>
      defaultBlockTypeSelectItems.find((item) =>
        item.isSelected(block as any),
      )!,
    [defaultBlockTypeSelectItems, block],
  );

  // Updates the state when the user chooses an item.
  const onChange = useCallback(
    (event: SelectChangeEvent<string>) => {
      const newSelectedItem = defaultBlockTypeSelectItems.find(
        (item) => item.name === event.target.value,
      )!;

      editor.updateBlock(block, {
        type: newSelectedItem.type as keyof TextBlockSchema,
        props: newSelectedItem.props,
      });
      editor.focus();

      setBlock(editor.getTextCursorPosition().block);
    },
    [block, defaultBlockTypeSelectItems, editor],
  );

  return (
    <MUIToolbarSelect
      items={defaultBlockTypeSelectItems}
      selectedItem={selectedItem}
      onChange={onChange}
    />
  );
}

// This replaces the generic Mantine `ToolbarButton` component with a simplified
// MUI version:
// https://github.com/TypeCellOS/BlockNote/blob/main/packages/mantine/src/toolbar/ToolbarButton.tsx
// In this example, we use it to create replacements for the default Formatting
// Toolbar buttons using MUI, but you can also use it to add custom buttons.
function MUIToolbarButton(props: {
  tooltip: string;
  selected?: boolean;
  onClick: (event: MouseEvent<HTMLButtonElement>) => void;
  children: ReactNode;
}) {
  return (
    <Tooltip title={props.tooltip} arrow>
      <Button
        size={"small"}
        variant={props.selected ? "contained" : "text"}
        onClick={props.onClick}
        sx={{
          my: 2,
          color: (theme) =>
            !props.selected
              ? theme.palette.mode === "dark"
                ? theme.palette.primary.main
                : theme.palette.background.default
              : undefined,
          display: "block",
        }}
      >
        {props.children}
      </Button>
    </Tooltip>
  );
}

const basicTextStyleIcons = {
  bold: FormatBold,
  italic: FormatItalic,
  underline: FormatUnderlined,
  strike: FormatStrikethrough,
};

// This replaces the default `BasicTextStyleButton` component with a simplified
// MUI version:
// https://github.com/TypeCellOS/BlockNote/blob/main/packages/react/src/components/FormattingToolbar/DefaultButtons/BasicTextStyleButton.tsx
function MUIBasicTextStyleButton(props: {
  textStyle: "bold" | "italic" | "underline" | "strike";
}) {
  const Icon = basicTextStyleIcons[props.textStyle];
  const editor = useBlockNoteEditor<TextBlockSchema>();

  // Whether the text style is currently active.
  const [textStyleActive, setTextStyleActive] = useState(
    !!editor.getActiveStyles()[props.textStyle],
  );

  // Updates whether the text style is active when the editor content or
  // selection changes.
  useEditorContentOrSelectionChange(
    () => setTextStyleActive(props.textStyle in editor.getActiveStyles()),
    editor,
  );

  // Tooltip for the button.
  const tooltip = useMemo(
    () =>
      `Toggle ${props.textStyle
        .slice(0, 1)
        .toUpperCase()}${props.textStyle.slice(1)}`,
    [props.textStyle],
  );

  // Toggles the text style when the button is clicked.
  const onClick = useCallback(() => {
    editor.toggleStyles({ [props.textStyle]: true });
    editor.focus();
  }, [editor, props.textStyle]);

  return (
    <MUIToolbarButton
      tooltip={tooltip}
      selected={textStyleActive}
      onClick={onClick}
    >
      <Icon sx={{ padding: "0.1em", height: "100%", width: "0.8em" }} />
    </MUIToolbarButton>
  );
}

const textAlignIcons = {
  left: FormatAlignLeft,
  center: FormatAlignCenter,
  right: FormatAlignRight,
};

// This replaces the default `TextAlignButton` component with a simplified MUI
// version:
// https://github.com/TypeCellOS/BlockNote/blob/main/packages/react/src/components/FormattingToolbar/DefaultButtons/TextAlignButton.tsx
function MUITextAlignButton(props: {
  textAlignment: "left" | "center" | "right";
}) {
  const Icon = textAlignIcons[props.textAlignment];
  const editor = useBlockNoteEditor<TextBlockSchema>();

  // The text alignment of the block currently containing the text cursor.
<<<<<<< HEAD
  const [activeTextAlignment, setActiveTextAlignment] = useState(() => {
    const blockProps = editor.getTextCursorPosition().block.props;

    if ("textAlignment" in blockProps) {
      return blockProps.textAlignment;
    }

    return undefined;
  });

  // Updates the text alignment when the editor content or selection changes.
  useEditorContentOrSelectionChange(() => {
    const blockProps = editor.getTextCursorPosition().block.props;

    if ("textAlignment" in blockProps) {
      setActiveTextAlignment(blockProps.textAlignment);
    }
  }, editor);
=======
  const [activeTextAlignment, setActiveTextAlignment] = useState(
    () => editor.getTextCursorPosition().block.props.textAlignment,
  );

  // Updates the text alignment when the editor content or selection changes.
  useEditorContentOrSelectionChange(
    () =>
      setActiveTextAlignment(
        editor.getTextCursorPosition().block.props.textAlignment,
      ),
    editor,
  );
>>>>>>> b7e2d556

  // Tooltip for the button.
  const tooltip = useMemo(
    () =>
      `Align ${props.textAlignment
        .slice(0, 1)
        .toUpperCase()}${props.textAlignment.slice(1)}`,
    [props.textAlignment],
  );

  // Sets the text alignment of the block currently containing the text cursor
  // when the button is clicked.
  const onClick = useCallback(() => {
    editor.updateBlock(editor.getTextCursorPosition().block, {
      props: { textAlignment: props.textAlignment },
    });
    editor.focus();
  }, [editor, props.textAlignment]);

  if (!activeTextAlignment) {
    return null;
  }

  return (
    <MUIToolbarButton
      tooltip={tooltip}
      selected={activeTextAlignment === props.textAlignment}
      onClick={onClick}
    >
      <Icon sx={{ padding: "0.1em", height: "100%", width: "0.8em" }} />
    </MUIToolbarButton>
  );
}

// The highlight colors used by BlockNote.
const colors = [
  "default",
  "red",
  "orange",
  "yellow",
  "green",
  "blue",
  "purple",
] as const;

// This replaces the default `ColorStyleButton` component with a simplified MUI
// version. The original component can be found here:
// https://github.com/TypeCellOS/BlockNote/blob/main/packages/react/src/components/FormattingToolbar/DefaultButtons/ColorStyleButton.tsx
function MUIColorStyleButton() {
  const editor = useBlockNoteEditor<TextBlockSchema>();

  // Anchor/trigger element for the color menu.
  const [anchorEl, setAnchorEl] = useState<null | HTMLElement>(null);

  // The active text and background colors.
  const [activeTextColor, setActiveTextColor] = useState(
    () => editor.getActiveStyles().textColor || "default",
  );
  const [activeBackgroundColor, setActiveBackgroundColor] = useState(
    () => editor.getActiveStyles().backgroundColor || "default",
  );

  // Updates the active text and background colors when the editor content or
  // selection changes.
  useEditorContentOrSelectionChange(() => {
    const activeStyles = editor.getActiveStyles();

    setActiveTextColor(activeStyles.textColor || "default");
    setActiveBackgroundColor(activeStyles.backgroundColor || "default");
  }, editor);

  // Handles opening and closing the color menu.
  const onClick = useCallback(
    (event: MouseEvent<HTMLButtonElement>) => setAnchorEl(event.currentTarget),
    [],
  );
  const onClose = useCallback(() => setAnchorEl(null), []);

  // Set the text or background color and close the color menu when a color is
  // clicked.
  const textColorOnClick = useCallback(
    (textColor: string) => {
      setAnchorEl(null);
      textColor === "default"
        ? editor.removeStyles({ textColor })
        : editor.addStyles({ textColor });
      setTimeout(() => editor.focus());
    },
    [editor],
  );
  const backgroundColorOnClick = useCallback(
    (backgroundColor: string) => {
      setAnchorEl(null);
      backgroundColor === "default"
        ? editor.removeStyles({ backgroundColor })
        : editor.addStyles({ backgroundColor });
      setTimeout(() => editor.focus());
    },
    [editor],
  );

  return (
    <>
      <MUIToolbarButton
        tooltip={"Text & Background Color"}
        selected={anchorEl !== null}
        onClick={onClick}
      >
        <FormatColorText
          sx={{ padding: "0.1em", height: "100%", width: "0.8em" }}
        />
      </MUIToolbarButton>
      <Menu
        open={anchorEl !== null}
        container={document.querySelector(".bn-container")!}
        anchorEl={anchorEl}
        onClose={onClose}
      >
        <MenuItem disabled>
          <Typography variant={"body2"}>Text Color</Typography>
        </MenuItem>
        {colors.map((color) => (
          <MenuItem key={color} onClick={() => textColorOnClick(color)}>
            <ListItemIcon>
              <FormatColorText
                className={"text-" + color}
                sx={{ padding: "0.1em", height: "0.8em", width: "0.8em" }}
              />
            </ListItemIcon>
            <ListItemText>
              <Typography variant={"body2"}>
                {color.slice(0, 1).toUpperCase() + color.slice(1)}
              </Typography>
            </ListItemText>
            {color === activeTextColor && (
              <Done
                sx={{ padding: "0.1em", height: "0.8em", width: "0.8em" }}
              />
            )}
          </MenuItem>
        ))}
        <Divider />
        <MenuItem disabled>
          <Typography variant={"body2"}>Background Color</Typography>
        </MenuItem>
        {colors.map((color) => (
          <MenuItem key={color} onClick={() => backgroundColorOnClick(color)}>
            <ListItemIcon>
              <FormatColorText
                className={"background-" + color}
                sx={{ padding: "0.1em", height: "0.8em", width: "0.8em" }}
              />
            </ListItemIcon>
            <ListItemText>
              <Typography variant={"body2"}>
                {color.slice(0, 1).toUpperCase() + color.slice(1)}
              </Typography>
            </ListItemText>
            {color === activeBackgroundColor && (
              <Done
                sx={{ padding: "0.1em", height: "0.8em", width: "0.8em" }}
              />
            )}
          </MenuItem>
        ))}
      </Menu>
    </>
  );
}

// This replaces the generic Mantine `Toolbar` component:
// https://github.com/TypeCellOS/BlockNote/blob/main/packages/mantine/src/toolbar/ToolbarSelect.tsx
// In this example, we use it to create a replacement for the default Formatting
// Toolbar using MUI, but you can also use it to replace the default Link
// Toolbar.
function MUIToolbar(props: { children?: ReactNode }) {
  return (
    <AppBar position="static" sx={{ borderRadius: "4px" }}>
      <Container maxWidth="xl">
        <Toolbar disableGutters sx={{ gap: "1em" }}>
          {props.children}
        </Toolbar>
      </Container>
    </AppBar>
  );
}

// This replaces the default `FormattingToolbar` component with a simplified MUI
// version:
// https://github.com/TypeCellOS/BlockNote/blob/main/packages/react/src/components/FormattingToolbar/FormattingToolbar.tsx
// You can remove any of the default selects/buttons, or add custom
// ones as children of the `MUIToolbar` component here.
export function CustomMUIFormattingToolbar() {
  return (
    <MUIToolbar>
      <MUIBlockTypeSelect />
      <ButtonGroup
        size={"small"}
        variant={"text"}
        aria-label="Font style buttons"
      >
        {/* Replaces the `BasicTextStyleButton` component: */}
        <MUIBasicTextStyleButton textStyle={"bold"} />
        <MUIBasicTextStyleButton textStyle={"italic"} />
        <MUIBasicTextStyleButton textStyle={"underline"} />
        <MUIBasicTextStyleButton textStyle={"strike"} />
      </ButtonGroup>
      <ButtonGroup variant="text" aria-label="Text alignment buttons">
        {/* Replaces the `TextAlignButton` component: */}
        <MUITextAlignButton textAlignment={"left"} />
        <MUITextAlignButton textAlignment={"center"} />
        <MUITextAlignButton textAlignment={"right"} />
      </ButtonGroup>
      <ButtonGroup
        size={"small"}
        variant={"text"}
        aria-label={"Text & background color button"}
      >
        <MUIColorStyleButton />
      </ButtonGroup>
    </MUIToolbar>
  );
}<|MERGE_RESOLUTION|>--- conflicted
+++ resolved
@@ -266,26 +266,6 @@
   const editor = useBlockNoteEditor<TextBlockSchema>();
 
   // The text alignment of the block currently containing the text cursor.
-<<<<<<< HEAD
-  const [activeTextAlignment, setActiveTextAlignment] = useState(() => {
-    const blockProps = editor.getTextCursorPosition().block.props;
-
-    if ("textAlignment" in blockProps) {
-      return blockProps.textAlignment;
-    }
-
-    return undefined;
-  });
-
-  // Updates the text alignment when the editor content or selection changes.
-  useEditorContentOrSelectionChange(() => {
-    const blockProps = editor.getTextCursorPosition().block.props;
-
-    if ("textAlignment" in blockProps) {
-      setActiveTextAlignment(blockProps.textAlignment);
-    }
-  }, editor);
-=======
   const [activeTextAlignment, setActiveTextAlignment] = useState(
     () => editor.getTextCursorPosition().block.props.textAlignment,
   );
@@ -298,7 +278,6 @@
       ),
     editor,
   );
->>>>>>> b7e2d556
 
   // Tooltip for the button.
   const tooltip = useMemo(
