"use client";

import { DefaultThreadStoreAuth, YjsThreadStore } from "@blocknote/core";
import { BlockNoteView } from "@blocknote/mantine";
import "@blocknote/mantine/style.css";
<<<<<<< HEAD
import {
  BlockNoteViewEditor,
  ThreadStreamView,
  useCreateBlockNote,
} from "@blocknote/react";
import { Select } from "@mantine/core";
import { YDocProvider, useYDoc, useYjsProvider } from "@y-sweet/react";
import { useMemo, useState } from "react";

import "./style.css";

const colors = [
  "#958DF1",
  "#F98181",
  "#FBBC88",
  "#FAF594",
  "#70CFF8",
  "#94FADB",
  "#B9F18D",
];

const getRandomElement = (list: any[]) =>
  list[Math.floor(Math.random() * list.length)];

const getRandomColor = () => getRandomElement(colors);

type MyUserType = User & {
  role: "editor" | "comment";
};

const HARDCODED_USERS: MyUserType[] = [
  {
    id: "1",
    username: "John Doe",
    avatarUrl: "https://placehold.co/100x100?text=John",
    role: "editor",
  },
  {
    id: "2",
    username: "Jane Doe",
    avatarUrl: "https://placehold.co/100x100?text=Jane",
    role: "editor",
  },
  {
    id: "3",
    username: "Bob Smith",
    avatarUrl: "https://placehold.co/100x100?text=Bob",
    role: "comment",
  },
  {
    id: "4",
    username: "Betty Smith",
    avatarUrl: "https://placehold.co/100x100?text=Betty",
    role: "comment",
  },
];
=======
import { useCreateBlockNote } from "@blocknote/react";
import { MantineProvider, Select } from "@mantine/core";
import { YDocProvider, useYDoc, useYjsProvider } from "@y-sweet/react";
import { useMemo, useState } from "react";
import { HARDCODED_USERS, MyUserType, getRandomColor } from "./userdata";
>>>>>>> 4d293ef1

// The resolveUsers function fetches information about your users
// (e.g. their name, avatar, etc.). Usually, you'd fetch this from your
// own database or user management system.
// Here, we just return the hardcoded users (from userdata.ts)
async function resolveUsers(userIds: string[]) {
  // fake a (slow) network request
  await new Promise((resolve) => setTimeout(resolve, 1000));

  return HARDCODED_USERS.filter((user) => userIds.includes(user.id));
}

// This follows the Y-Sweet example to setup a collabotive editor
// (but of course, you also use other collaboration providers
// see the docs for more information)
export default function App() {
  const docId = "my-blocknote-document-with-comments";

  return (
    <MantineProvider>
      <YDocProvider
        docId={docId}
        authEndpoint="https://demos.y-sweet.dev/api/auth">
        <Document />
      </YDocProvider>
    </MantineProvider>
  );
}

function Document() {
  const [user, setUser] = useState<MyUserType>(HARDCODED_USERS[0]);
  const provider = useYjsProvider();

  // take the Y.Doc collaborative document from Y-Sweet
  const doc = useYDoc();

  // setup the thread store which stores / and syncs thread / comment data
  const threadStore = useMemo(() => {
    // (alternative, use TiptapCollabProvider)
    // const provider = new TiptapCollabProvider({
    //   name: "test",
    //   baseUrl: "https://collab.yourdomain.com",
    //   appId: "test",
    //   document: doc,
    // });
    // return new TiptapThreadStore(
    //   user.id,
    //   provider,
    //   new DefaultThreadStoreAuth(user.id, user.role)
    // );
    return new YjsThreadStore(
      user.id,
      doc.getMap("threads"),
      new DefaultThreadStoreAuth(user.id, user.role)
    );
  }, [doc, user]);

  // setup the editor with comments and collaboration
  const editor = useCreateBlockNote(
    {
      resolveUsers,
      comments: {
        threadStore,
      },
      collaboration: {
        provider,
        fragment: doc.getXmlFragment("blocknote"),
        user: { color: getRandomColor(), name: user.username },
      },
    },
    [user, threadStore]
  );

  return (
<<<<<<< HEAD
    <div className={"bn-app"}>
=======
    <div>
      {/* This is a simple user selector to switch between users, for demo purposes */}
>>>>>>> 4d293ef1
      <Select
        style={{ maxWidth: "300px" }}
        required
        label="Active user:"
        placeholder="Pick value"
        data={HARDCODED_USERS.map((user) => ({
          value: user.id,
          label: user.username + " (" + user.role + ")",
        }))}
        onChange={(value) => {
          if (!value) {
            return;
          }
          setUser(HARDCODED_USERS.find((user) => user.id === value)!);
        }}
        value={user.id}
      />
<<<<<<< HEAD

      <BlockNoteView
        editor={editor}
        editable={user.role === "editor"}
        renderEditor={false}
        formattingToolbar={false}>
        <div className={"bn-editor-and-thread-stream"}>
          <BlockNoteViewEditor />
          <div className={"bn-thread-stream-wrapper bn-mantine"}>
            <h1>Comments</h1>
            <ThreadStreamView />
          </div>
        </div>
      </BlockNoteView>
=======
      {/* render the actual editor */}
      <BlockNoteView editor={editor} editable={user.role === "editor"} />
>>>>>>> 4d293ef1
    </div>
  );
}<|MERGE_RESOLUTION|>--- conflicted
+++ resolved
@@ -3,70 +3,17 @@
 import { DefaultThreadStoreAuth, YjsThreadStore } from "@blocknote/core";
 import { BlockNoteView } from "@blocknote/mantine";
 import "@blocknote/mantine/style.css";
-<<<<<<< HEAD
 import {
   BlockNoteViewEditor,
   ThreadStreamView,
   useCreateBlockNote,
 } from "@blocknote/react";
-import { Select } from "@mantine/core";
-import { YDocProvider, useYDoc, useYjsProvider } from "@y-sweet/react";
-import { useMemo, useState } from "react";
-
-import "./style.css";
-
-const colors = [
-  "#958DF1",
-  "#F98181",
-  "#FBBC88",
-  "#FAF594",
-  "#70CFF8",
-  "#94FADB",
-  "#B9F18D",
-];
-
-const getRandomElement = (list: any[]) =>
-  list[Math.floor(Math.random() * list.length)];
-
-const getRandomColor = () => getRandomElement(colors);
-
-type MyUserType = User & {
-  role: "editor" | "comment";
-};
-
-const HARDCODED_USERS: MyUserType[] = [
-  {
-    id: "1",
-    username: "John Doe",
-    avatarUrl: "https://placehold.co/100x100?text=John",
-    role: "editor",
-  },
-  {
-    id: "2",
-    username: "Jane Doe",
-    avatarUrl: "https://placehold.co/100x100?text=Jane",
-    role: "editor",
-  },
-  {
-    id: "3",
-    username: "Bob Smith",
-    avatarUrl: "https://placehold.co/100x100?text=Bob",
-    role: "comment",
-  },
-  {
-    id: "4",
-    username: "Betty Smith",
-    avatarUrl: "https://placehold.co/100x100?text=Betty",
-    role: "comment",
-  },
-];
-=======
-import { useCreateBlockNote } from "@blocknote/react";
 import { MantineProvider, Select } from "@mantine/core";
 import { YDocProvider, useYDoc, useYjsProvider } from "@y-sweet/react";
 import { useMemo, useState } from "react";
 import { HARDCODED_USERS, MyUserType, getRandomColor } from "./userdata";
->>>>>>> 4d293ef1
+
+import "./style.css";
 
 // The resolveUsers function fetches information about your users
 // (e.g. their name, avatar, etc.). Usually, you'd fetch this from your
@@ -141,12 +88,8 @@
   );
 
   return (
-<<<<<<< HEAD
     <div className={"bn-app"}>
-=======
-    <div>
       {/* This is a simple user selector to switch between users, for demo purposes */}
->>>>>>> 4d293ef1
       <Select
         style={{ maxWidth: "300px" }}
         required
@@ -164,8 +107,8 @@
         }}
         value={user.id}
       />
-<<<<<<< HEAD
 
+      {/* render the actual editor */}
       <BlockNoteView
         editor={editor}
         editable={user.role === "editor"}
@@ -179,10 +122,6 @@
           </div>
         </div>
       </BlockNoteView>
-=======
-      {/* render the actual editor */}
-      <BlockNoteView editor={editor} editable={user.role === "editor"} />
->>>>>>> 4d293ef1
     </div>
   );
 }