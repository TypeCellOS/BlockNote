--- conflicted
+++ resolved
@@ -14,12 +14,7 @@
 import "./styles.css";
 
 export default function App() {
-<<<<<<< HEAD
   const editor = useCreateBlockNote();
-=======
-  // Creates a new editor instance.
-  const editor = useBlockNote();
->>>>>>> daebd6fd
 
   // Renders the editor instance.
   return (
