--- conflicted
+++ resolved
@@ -1,32 +1,16 @@
-<<<<<<< HEAD
 import {
   DragHandle,
   SideMenu,
-  SideMenuButton,
   SideMenuProps,
-  useBlockNoteEditor,
 } from "@blocknote/react";
-=======
-import { DragHandle, SideMenuProps, SideMenuWrapper } from "@blocknote/react";
->>>>>>> e00fe19f
 import "@blocknote/react/style.css";
 
 import { CustomButton } from "./CustomButton";
 
 export function CustomSideMenu(props: SideMenuProps) {
   return (
-<<<<<<< HEAD
     <SideMenu {...props}>
-      <SideMenuButton>
-        <MdDelete
-          size={24}
-          onClick={() => editor.removeBlocks([props.block])}
-        />
-      </SideMenuButton>
-=======
-    <SideMenuWrapper>
       <CustomButton {...props} />
->>>>>>> e00fe19f
       <DragHandle {...props} />
     </SideMenu>
   );
