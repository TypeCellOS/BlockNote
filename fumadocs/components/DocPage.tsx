import ThemedImage from "@/components/ThemedImage";
import { getMDXComponents } from "@/util/mdx-components";
import { getPageTreePeers } from "fumadocs-core/server";
import { LoaderOutput } from "fumadocs-core/source";
import { Card, Cards } from "fumadocs-ui/components/card";
import { createRelativeLink } from "fumadocs-ui/mdx";
import { DocsBody, DocsPage, DocsTitle } from "fumadocs-ui/page";
import { notFound } from "next/navigation";

export function CardTable({
  path,
  source,
}: {
  path: string;
  source: LoaderOutput<{ i18n: false; source: any }>;
}) {
  return (
    <Cards>
<<<<<<< HEAD
      {getPageTreePeers(
        source.pageTree,
        `${baseUrl}/${path.startsWith("/") ? path.slice(1) : path}`,
      ).map((peer) => (
=======
      {getPageTreePeers(source.pageTree, `/docs/${path}`).map((peer) => (
>>>>>>> 152b67a9
        <Card key={peer.url} title={peer.name} href={peer.url}>
          {peer.description}
        </Card>
      ))}
    </Cards>
  );
}

export async function DocPage(props: {
  params: Promise<{ slug?: string[] }>;
  source: LoaderOutput<any>;
}) {
  const params = await props.params;
  const page = props.source.getPage(params.slug);
  if (!page) {
    notFound();
  }

  const MDXContent = page.data.body;

  return (
    <DocsPage
      breadcrumb={{
        enabled: true,
        includeRoot: true,
        includePage: true,
        includeSeparator: true,
      }}
      // footer: null forces ToC to be visible with no items
      tableOfContent={{ style: "clerk", footer: null }}
      // Removes the ToC dropdown on mobile views. Have to pass an empty
      // element as `null` renders the default dropdown.
      tableOfContentPopover={{ component: <></> }}
      toc={page.data.toc}
      full={page.data.full}
      container={{
        // Slight hack to force uniform padding for viewport sizes where the
        // ToC is hidden but the sidebar is still visible.
        className: "*:md:px-12! *:md:pt-12!",
      }}
    >
      <DocsTitle>{page.data.title}</DocsTitle>
      <DocsBody>
        <MDXContent
          components={getMDXComponents({
            // this allows you to link to other pages with relative file paths
            a: createRelativeLink(props.source, page),
            CardTable: (cardProps) => (
              <CardTable source={props.source} path={cardProps.path} />
            ),
            ThemedImage,
          })}
        />
      </DocsBody>
    </DocsPage>
  );
}<|MERGE_RESOLUTION|>--- conflicted
+++ resolved
@@ -1,4 +1,3 @@
-import ThemedImage from "@/components/ThemedImage";
 import { getMDXComponents } from "@/util/mdx-components";
 import { getPageTreePeers } from "fumadocs-core/server";
 import { LoaderOutput } from "fumadocs-core/source";
@@ -16,14 +15,10 @@
 }) {
   return (
     <Cards>
-<<<<<<< HEAD
       {getPageTreePeers(
         source.pageTree,
-        `${baseUrl}/${path.startsWith("/") ? path.slice(1) : path}`,
+        `docs/${path.startsWith("/") ? path.slice(1) : path}`,
       ).map((peer) => (
-=======
-      {getPageTreePeers(source.pageTree, `/docs/${path}`).map((peer) => (
->>>>>>> 152b67a9
         <Card key={peer.url} title={peer.name} href={peer.url}>
           {peer.description}
         </Card>
@@ -70,11 +65,11 @@
         <MDXContent
           components={getMDXComponents({
             // this allows you to link to other pages with relative file paths
+            // @ts-ignore
             a: createRelativeLink(props.source, page),
-            CardTable: (cardProps) => (
-              <CardTable source={props.source} path={cardProps.path} />
+            CardTable: (cardProps: any) => (
+              <CardTable source={props.source} {...cardProps} />
             ),
-            ThemedImage,
           })}
         />
       </DocsBody>
