name: build
on:
  push:
    branches:
      - main
  pull_request:
    types: [opened, synchronize, reopened, edited]

jobs:
  build:
    name: Build
    runs-on: ubuntu-latest
    steps:
      - uses: actions/checkout@v3

      - uses: actions/setup-node@v3
        with:
          node-version: "18.x"

      - name: Cache node modules
        uses: actions/cache@v3
        env:
          cache-name: cache-node-modules
        with:
          # npm cache files are stored in `~/.npm` on Linux/macOS
          path: ~/.npm
          key: ${{ runner.os }}-build-${{ env.cache-name }}-${{ hashFiles('**/package-lock.json') }}
          restore-keys: |
            ${{ runner.os }}-build-${{ env.cache-name }}-
            ${{ runner.os }}-build-
            ${{ runner.os }}-

      - name: cache playwright
        id: playwright-cache
        uses: actions/cache@v3
        with:
          path: ~/.cache/ms-playwright
          key: pw-new-${{ runner.os }}-${{ hashFiles('**/package-lock.json') }}

      - name: Install Dependencies
        run: npm install

      - name: Bootstrap packages
        run: npm run bootstrap

      - name: Lint packages
        run: npm run lint
        env:
          CI: true

      - name: Build packages
        run: npm run build
        env:
          CI: true

      - name: Run unit tests
        run: npm run test
        env:
          CI: true

      - name: Run server
        run: npm run start:built & npx wait-on http://localhost:3000
        env:
          CI: true

      - name: Install Playwright
        run: npx playwright install --with-deps

      - name: Run Playwright tests
        working-directory: ./tests
        run: npx playwright test

      - uses: actions/upload-artifact@v3
        if: always()
        with:
          name: playwright-report
<<<<<<< HEAD
          path: tests/playwright-report/
          retention-days: 30
=======
          path: playwright-report/
          retention-days: 30

      - name: Upload webpack stats artifact (editor)
        uses: relative-ci/agent-upload-artifact-action@v1
        with:
          webpackStatsFile: ./examples/editor/dist/webpack-stats.json
          artifactName: relative-ci-artifacts-editor
>>>>>>> a4e8f807
<|MERGE_RESOLUTION|>--- conflicted
+++ resolved
@@ -74,16 +74,11 @@
         if: always()
         with:
           name: playwright-report
-<<<<<<< HEAD
           path: tests/playwright-report/
-          retention-days: 30
-=======
-          path: playwright-report/
           retention-days: 30
 
       - name: Upload webpack stats artifact (editor)
         uses: relative-ci/agent-upload-artifact-action@v1
         with:
           webpackStatsFile: ./examples/editor/dist/webpack-stats.json
-          artifactName: relative-ci-artifacts-editor
->>>>>>> a4e8f807
+          artifactName: relative-ci-artifacts-editor