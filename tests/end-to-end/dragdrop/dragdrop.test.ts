import { test } from "../../setup/setupScript";
import {
  BASE_URL,
  BLOCK_CONTAINER_SELECTOR,
  H_ONE_BLOCK_SELECTOR,
  H_THREE_BLOCK_SELECTOR,
  H_TWO_BLOCK_SELECTOR,
} from "../../utils/const";
import { compareDocToSnapshot, focusOnEditor } from "../../utils/editor";
import { insertHeading, insertParagraph } from "../../utils/copypaste";
import { dragAndDropBlock } from "../../utils/mouse";
import { showMouseCursor } from "../../utils/debug";

test.beforeEach(async ({ page }) => {
  await page.goto(BASE_URL, { waitUntil: "networkidle" });
});

test.describe("Check Block Dragging Functionality", () => {
  test("Should be able to drag & drop non-nested blocks", async ({
    page,
    browserName,
  }) => {
    test.skip(
      browserName === "firefox",
      "Playwright doesn't correctly simulate drag events in Firefox."
    );
    await focusOnEditor(page);
    await showMouseCursor(page);

    await insertHeading(page, 1);
    await insertHeading(page, 2);
    await insertHeading(page, 3);

    const dragTarget = await page.locator(H_ONE_BLOCK_SELECTOR);
    const dropTarget = await page.locator(H_TWO_BLOCK_SELECTOR);
    await page.pause();
    await dragAndDropBlock(page, dragTarget, dropTarget, false);

    await page.pause();

    await compareDocToSnapshot(page, "dragdropsingle");
  });

  test("Should be able to drag & drop nested blocks", async ({
    page,
    browserName,
  }) => {
    test.skip(
      browserName === "firefox",
      "Playwright doesn't correctly simulate drag events in Firefox."
    );
    await focusOnEditor(page);
    await showMouseCursor(page);

    await insertHeading(page, 1);
    await insertParagraph(page);

    await page.keyboard.press("Tab");
    await insertHeading(page, 2);
    await page.keyboard.press("Tab");
    await insertParagraph(page);

    await page.keyboard.press("Tab");
    await page.keyboard.press("Tab");
    await insertHeading(page, 3);

    // Dragging first heading into next nested element.
    let dragTarget = await page.locator(H_ONE_BLOCK_SELECTOR);
    let dropTarget = await page.locator(H_TWO_BLOCK_SELECTOR);
    await page.pause();
    await dragAndDropBlock(page, dragTarget, dropTarget, true);

    // Dragging second heading into next nested element.
    dragTarget = await page.locator(H_TWO_BLOCK_SELECTOR);
    dropTarget = await page.locator(H_THREE_BLOCK_SELECTOR);
    await page.pause();
    await dragAndDropBlock(page, dragTarget, dropTarget, true);

    // Dragging third heading into outside nesting.
    dragTarget = await page.locator(H_THREE_BLOCK_SELECTOR);
<<<<<<< HEAD
    dropTarget = await page.locator(BLOCK_SELECTOR).last();
=======
    dropTarget = await page.locator(BLOCK_CONTAINER_SELECTOR).last();
>>>>>>> e35f026a
    await page.pause();
    await dragAndDropBlock(page, dragTarget, dropTarget, true);

    await page.pause();

    await compareDocToSnapshot(page, "dragdropnested");
  });
});<|MERGE_RESOLUTION|>--- conflicted
+++ resolved
@@ -9,7 +9,6 @@
 import { compareDocToSnapshot, focusOnEditor } from "../../utils/editor";
 import { insertHeading, insertParagraph } from "../../utils/copypaste";
 import { dragAndDropBlock } from "../../utils/mouse";
-import { showMouseCursor } from "../../utils/debug";
 
 test.beforeEach(async ({ page }) => {
   await page.goto(BASE_URL, { waitUntil: "networkidle" });
@@ -25,7 +24,6 @@
       "Playwright doesn't correctly simulate drag events in Firefox."
     );
     await focusOnEditor(page);
-    await showMouseCursor(page);
 
     await insertHeading(page, 1);
     await insertHeading(page, 2);
@@ -50,7 +48,6 @@
       "Playwright doesn't correctly simulate drag events in Firefox."
     );
     await focusOnEditor(page);
-    await showMouseCursor(page);
 
     await insertHeading(page, 1);
     await insertParagraph(page);
@@ -78,11 +75,7 @@
 
     // Dragging third heading into outside nesting.
     dragTarget = await page.locator(H_THREE_BLOCK_SELECTOR);
-<<<<<<< HEAD
-    dropTarget = await page.locator(BLOCK_SELECTOR).last();
-=======
     dropTarget = await page.locator(BLOCK_CONTAINER_SELECTOR).last();
->>>>>>> e35f026a
     await page.pause();
     await dragAndDropBlock(page, dragTarget, dropTarget, true);
 
