{
  "name": "@blocknote/tests",
  "private": true,
<<<<<<< HEAD
  "version": "0.15.2",
=======
  "version": "0.15.3",
>>>>>>> 91d7a88a
  "scripts": {
    "build": "tsc",
    "lint": "eslint src --max-warnings 0",
    "playwright": "npx playwright test",
    "playwright:ui": "npx playwright test --ui",
    "test:updateSnaps": "docker run --rm  -e RUN_IN_DOCKER=true --network host -v $(pwd)/..:/work/ -w /work/tests -it mcr.microsoft.com/playwright:v1.44.1-focal npx playwright test",
    "test-ct": "playwright test -c playwright-ct.config.ts --headed",
    "test-ct:updateSnaps": "docker run --rm  -e RUN_IN_DOCKER=true --network host -v $(pwd)/..:/work/ -w /work/tests -it mcr.microsoft.com/playwright:v1.35.1-focal npm install && playwright test -c playwright-ct.config.ts -u",
    "clean": "rimraf dist"
  },
  "dependencies": {
    "react": "^18.3.1",
    "react-dom": "^18.3.1"
  },
  "devDependencies": {
<<<<<<< HEAD
    "@blocknote/ariakit": "^0.15.2",
    "@blocknote/core": "^0.15.2",
    "@blocknote/mantine": "^0.15.2",
    "@blocknote/react": "^0.15.2",
    "@blocknote/shadcn": "^0.15.2",
=======
    "@blocknote/ariakit": "^0.15.3",
    "@blocknote/core": "^0.15.3",
    "@blocknote/mantine": "^0.15.3",
    "@blocknote/react": "^0.15.3",
    "@blocknote/shadcn": "^0.15.3",
>>>>>>> 91d7a88a
    "@playwright/experimental-ct-react": "^1.42.1",
    "@playwright/test": "^1.42.1",
    "eslint": "^8.10.0",
    "react-icons": "^5.2.1",
    "rimraf": "^5.0.5"
  },
  "eslintConfig": {
    "extends": [
      "../.eslintrc.js"
    ]
  }
}<|MERGE_RESOLUTION|>--- conflicted
+++ resolved
@@ -1,11 +1,7 @@
 {
   "name": "@blocknote/tests",
   "private": true,
-<<<<<<< HEAD
-  "version": "0.15.2",
-=======
   "version": "0.15.3",
->>>>>>> 91d7a88a
   "scripts": {
     "build": "tsc",
     "lint": "eslint src --max-warnings 0",
@@ -21,19 +17,11 @@
     "react-dom": "^18.3.1"
   },
   "devDependencies": {
-<<<<<<< HEAD
-    "@blocknote/ariakit": "^0.15.2",
-    "@blocknote/core": "^0.15.2",
-    "@blocknote/mantine": "^0.15.2",
-    "@blocknote/react": "^0.15.2",
-    "@blocknote/shadcn": "^0.15.2",
-=======
     "@blocknote/ariakit": "^0.15.3",
     "@blocknote/core": "^0.15.3",
     "@blocknote/mantine": "^0.15.3",
     "@blocknote/react": "^0.15.3",
     "@blocknote/shadcn": "^0.15.3",
->>>>>>> 91d7a88a
     "@playwright/experimental-ct-react": "^1.42.1",
     "@playwright/test": "^1.42.1",
     "eslint": "^8.10.0",
