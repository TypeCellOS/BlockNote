{
  "name": "@blocknote/tests",
  "private": true,
  "version": "0.12.0",
  "scripts": {
    "build": "tsc",
    "lint": "eslint src --max-warnings 0",
    "playwright": "npx playwright test",
    "test:updateSnaps": "docker run --rm  -e RUN_IN_DOCKER=true --network host -v $(pwd)/..:/work/ -w /work/tests -it mcr.microsoft.com/playwright:v1.42.1-focal npx playwright test -u",
    "test-ct": "playwright test -c playwright-ct.config.ts --headed",
    "test-ct:updateSnaps": "docker run --rm  -e RUN_IN_DOCKER=true --network host -v $(pwd)/..:/work/ -w /work/tests -it mcr.microsoft.com/playwright:v1.35.1-focal npm install && playwright test -c playwright-ct.config.ts -u",
    "clean": "rimraf dist"
  },
  "dependencies": {
    "react": "^18.2.0",
    "react-dom": "^18.2.0"
  },
  "devDependencies": {
    "@blocknote/core": "^0.12.0",
    "@blocknote/react": "^0.12.0",
<<<<<<< HEAD
    "@playwright/experimental-ct-react": "^1.38.1",
    "@playwright/test": "^1.38.1",
=======
    "@playwright/experimental-ct-react": "^1.42.1",
    "@playwright/test": "^1.42.1",
>>>>>>> 5f88e055
    "eslint": "^8.10.0",
    "react-icons": "^4.3.1",
    "rimraf": "^5.0.5"
  },
  "eslintConfig": {
    "extends": [
      "../.eslintrc.js"
    ]
  }
}<|MERGE_RESOLUTION|>--- conflicted
+++ resolved
@@ -18,13 +18,8 @@
   "devDependencies": {
     "@blocknote/core": "^0.12.0",
     "@blocknote/react": "^0.12.0",
-<<<<<<< HEAD
-    "@playwright/experimental-ct-react": "^1.38.1",
-    "@playwright/test": "^1.38.1",
-=======
     "@playwright/experimental-ct-react": "^1.42.1",
     "@playwright/test": "^1.42.1",
->>>>>>> 5f88e055
     "eslint": "^8.10.0",
     "react-icons": "^4.3.1",
     "rimraf": "^5.0.5"
