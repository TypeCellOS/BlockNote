{
  "name": "@blocknote/tests",
  "private": true,
  "version": "0.21.0",
  "scripts": {
    "build": "tsc",
    "lint": "eslint src --max-warnings 0",
    "playwright": "npx playwright test",
    "playwright:ui": "npx playwright test --ui",
    "test:updateSnaps": "docker run --rm  -e RUN_IN_DOCKER=true --network host -v $(pwd)/..:/work/ -w /work/tests -it mcr.microsoft.com/playwright:v1.49.1-noble npx playwright test -u",
    "test-ct": "playwright test -c playwright-ct.config.ts --headed",
    "test-ct:updateSnaps": "docker run --rm  -e RUN_IN_DOCKER=true --network host -v $(pwd)/..:/work/ -w /work/tests -it mcr.microsoft.com/playwright:v1.49.1-noble npx playwright test -c playwright-ct.config.ts -u",
    "clean": "rimraf dist"
  },
  "dependencies": {
    "react": "^18.3.1",
    "react-dom": "^18.3.1"
  },
  "devDependencies": {
    "@blocknote/ariakit": "^0.21.0",
    "@blocknote/core": "^0.21.0",
    "@blocknote/mantine": "^0.21.0",
    "@blocknote/react": "^0.21.0",
    "@blocknote/shadcn": "^0.21.0",
<<<<<<< HEAD
    "@playwright/experimental-ct-react": "^1.42.1",
    "@playwright/test": "^1.42.1",
=======
    "@playwright/experimental-ct-react": "^1.49.1",
    "@playwright/test": "^1.49.1",
>>>>>>> 8a51a79c
    "eslint": "^8.10.0",
    "react-icons": "^5.2.1",
    "rimraf": "^5.0.5"
  },
  "eslintConfig": {
    "extends": [
      "../.eslintrc.js"
    ]
  }
}<|MERGE_RESOLUTION|>--- conflicted
+++ resolved
@@ -22,13 +22,8 @@
     "@blocknote/mantine": "^0.21.0",
     "@blocknote/react": "^0.21.0",
     "@blocknote/shadcn": "^0.21.0",
-<<<<<<< HEAD
-    "@playwright/experimental-ct-react": "^1.42.1",
-    "@playwright/test": "^1.42.1",
-=======
     "@playwright/experimental-ct-react": "^1.49.1",
     "@playwright/test": "^1.49.1",
->>>>>>> 8a51a79c
     "eslint": "^8.10.0",
     "react-icons": "^5.2.1",
     "rimraf": "^5.0.5"
