--- conflicted
+++ resolved
@@ -32,12 +32,8 @@
     "rimraf": "^5.0.10",
     "vite": "^5.4.20",
     "vite-plugin-eslint": "^1.8.1",
-<<<<<<< HEAD
-    "vitest": "^2.0.3",
+    "vitest": "^2.1.9",
     "zod": "^4.0.0"
-=======
-    "vitest": "^2.1.9"
->>>>>>> 7493c4e6
   },
   "eslintConfig": {
     "extends": [
