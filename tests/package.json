--- conflicted
+++ resolved
@@ -16,16 +16,11 @@
     "react-dom": "^18.2.0"
   },
   "devDependencies": {
-<<<<<<< HEAD
     "@blocknote/core": "^0.12.4",
     "@blocknote/react": "^0.12.4",
-=======
-    "@blocknote/core": "^0.12.1",
-    "@blocknote/react": "^0.12.2",
-    "@blocknote/ariakit": "^0.12.2",
-    "@blocknote/mantine": "^0.12.2",
-    "@blocknote/shadcn": "^0.12.2",
->>>>>>> 17e63fb7
+    "@blocknote/ariakit": "^0.12.4",
+    "@blocknote/mantine": "^0.12.4",
+    "@blocknote/shadcn": "^0.12.4",
     "@playwright/experimental-ct-react": "^1.42.1",
     "@playwright/test": "^1.42.1",
     "eslint": "^8.10.0",
