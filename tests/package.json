{
  "name": "@blocknote/tests",
  "private": true,
<<<<<<< HEAD
  "version": "0.17.0",
=======
  "version": "0.19.0",
>>>>>>> 8717e57e
  "scripts": {
    "build": "tsc",
    "lint": "eslint src --max-warnings 0",
    "playwright": "npx playwright test",
    "playwright:ui": "npx playwright test --ui",
    "test:updateSnaps": "docker run --rm  -e RUN_IN_DOCKER=true --network host -v $(pwd)/..:/work/ -w /work/tests -it mcr.microsoft.com/playwright:v1.44.1-focal npx playwright test -u",
    "test-ct": "playwright test -c playwright-ct.config.ts --headed",
    "test-ct:updateSnaps": "docker run --rm  -e RUN_IN_DOCKER=true --network host -v $(pwd)/..:/work/ -w /work/tests -it mcr.microsoft.com/playwright:v1.35.1-focal npx playwright test -c playwright-ct.config.ts -u",
    "clean": "rimraf dist"
  },
  "dependencies": {
    "react": "^18.3.1",
    "react-dom": "^18.3.1"
  },
  "devDependencies": {
<<<<<<< HEAD
    "@blocknote/ariakit": "^0.17.0",
    "@blocknote/core": "^0.17.0",
    "@blocknote/mantine": "^0.17.0",
    "@blocknote/react": "^0.17.0",
    "@blocknote/shadcn": "^0.17.0",
=======
    "@blocknote/ariakit": "^0.19.0",
    "@blocknote/core": "^0.19.0",
    "@blocknote/mantine": "^0.19.0",
    "@blocknote/react": "^0.19.0",
    "@blocknote/shadcn": "^0.19.0",
>>>>>>> 8717e57e
    "@playwright/experimental-ct-react": "^1.42.1",
    "@playwright/test": "^1.42.1",
    "eslint": "^8.10.0",
    "react-icons": "^5.2.1",
    "rimraf": "^5.0.5"
  },
  "eslintConfig": {
    "extends": [
      "../.eslintrc.js"
    ]
  }
}<|MERGE_RESOLUTION|>--- conflicted
+++ resolved
@@ -1,11 +1,7 @@
 {
   "name": "@blocknote/tests",
   "private": true,
-<<<<<<< HEAD
-  "version": "0.17.0",
-=======
   "version": "0.19.0",
->>>>>>> 8717e57e
   "scripts": {
     "build": "tsc",
     "lint": "eslint src --max-warnings 0",
@@ -21,19 +17,11 @@
     "react-dom": "^18.3.1"
   },
   "devDependencies": {
-<<<<<<< HEAD
-    "@blocknote/ariakit": "^0.17.0",
-    "@blocknote/core": "^0.17.0",
-    "@blocknote/mantine": "^0.17.0",
-    "@blocknote/react": "^0.17.0",
-    "@blocknote/shadcn": "^0.17.0",
-=======
     "@blocknote/ariakit": "^0.19.0",
     "@blocknote/core": "^0.19.0",
     "@blocknote/mantine": "^0.19.0",
     "@blocknote/react": "^0.19.0",
     "@blocknote/shadcn": "^0.19.0",
->>>>>>> 8717e57e
     "@playwright/experimental-ct-react": "^1.42.1",
     "@playwright/test": "^1.42.1",
     "eslint": "^8.10.0",
