--- conflicted
+++ resolved
@@ -3,11 +3,6 @@
   createBlockSpec,
   defaultProps,
 } from "@blocknote/core";
-<<<<<<< HEAD
-
-=======
-import { MantineSuggestionMenuItemProps } from "@blocknote/react";
->>>>>>> 4b9eb9a5
 import { RiImage2Fill } from "react-icons/ri";
 export const Image = createBlockSpec(
   {
@@ -53,7 +48,6 @@
   }
 );
 
-<<<<<<< HEAD
 export const insertImage = {
   title: "Insert Image",
   onItemClick: (editor: BlockNoteEditor<any, any, any>) => {
@@ -75,41 +69,4 @@
   icon: <RiImage2Fill />,
   aliases: ["image", "img", "picture", "media"],
   group: "Other",
-};
-=======
-export const insertImage = <
-  BSchema extends BlockSchema,
-  I extends InlineContentSchema,
-  S extends StyleSchema
->(
-  editor: BlockNoteEditor<BSchema, I, S>,
-  closeMenu: () => void,
-  clearQuery: () => void
-) =>
-  ({
-    name: "Insert Image",
-    execute: () => {
-      closeMenu();
-      clearQuery();
-
-      const src =
-        prompt("Enter image URL") || "https://via.placeholder.com/1000";
-      editor.insertBlocks(
-        [
-          {
-            type: "image",
-            props: {
-              src,
-            },
-          } as PartialBlock<BSchema, I, S>,
-        ],
-        editor.getTextCursorPosition().block,
-        "after"
-      );
-    },
-    subtext: "Insert an image",
-    icon: <RiImage2Fill />,
-    aliases: ["image", "img", "picture", "media"],
-    group: "Other",
-  } satisfies MantineSuggestionMenuItemProps);
->>>>>>> 4b9eb9a5
+};