--- conflicted
+++ resolved
@@ -1,21 +1,3 @@
-<<<<<<< HEAD
-<p
-  class="simple-react-custom-paragraph"
-  data-editable=""
-  style="white-space: normal;"
->Custom React Paragraph</p>
-<p
-  class="simple-react-custom-paragraph"
-  data-editable=""
-  style="white-space: normal;"
->Nested React Custom Paragraph 1</p>
-<p
-  class="simple-react-custom-paragraph"
-  data-editable=""
-  style="white-space: normal;"
->Nested React Custom Paragraph 2</p>
-=======
 <p class="simple-react-custom-paragraph">Custom React Paragraph</p>
 <p class="simple-react-custom-paragraph">Nested React Custom Paragraph 1</p>
-<p class="simple-react-custom-paragraph">Nested React Custom Paragraph 2</p>
->>>>>>> b7e2d556
+<p class="simple-react-custom-paragraph">Nested React Custom Paragraph 2</p>