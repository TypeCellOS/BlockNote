--- conflicted
+++ resolved
@@ -2,11 +2,7 @@
   BlockNoteEditor,
   BlockNoteSchema,
   BlockSchema,
-<<<<<<< HEAD
   createCodeBlockSpec,
-  initializeESMDependencies,
-=======
->>>>>>> c3422c2b
   InlineContentSchema,
   StyleSchema,
   uploadToTmpFilesDotOrg_DEV_ONLY,
