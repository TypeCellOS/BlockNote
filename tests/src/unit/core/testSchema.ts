import {
  BlockNoteSchema,
  createBlockConfig,
  createBlockSpec,
  createImageBlockConfig,
  createImageBlockSpec,
  createInlineContentSpec,
  createPageBreakBlockSpec,
  createPropSchemaFromZod,
  createStyleSpec,
<<<<<<< HEAD
  defaultPropSchema,
=======
  defaultProps,
  parseDefaultProps,
>>>>>>> 49af3dad
} from "@blocknote/core";
import { z } from "zod/v4";

// BLOCKS ----------------------------------------------------------------------

// This is a modified version of the default image block that does not implement
// a `toExternalHTML` function. It's used to test if the custom serializer by
// default serializes custom blocks using their `render` function.
const SimpleImage = createBlockSpec(
  createBlockConfig(
    () =>
      ({
        type: "simpleImage",
        propSchema: createImageBlockConfig({}).propSchema,
        content: "none",
      }) as const,
  ),
  {
    render(block, editor) {
      return createImageBlockSpec().implementation.render.call(
        this,
        block as any,
        editor as any,
      );
    },
  },
);

<<<<<<< HEAD
const CustomParagraph = addNodeAndExtensionsToSpec(
  {
    type: "customParagraph",
    propSchema: defaultPropSchema,
    content: "inline",
  },
=======
const CustomParagraph = createBlockSpec(
  createBlockConfig(
    () =>
      ({
        type: "customParagraph",
        propSchema: defaultProps,
        content: "inline",
      }) as const,
  ),
>>>>>>> 49af3dad
  {
    parse: (e) => {
      if (e.tagName !== "P") {
        return undefined;
      }

      if (e.classList.contains("custom-paragraph")) {
        return parseDefaultProps(e);
      }

      return undefined;
    },
    render: () => {
      const paragraph = document.createElement("p");
      paragraph.className = "custom-paragraph";

      return {
        dom: paragraph,
        contentDOM: paragraph,
      };
    },
    toExternalHTML: () => {
      const paragraph = document.createElement("p");
      paragraph.className = "custom-paragraph";

      return {
        dom: paragraph,
      };
    },
  },
);

<<<<<<< HEAD
const SimpleCustomParagraph = addNodeAndExtensionsToSpec(
  {
    type: "simpleCustomParagraph",
    propSchema: defaultPropSchema,
    content: "inline",
  },
=======
const SimpleCustomParagraph = createBlockSpec(
  createBlockConfig(
    () =>
      ({
        type: "simpleCustomParagraph",
        propSchema: defaultProps,
        content: "inline",
      }) as const,
  ),
>>>>>>> 49af3dad
  {
    render: () => {
      const paragraph = document.createElement("p");
      paragraph.className = "simple-custom-paragraph";

      return {
        dom: paragraph,
        contentDOM: paragraph,
      };
    },
  },
);

// INLINE CONTENT --------------------------------------------------------------

const Mention = createInlineContentSpec(
  {
    type: "mention",
    propSchema: createPropSchemaFromZod(
      z.object({
        user: z.string().default(""),
      }),
    ),
    content: "none",
  },
  {
    render: (ic) => {
      const dom = document.createElement("span");
      dom.appendChild(document.createTextNode("@" + ic.props.user));
      dom.className = "mention-internal";
      dom.setAttribute("data-user", ic.props.user);
      dom.style.backgroundColor = "red";

      return {
        dom,
      };
    },

    toExternalHTML: (ic) => {
      const dom = document.createElement("span");
      dom.appendChild(document.createTextNode("@" + ic.props.user));
      dom.className = "mention-external";
      dom.setAttribute("data-external", "true");
      // Add attributes needed for round-trip compatibility
      dom.setAttribute("data-inline-content-type", "mention");
      dom.setAttribute("data-user", ic.props.user);
      dom.style.backgroundColor = "red";

      return {
        dom,
      };
    },

    parse: (el) => {
      const user = el.getAttribute("data-user");
      if (user !== null) {
        return { user };
      }
      return undefined;
    },
  },
);

const Tag = createInlineContentSpec(
  {
    type: "tag" as const,
    propSchema: createPropSchemaFromZod(z.object({})),
    content: "styled",
  },
  {
    parse: (el) => {
      const isTag = el.getAttribute("data-tag");
      if (isTag) {
        return {};
      }
      return undefined;
    },
    render: () => {
      const dom = document.createElement("span");
      dom.textContent = "#";

      const contentDOM = document.createElement("span");
      dom.appendChild(contentDOM);
      contentDOM.setAttribute("data-tag", "true");

      return {
        dom,
        contentDOM,
      };
    },
  },
);

// STYLES ----------------------------------------------------------------------

const Small = createStyleSpec(
  {
    type: "small",
    propSchema: "boolean",
  },
  {
    render: () => {
      const dom = document.createElement("small");
      return {
        dom,
        contentDOM: dom,
      };
    },
  },
);

const FontSize = createStyleSpec(
  {
    type: "fontSize",
    propSchema: "string",
  },
  {
    render: (value) => {
      const dom = document.createElement("span");
      dom.setAttribute("style", "font-size: " + value);
      return {
        dom,
        contentDOM: dom,
      };
    },
  },
);

// SCHEMA ----------------------------------------------------------------------

export const testSchema = BlockNoteSchema.create().extend({
  blockSpecs: {
    pageBreak: createPageBreakBlockSpec(),
    customParagraph: CustomParagraph(),
    simpleCustomParagraph: SimpleCustomParagraph(),
    simpleImage: SimpleImage(),
  },
  inlineContentSpecs: {
    mention: Mention,
    tag: Tag,
  },
  styleSpecs: {
    small: Small,
    fontSize: FontSize,
  },
});

export type TestBlockSchema = typeof testSchema.blockSchema;
export type TestInlineContentSchema = typeof testSchema.inlineContentSchema;
export type TestStyleSchema = typeof testSchema.styleSchema;<|MERGE_RESOLUTION|>--- conflicted
+++ resolved
@@ -8,12 +8,8 @@
   createPageBreakBlockSpec,
   createPropSchemaFromZod,
   createStyleSpec,
-<<<<<<< HEAD
   defaultPropSchema,
-=======
-  defaultProps,
   parseDefaultProps,
->>>>>>> 49af3dad
 } from "@blocknote/core";
 import { z } from "zod/v4";
 
@@ -42,24 +38,15 @@
   },
 );
 
-<<<<<<< HEAD
-const CustomParagraph = addNodeAndExtensionsToSpec(
-  {
-    type: "customParagraph",
-    propSchema: defaultPropSchema,
-    content: "inline",
-  },
-=======
 const CustomParagraph = createBlockSpec(
   createBlockConfig(
     () =>
       ({
         type: "customParagraph",
-        propSchema: defaultProps,
+        propSchema: defaultPropSchema,
         content: "inline",
       }) as const,
   ),
->>>>>>> 49af3dad
   {
     parse: (e) => {
       if (e.tagName !== "P") {
@@ -92,24 +79,15 @@
   },
 );
 
-<<<<<<< HEAD
-const SimpleCustomParagraph = addNodeAndExtensionsToSpec(
-  {
-    type: "simpleCustomParagraph",
-    propSchema: defaultPropSchema,
-    content: "inline",
-  },
-=======
 const SimpleCustomParagraph = createBlockSpec(
   createBlockConfig(
     () =>
       ({
         type: "simpleCustomParagraph",
-        propSchema: defaultProps,
+        propSchema: defaultPropSchema,
         content: "inline",
       }) as const,
   ),
->>>>>>> 49af3dad
   {
     render: () => {
       const paragraph = document.createElement("p");
