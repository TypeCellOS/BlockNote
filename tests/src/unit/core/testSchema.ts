--- conflicted
+++ resolved
@@ -258,10 +258,7 @@
     customParagraph: CustomParagraph(),
     simpleCustomParagraph: SimpleCustomParagraph(),
     simpleImage: SimpleImage(),
-<<<<<<< HEAD
-=======
     advancedComplexAttributeNode: ComplexAttributeNode(),
->>>>>>> e3d9917c
   },
   inlineContentSpecs: {
     mention: Mention,
