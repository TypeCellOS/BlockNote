import { ParseTestCase } from "../../../shared/formatConversion/parse/parseTestCase.js";
import {
  testParseHTML,
  testParseMarkdown,
} from "../../../shared/formatConversion/parse/parseTestExecutors.js";
import { TestInstance } from "../../../types.js";
import {
  TestBlockSchema,
  TestInlineContentSchema,
  TestStyleSchema,
} from "../../testSchema.js";

export const parseTestInstancesHTML: TestInstance<
  ParseTestCase,
  TestBlockSchema,
  TestInlineContentSchema,
  TestStyleSchema
>[] = [
  {
    testCase: {
      name: "basicBlockTypes",
      content: `<h1>Heading 1</h1>
<<<<<<< HEAD
  <h2>Heading 2</h2>
  <h3>Heading 3</h3>
  <p>Paragraph</p>
  <figure><img src="exampleURL" /><figcaption>Image Caption</figcaption></figure>
  <p>None <strong>Bold </strong><em>Italic </em><u>Underline </u><s>Strikethrough </s><strong><em><s><u>All</u></s></em></strong></p>`,
=======
<h2>Heading 2</h2>
<h3>Heading 3</h3>
<h4>Heading 4</h4>
<h5>Heading 5</h5>
<h6>Heading 6</h6>
<p>Paragraph</p>
<figure><img src="exampleURL" /><figcaption>Image Caption</figcaption></figure>
<p>None <strong>Bold </strong><em>Italic </em><u>Underline </u><s>Strikethrough </s><strong><em><s><u>All</u></s></em></strong></p>`,
>>>>>>> b7e2d556
    },
    executeTest: testParseHTML,
  },
  {
    testCase: {
      name: "lists",
      content: `<ul>
<<<<<<< HEAD
  <li>First</li>
  <li>Second</li>
  <li>Third</li>
=======
<li>First</li>
<li>Second</li>
<li>Third</li>
<li>
  <input type="checkbox">
  Fourth
</li>
<li>
  <input type="checkbox">
  Fifth
</li>
<li>Five Parent
  <ul>
    <li>Child 1</li>
    <li>Child 2</li>
    <li>
      <input type="checkbox">
      Child 3
    </li>
    <li>
      <input type="checkbox">
      Child 4
    </li>
  </ul>
</li>
</ul>`,
    },
    executeTest: testParseHTML,
  },
  {
    // TODO this test's result not exactly right, but it's close enough for now.
    testCase: {
      name: "emptyNestedCheckListItem",
      content: `<ul>
  <li>
    <ul>
      <li>
        <input type="checkbox" />
      </li>
    </ul>
    <p>Paragraph</p>
  </li>
  </ul>`,
    },
    executeTest: testParseHTML,
  },
  {
    testCase: {
      name: "checkListItem",
      content: `<ul>
  <li>
    <input type="checkbox">
    <p>Paragraph</p>
  <li>
</ul>`,
    },
    executeTest: testParseHTML,
  },
  {
    testCase: {
      name: "nestedLists",
      content: `<ul>
  <li>Bullet List Item</li>
  <li>Bullet List Item
    <ul>
      <li>Nested Bullet List Item</li>
      <li>Nested Bullet List Item</li>
    </ul>
  </li>
  <li>Bullet List Item</li>
</ul>
<ol>
  <li>Numbered List Item</li>
  <li>Numbered List Item
    <ol>
      <li>Nested Numbered List Item</li>
      <li>Nested Numbered List Item</li>
    </ol>
  </li>
  <li>Numbered List Item</li>
</ol>
<ul>
>>>>>>> b7e2d556
  <li>
    <input type="checkbox">
    Fourth
  </li>
  <li>
    <input type="checkbox">
    Fifth
  </li>
  <li>Five Parent
    <ul>
      <li>Child 1</li>
      <li>Child 2</li>
      <li>
        <input type="checkbox">
        Child 3
      </li>
      <li>
        <input type="checkbox">
        Child 4
      </li>
    </ul>
  </li>
  </ul>`,
    },
    executeTest: testParseHTML,
  },
  {
    testCase: {
      name: "nestedLists",
      content: `<ul>
    <li>Bullet List Item</li>
    <li>Bullet List Item
      <ul>
        <li>Nested Bullet List Item</li>
        <li>Nested Bullet List Item</li>
      </ul>
    </li>
    <li>Bullet List Item</li>
  </ul>
  <ol>
    <li>Numbered List Item</li>
    <li>Numbered List Item
      <ol>
        <li>Nested Numbered List Item</li>
        <li>Nested Numbered List Item</li>
      </ol>
    </li>
    <li>Numbered List Item</li>
  </ol>
  <ul>
    <li>
      <input type="checkbox">
      Check List Item
    </li>
    <li>
      <input type="checkbox">
      Check List Item
      <ul>
        <li>
          <input type="checkbox">
          Nested Check List Item
        </li>
        <li>
          <input type="checkbox">
          Nested Check List Item
        </li>
      </ul>
    </li>
    <li>
      <input type="checkbox">
      Nested Check List Item
    </li>
  </ul>`,
    },
    executeTest: testParseHTML,
  },
  {
    testCase: {
      name: "nestedListsWithParagraphs",
      content: `<ul>
    <li>
      <p>Bullet List Item</p>
    </li>
    <li>
      <p>Bullet List Item</p>
      <ul>
        <li>
          <p>Nested Bullet List Item</p>
        </li>
        <li>
          <p>Nested Bullet List Item</p>
        </li>
      </ul>
    </li>
    <li>
      <p>Bullet List Item</p>
    </li>
  </ul>
  <ol>
    <li>
      <p>Numbered List Item</p>
    </li>
    <li>
      <p>Numbered List Item</p>
      <ol>
        <li>
          <p>Nested Numbered List Item</p>
        </li>
        <li>
          <p>Nested Numbered List Item</p>
        </li>
      </ol>
    </li>
    <li>
      <p>Numbered List Item</p>
    </li>
  </ol>
  <ul>
    <li>
      <input type="checkbox">
      <p>Checked List Item</p>
    </li>
    <li>
      <input type="checkbox">
      <p>Checked List Item</p>
      <ul>
        <li>
          <input type="checkbox">
          <p>Nested Checked List Item</p>
        </li>
        <li>
          <label><input type="checkbox"></label>
          <p>Nested Checked List Item</p>
        </li>
      </ul>
    </li>
    <li>
      <input type="checkbox">
      <p>Checked List Item</p>
    </li>
  </ul>`,
    },
    executeTest: testParseHTML,
  },
  {
    testCase: {
      name: "mixedNestedLists",
      content: `<ul>
    <li>Bullet List Item</li>
    <li>Bullet List Item
      <ol>
        <li>Nested Numbered List Item</li>
        <li>Nested Numbered List Item</li>
      </ol>
    </li>
    <li>Bullet List Item</li>
  </ul>
  <ol>
    <li>Numbered List Item</li>
    <li>Numbered List Item
      <ul>
        <li>
          <input type="checkbox" checked>
          Nested Check List Item
        </li>
        <li>
          <input type="checkbox">
          Nested Check List Item
        </li>
      </ul>
    </li>
    <li>Numbered List Item</li>
  </ol>
  <ul>
    <li>
      <input type="checkbox" checked>
      Check List Item
    </li>
    <li>
      <input type="checkbox">
      Check List Item
      <ul>
        <li>Nested Bullet List Item</li>
        <li>Nested Bullet List Item</li>
      </ul>
    </li>
    <li>
      <input type="checkbox" checked>
      Nested Check List Item
    </li>
  </ul>`,
    },
    executeTest: testParseHTML,
  },
  {
    testCase: {
      name: "multipleParagraphListItem",
      content: `<ul>
  <li>
    <p>Bullet List Item</p>
    <p>Bullet List Item</p>
  </li>
  <li>Bullet List Item</li>
</ul>`,
    },
    executeTest: testParseHTML,
  },
  {
    testCase: {
      name: "textWithImageListItem",
      content: `<ul>
  <li>
    Bullet List Item
    <img src="exampleURL">
  </li>
  <li>Bullet List Item</li>
</ul>`,
    },
    executeTest: testParseHTML,
  },
  {
    testCase: {
      name: "paragraphWithImageListItem",
      content: `<ul>
  <li>
    <p>Bullet List Item</p>
    <img src="exampleURL">
  </li>
  <li>Bullet List Item</li>
</ul>`,
    },
    executeTest: testParseHTML,
  },
  {
    testCase: {
      name: "imageWithTextListItem",
      content: `<ul>
  <li>
    <img src="exampleURL">
    Bullet List Item
  </li>
  <li>Bullet List Item</li>
</ul>`,
    },
    executeTest: testParseHTML,
  },
  {
    testCase: {
      name: "imageWithParagraphListItem",
      content: `<ul>
  <li>
    <img src="exampleURL">
    <p>Bullet List Item</p>
  </li>
  <li>Bullet List Item</li>
</ul>`,
    },
    executeTest: testParseHTML,
  },
  {
    testCase: {
      name: "styledTextListItem",
      content: `<ul>
  <li>Bullet List Item <b>Bold</b></li>
  <li>Bullet List Item</li>
</ul>`,
    },
    executeTest: testParseHTML,
  },
  {
    testCase: {
      name: "styledTextWithImageListItem",
      content: `<ul>
  <li>
    <b>Bold</b> Bullet List Item
    <img src="exampleURL">
  </li>
  <li>Bullet List Item</li>
</ul>`,
    },
    executeTest: testParseHTML,
  },
  {
    testCase: {
      name: "flattenedListItem",
      content: `<ul>
  <li>
    <ol>
      <li>Nested Numbered List Item</li>
    </ol>
  </li>
  <li>Bullet List Item</li>
</ul>`,
    },
    executeTest: testParseHTML,
  },
  {
    testCase: {
      name: "headingParagraphListItem",
      content: `<ul>
  <li>
    <h1>Bullet List Item</h1>
    <p>Bullet List Item</p>
  </li>
  <li>Bullet List Item</li>
</ul>`,
    },
    executeTest: testParseHTML,
  },
  {
    testCase: {
      name: "paragraphHeadingListItem",
      content: `<ul>
  <li>
    <p>Bullet List Item</p>
    <h1>Bullet List Item</h1>
  </li>
  <li>Bullet List Item</li>
</ul>`,
    },
    executeTest: testParseHTML,
  },
  {
    testCase: {
      name: "textTableCell",
      content: `<table>
  <tbody>
    <tr>
      <td>Table Cell</td>
    </tr>  
  </tbody>
</table>`,
    },
    executeTest: testParseHTML,
  },
  {
    testCase: {
      name: "paragraphTableCell",
      content: `<table>
  <tbody>
    <tr>
      <td>
        <p>Table Cell</p>
      </td>
    </tr>  
  </tbody>
</table>`,
    },
    executeTest: testParseHTML,
  },
  {
    testCase: {
      name: "headingTableCell",
      content: `<table>
  <tbody>
    <tr>
      <td>
        <h1>Table Cell</h1>
      </td>
    </tr>  
  </tbody>
</table>`,
    },
    executeTest: testParseHTML,
  },
  {
    testCase: {
      name: "multipleParagraphTableCell",
      content: `<table>
  <tbody>
    <tr>
      <td>
        <p>Table Cell</p>
        <p>Table Cell</p>
      </td>
    </tr>  
  </tbody>
</table>`,
    },
    executeTest: testParseHTML,
  },
  {
    testCase: {
      name: "mixedTextTableCell",
      content: `<table>
  <tbody>
    <tr>
      <td>
        <h1>Table Cell</p>
        <p>Table Cell</p>
        Table Cell
      </td>
    </tr>  
  </tbody>
</table>`,
    },
    executeTest: testParseHTML,
  },
  {
    testCase: {
      name: "paragraphImageTableCell",
      content: `<table>
  <tbody>
    <tr>
      <td>
        <p>Table Cell</p>
        <img src="exampleURL">
      </td>
    </tr>  
  </tbody>
</table>`,
    },
    executeTest: testParseHTML,
  },
  {
    testCase: {
      name: "imageBetweenParagraphsTableCell",
      content: `<table>
  <tbody>
    <tr>
      <td>
        <p>Table Cell</p>
        <img src="exampleURL">
        <p>Table Cell</p>
      </td>
    </tr>  
  </tbody>
</table>`,
    },
    executeTest: testParseHTML,
  },
  {
    testCase: {
      name: "mixedContentTableCell",
      content: `<table>
  <tbody>
    <tr>
      <td>
        <p>Table Cell</p>
        <img src="exampleURL">
        Table Cell
        <br/>
        <input type="checkbox">
        <h1>Table Cell</h1>
        <ul>
          <li>Table Cell</li>
          <li>Table Cell</li>
        </ul>
      </td>
    </tr>  
  </tbody>
</table>`,
    },
    executeTest: testParseHTML,
  },
  {
    testCase: {
      name: "divs",
      content: `<div>Single Div</div>
  <div>
    Div
    <div>Nested Div</div>
    <div>Nested Div</div>
  </div>
  <div>Single Div 2</div>
  <div>
    <div>Nested Div</div>
    <div>Nested Div</div>
  </div>`,
    },
    executeTest: testParseHTML,
  },
  {
    testCase: {
      name: "twoDivs",
      content: `<div>Single Div</div><div>second Div</div>`,
    },
    executeTest: testParseHTML,
  },
  {
    testCase: {
      name: "imageInParagraph",
      content: `<p>
    <img src="exampleURL">
  </p>`,
    },
    executeTest: testParseHTML,
  },
  {
    testCase: {
      name: "fakeImageCaption",
      content: `<div>
    <img src="exampleURL">
    <p>Image Caption</p>
  </div>`,
    },
    executeTest: testParseHTML,
  },
  {
    testCase: {
      name: "deepNestedContent",
      content: `<div>
      Outer 1 Div Before
    <div>
      Outer 2 Div Before
      <div>
<<<<<<< HEAD
        Outer 3 Div Before
        <div>
          Outer 4 Div Before
          <h1>Heading 1</h1>
          <h2>Heading 2</h2>
          <h3>Heading 3</h3>
          <p>Paragraph</p>
          <figure><img src="exampleURL"><figcaption>Image Caption</figcaption></figure>
          <p><strong>Bold</strong> <em>Italic</em> <u>Underline</u> <s>Strikethrough</s> <strong><em><s><u>All</u></s></em></strong></p>
          Outer 4 Div After
        </div>
        Outer 3 Div After
=======
        Outer 4 Div Before
        <h1>Heading 1</h1>
        <h2>Heading 2</h2>
        <h3>Heading 3</h3>
        <h4>Heading 4</h4>
        <h5>Heading 5</h5>
        <h6>Heading 6</h6>
        <p>Paragraph</p>
        <figure><img src="exampleURL"><figcaption>Image Caption</figcaption></figure>
        <p><strong>Bold</strong> <em>Italic</em> <u>Underline</u> <s>Strikethrough</s> <strong><em><s><u>All</u></s></em></strong></p>
        Outer 4 Div After
>>>>>>> b7e2d556
      </div>
      Outer 2 Div After
    </div>
    Outer 1 Div After
  </div>`,
    },
    executeTest: testParseHTML,
  },
  {
    testCase: {
      name: "inlineContentAndNestedBlocks",
      content: `<div>
    None <strong>Bold </strong><em>Italic </em><u>Underline </u><s>Strikethrough </s><strong><em><s><u>All</u></s></em></strong>
    <div>Nested Div</div>
    <p>Nested Paragraph</p>
  </div>`,
    },
    executeTest: testParseHTML,
  },
  {
    testCase: {
      name: "twoTables",
      content: `<table style="border-collapse:collapse;margin-left:255.478pt" cellspacing="0">
    <tr style="height:22pt">
      <td style="width:203pt">
        <p data-text-alignment="left" data-text-indent="0pt"><u>Company</u></p>
      </td>
    </tr>
    <tr style="height:86pt">
      <td style="width:203pt">
        <p data-text-alignment="left" data-text-indent="0pt"><b>Example Company Inc.</b></p>
        <p data-text-alignment="left" data-text-indent="0pt">
          <p>Name: [Company Representative]</p>
        </p>
        <p data-text-alignment="left" data-text-indent="0pt">Title: Chief Executive Officer</p>
      </td>
    </tr>
  </table>

<table style="border-collapse:collapse;margin-left:256.5pt" cellspacing="0">
  <tr style="height:58pt">
    <td style="width:209pt;border-bottom-style:solid;border-bottom-width:2pt">
      <p data-text-alignment="left" data-text-indent="0pt"><u>Advisor</u></p>
    </td>
  </tr>
  <tr style="height:13pt">
    <td style="width:209pt;border-top-style:solid;border-top-width:2pt">
      <p data-text-alignment="left" data-text-indent="0pt">[Advisor Name]</p>
    </td>
  </tr>
</table>`,
    },
    executeTest: testParseHTML,
  },
  {
    testCase: {
      name: "notion",
      content: `<meta charset='utf-8'><h1>Heading 1</h1>
<h2>Heading 2</h2>
<h3>Heading 3</h3>
<h4>Heading 4</h4>
<h5>Heading 5</h5>
<h6>Heading 6</h6>
<p>Paragraph 1</p>
<p>Nested Paragraph 1</p>
<p>Nested Paragraph 2</p>
<p>Paragraph
With Hard Break</p>
<p><strong>Bold</strong> <em>Italic</em> Underline <s>Strikethrough</s> <em><strong><s>All</s></strong></em></p>
<ul>
<li>Bullet List Item 1
<ul>
<li>Nested Bullet List Item 1
<ol>
<li>Nested Numbered List Item 1</li>
<li>Nested Numbered List Item 2</li>
</ol>
</li>
<li>Nested Bullet List Item 2</li>
</ul>
</li>
<li>Bullet List Item 2</li>
</ul>
<ol>
<li>Numbered List Item 1</li>
<li>Numbered List Item 2</li>
</ol>
<p>Background Color Paragraph</p>
<p>!<a href="https://www.pulsecarshalton.co.uk/wp-content/uploads/2016/08/jk-placeholder-image.jpg">https://www.pulsecarshalton.co.uk/wp-content/uploads/2016/08/jk-placeholder-image.jpg</a></p>
<table>
<thead>
<tr>
<th>Cell 1</th>
<th>Cell 2</th>
<th>Cell 3</th>
</tr>
</thead>
<tbody>
<tr>
<td>Cell 4</td>
<td>Cell 5</td>
<td>Cell 6</td>
</tr>
<tr>
<td>Cell 7</td>
<td>Cell 8</td>
<td>Cell 9</td>
</tr>
</tbody>
</table>
<p>Paragraph</p>
<!-- notionvc: 7cb7968f-b969-4795-af7a-d41b5481c675 -->`,
    },
    executeTest: testParseHTML,
  },
  {
    testCase: {
      name: "googleDocs",
      content: `<meta charset='utf-8'>
<meta charset="utf-8">
<b style="font-weight:normal;" id="docs-internal-guid-fdf86189-7fff-f50a-2bef-c048469db8a9">
<h1 dir="ltr" style="line-height:1.38;margin-left: 18pt;text-indent: -18pt;margin-top:24pt;margin-bottom:6pt;padding:0pt 0pt 0pt 18pt;"><span style="font-size:23pt;font-family:Arial,sans-serif;color:#000000;background-color:transparent;font-weight:700;font-style:normal;font-variant:normal;text-decoration:none;vertical-align:baseline;white-space:pre;white-space:pre-wrap;">Heading 1</span></h1>
<h2 dir="ltr" style="line-height:1.38;margin-left: 18pt;text-indent: -18pt;margin-top:18pt;margin-bottom:4pt;padding:0pt 0pt 0pt 18pt;"><span style="font-size:17pt;font-family:Arial,sans-serif;color:#000000;background-color:transparent;font-weight:700;font-style:normal;font-variant:normal;text-decoration:none;vertical-align:baseline;white-space:pre;white-space:pre-wrap;">Heading 2</span></h2>
<h3 dir="ltr" style="line-height:1.38;margin-left: 18pt;text-indent: -18pt;margin-top:14pt;margin-bottom:4pt;padding:0pt 0pt 0pt 18pt;"><span style="font-size:13pt;font-family:Arial,sans-serif;color:#000000;background-color:transparent;font-weight:700;font-style:normal;font-variant:normal;text-decoration:none;vertical-align:baseline;white-space:pre;white-space:pre-wrap;">Heading 3</span></h3>
<h4 dir="ltr" style="line-height:1.38;margin-left: 18pt;text-indent: -18pt;margin-top:14pt;margin-bottom:4pt;padding:0pt 0pt 0pt 18pt;"><span style="font-size:13pt;font-family:Arial,sans-serif;color:#000000;background-color:transparent;font-weight:700;font-style:normal;font-variant:normal;text-decoration:none;vertical-align:baseline;white-space:pre;white-space:pre-wrap;">Heading 4</span></h4>
<h5 dir="ltr" style="line-height:1.38;margin-left: 18pt;text-indent: -18pt;margin-top:14pt;margin-bottom:4pt;padding:0pt 0pt 0pt 18pt;"><span style="font-size:13pt;font-family:Arial,sans-serif;color:#000000;background-color:transparent;font-weight:700;font-style:normal;font-variant:normal;text-decoration:none;vertical-align:baseline;white-space:pre;white-space:pre-wrap;">Heading 5</span></h5>
<h6 dir="ltr" style="line-height:1.38;margin-left: 18pt;text-indent: -18pt;margin-top:14pt;margin-bottom:4pt;padding:0pt 0pt 0pt 18pt;"><span style="font-size:13pt;font-family:Arial,sans-serif;color:#000000;background-color:transparent;font-weight:700;font-style:normal;font-variant:normal;text-decoration:none;vertical-align:baseline;white-space:pre;white-space:pre-wrap;">Heading 6</span></h6>
<p dir="ltr" style="line-height:1.38;margin-top:12pt;margin-bottom:12pt;"><span style="font-size:11pt;font-family:Arial,sans-serif;color:#000000;background-color:transparent;font-weight:400;font-style:normal;font-variant:normal;text-decoration:none;vertical-align:baseline;white-space:pre;white-space:pre-wrap;">Paragraph 1</span></p>
<p dir="ltr" style="line-height:1.38;margin-top:12pt;margin-bottom:12pt;"><span style="font-size:11pt;font-family:Arial,sans-serif;color:#000000;background-color:transparent;font-weight:400;font-style:normal;font-variant:normal;text-decoration:none;vertical-align:baseline;white-space:pre;white-space:pre-wrap;">Paragraph 2</span></p>
<p dir="ltr" style="line-height:1.38;margin-top:12pt;margin-bottom:12pt;"><span style="font-size:11pt;font-family:Arial,sans-serif;color:#000000;background-color:transparent;font-weight:400;font-style:normal;font-variant:normal;text-decoration:none;vertical-align:baseline;white-space:pre;white-space:pre-wrap;">Paragraph 3</span></p>
<p dir="ltr" style="line-height:1.38;margin-top:12pt;margin-bottom:12pt;"><span style="font-size:11pt;font-family:Arial,sans-serif;color:#000000;background-color:transparent;font-weight:400;font-style:normal;font-variant:normal;text-decoration:none;vertical-align:baseline;white-space:pre;white-space:pre-wrap;">Paragraph With </span><span style="font-size:11pt;font-family:Arial,sans-serif;color:#000000;background-color:transparent;font-weight:400;font-style:normal;font-variant:normal;text-decoration:none;vertical-align:baseline;white-space:pre;white-space:pre-wrap;"><br /></span><span style="font-size:11pt;font-family:Arial,sans-serif;color:#000000;background-color:transparent;font-weight:400;font-style:normal;font-variant:normal;text-decoration:none;vertical-align:baseline;white-space:pre;white-space:pre-wrap;">Hard Break</span></p>
<p dir="ltr" style="line-height:1.38;margin-top:12pt;margin-bottom:12pt;"><span style="font-size:11pt;font-family:Arial,sans-serif;color:#000000;background-color:transparent;font-weight:700;font-style:normal;font-variant:normal;text-decoration:none;vertical-align:baseline;white-space:pre;white-space:pre-wrap;">Bold</span><span style="font-size:11pt;font-family:Arial,sans-serif;color:#000000;background-color:transparent;font-weight:400;font-style:normal;font-variant:normal;text-decoration:none;vertical-align:baseline;white-space:pre;white-space:pre-wrap;"> </span><span style="font-size:11pt;font-family:Arial,sans-serif;color:#000000;background-color:transparent;font-weight:400;font-style:italic;font-variant:normal;text-decoration:none;vertical-align:baseline;white-space:pre;white-space:pre-wrap;">Italic</span><span style="font-size:11pt;font-family:Arial,sans-serif;color:#000000;background-color:transparent;font-weight:400;font-style:normal;font-variant:normal;text-decoration:none;vertical-align:baseline;white-space:pre;white-space:pre-wrap;"> Underline </span><span style="font-size:11pt;font-family:Arial,sans-serif;color:#000000;background-color:transparent;font-weight:400;font-style:normal;font-variant:normal;text-decoration:line-through;-webkit-text-decoration-skip:none;text-decoration-skip-ink:none;vertical-align:baseline;white-space:pre;white-space:pre-wrap;">Strikethrough</span><span style="font-size:11pt;font-family:Arial,sans-serif;color:#000000;background-color:transparent;font-weight:400;font-style:normal;font-variant:normal;text-decoration:none;vertical-align:baseline;white-space:pre;white-space:pre-wrap;"> </span><span style="font-size:11pt;font-family:Arial,sans-serif;color:#ff0000;background-color:transparent;font-weight:700;font-style:italic;font-variant:normal;text-decoration:line-through;-webkit-text-decoration-skip:none;text-decoration-skip-ink:none;vertical-align:baseline;white-space:pre;white-space:pre-wrap;">All</span></p>
<ul style="margin-top:0;margin-bottom:0;padding-inline-start:48px;">
<li dir="ltr" style="list-style-type:disc;font-size:11pt;font-family:Arial,sans-serif;color:#000000;background-color:transparent;font-weight:400;font-style:normal;font-variant:normal;text-decoration:none;vertical-align:baseline;white-space:pre;" aria-level="1">
<p dir="ltr" style="line-height:1.38;margin-top:12pt;margin-bottom:0pt;" role="presentation"><span style="font-size:11pt;font-family:Arial,sans-serif;color:#000000;background-color:transparent;font-weight:400;font-style:normal;font-variant:normal;text-decoration:none;vertical-align:baseline;white-space:pre;white-space:pre-wrap;">Bullet List Item 1</span></p>
</li>
<ul style="margin-top:0;margin-bottom:0;padding-inline-start:48px;">
<li dir="ltr" style="list-style-type:circle;font-size:11pt;font-family:Arial,sans-serif;color:#000000;background-color:transparent;font-weight:400;font-style:normal;font-variant:normal;text-decoration:none;vertical-align:baseline;white-space:pre;" aria-level="2">
<p dir="ltr" style="line-height:1.38;margin-top:0pt;margin-bottom:0pt;" role="presentation"><span style="font-size:11pt;font-family:Arial,sans-serif;color:#000000;background-color:transparent;font-weight:400;font-style:normal;font-variant:normal;text-decoration:none;vertical-align:baseline;white-space:pre;white-space:pre-wrap;">Nested Bullet List Item 1</span></p>
</li>
<ol style="margin-top:0;margin-bottom:0;padding-inline-start:48px;">
<li dir="ltr" style="list-style-type:decimal;font-size:11pt;font-family:Arial,sans-serif;color:#000000;background-color:transparent;font-weight:400;font-style:normal;font-variant:normal;text-decoration:none;vertical-align:baseline;white-space:pre;" aria-level="3">
<p dir="ltr" style="line-height:1.38;margin-top:0pt;margin-bottom:0pt;" role="presentation"><span style="font-size:11pt;font-family:Arial,sans-serif;color:#000000;background-color:transparent;font-weight:400;font-style:normal;font-variant:normal;text-decoration:none;vertical-align:baseline;white-space:pre;white-space:pre-wrap;">Nested Numbered List Item 1</span></p>
</li>
<li dir="ltr" style="list-style-type:decimal;font-size:11pt;font-family:Arial,sans-serif;color:#000000;background-color:transparent;font-weight:400;font-style:normal;font-variant:normal;text-decoration:none;vertical-align:baseline;white-space:pre;" aria-level="3">
<p dir="ltr" style="line-height:1.38;margin-top:0pt;margin-bottom:0pt;" role="presentation"><span style="font-size:11pt;font-family:Arial,sans-serif;color:#000000;background-color:transparent;font-weight:400;font-style:normal;font-variant:normal;text-decoration:none;vertical-align:baseline;white-space:pre;white-space:pre-wrap;">Nested Numbered List Item 2</span></p>
</li>
</ol>
<li dir="ltr" style="list-style-type:circle;font-size:11pt;font-family:Arial,sans-serif;color:#000000;background-color:transparent;font-weight:400;font-style:normal;font-variant:normal;text-decoration:none;vertical-align:baseline;white-space:pre;" aria-level="2">
<p dir="ltr" style="line-height:1.38;margin-top:0pt;margin-bottom:0pt;" role="presentation"><span style="font-size:11pt;font-family:Arial,sans-serif;color:#000000;background-color:transparent;font-weight:400;font-style:normal;font-variant:normal;text-decoration:none;vertical-align:baseline;white-space:pre;white-space:pre-wrap;">Nested Bullet List Item 2</span></p>
</li>
</ul>
<li dir="ltr" style="list-style-type:disc;font-size:11pt;font-family:Arial,sans-serif;color:#000000;background-color:transparent;font-weight:400;font-style:normal;font-variant:normal;text-decoration:none;vertical-align:baseline;white-space:pre;" aria-level="1">
<p dir="ltr" style="line-height:1.38;margin-top:0pt;margin-bottom:0pt;" role="presentation"><span style="font-size:11pt;font-family:Arial,sans-serif;color:#000000;background-color:transparent;font-weight:400;font-style:normal;font-variant:normal;text-decoration:none;vertical-align:baseline;white-space:pre;white-space:pre-wrap;">Bullet List Item 2</span></p>
</li>
</ul>
<ol style="margin-top:0;margin-bottom:0;padding-inline-start:48px;">
<li dir="ltr" style="list-style-type:decimal;font-size:11pt;font-family:Arial,sans-serif;color:#000000;background-color:transparent;font-weight:400;font-style:normal;font-variant:normal;text-decoration:none;vertical-align:baseline;white-space:pre;" aria-level="1">
<p dir="ltr" style="line-height:1.38;margin-top:0pt;margin-bottom:0pt;" role="presentation"><span style="font-size:11pt;font-family:Arial,sans-serif;color:#000000;background-color:transparent;font-weight:400;font-style:normal;font-variant:normal;text-decoration:none;vertical-align:baseline;white-space:pre;white-space:pre-wrap;">Numbered List Item 1</span></p>
</li>
<li dir="ltr" style="list-style-type:decimal;font-size:11pt;font-family:Arial,sans-serif;color:#000000;background-color:transparent;font-weight:400;font-style:normal;font-variant:normal;text-decoration:none;vertical-align:baseline;white-space:pre;" aria-level="1">
<p dir="ltr" style="line-height:1.38;margin-top:0pt;margin-bottom:12pt;" role="presentation"><span style="font-size:11pt;font-family:Arial,sans-serif;color:#000000;background-color:transparent;font-weight:400;font-style:normal;font-variant:normal;text-decoration:none;vertical-align:baseline;white-space:pre;white-space:pre-wrap;">Numbered List Item 2</span></p>
</li>
</ol>
<p dir="ltr" style="line-height:1.38;margin-top:12pt;margin-bottom:12pt;"><span style="font-size:11pt;font-family:Arial,sans-serif;color:#000000;background-color:transparent;font-weight:400;font-style:normal;font-variant:normal;text-decoration:none;vertical-align:baseline;white-space:pre;white-space:pre-wrap;"><span style="border:none;display:inline-block;overflow:hidden;width:447px;height:301px;"><img src="https://lh7-us.googleusercontent.com/SGyYp6hfLvNkli62NKFJB6NQz-fNa2Sjy8QxfUuqipW--qCCXmCz-dJmeZUGaDXIF9TEZHzbhNJsw4_w-B09eaFOn0oUChKsrSt3cwAIFu6d4SoSjHTR_DRTPr415_P7an7Lue-EwlUcVBk1WCzcoVQ" width="447" height="301" style="margin-left:0px;margin-top:0px;" /></span></span></p>
<br />
<div dir="ltr" style="margin-left:0pt;" align="left">
<table style="border:none;border-collapse:collapse;table-layout:fixed;width:468pt">
<colgroup>
<col />
<col />
<col />
</colgroup>
<tbody>
<tr style="height:0pt">
<td style="border-left:solid #000000 1pt;border-right:solid #000000 1pt;border-bottom:solid #000000 1pt;border-top:solid #000000 1pt;vertical-align:top;padding:5pt 5pt 5pt 5pt;overflow:hidden;overflow-wrap:break-word;">
<p dir="ltr" style="line-height:1.2;margin-top:0pt;margin-bottom:0pt;"><span style="font-size:11pt;font-family:Arial,sans-serif;color:#000000;background-color:transparent;font-weight:400;font-style:normal;font-variant:normal;text-decoration:none;vertical-align:baseline;white-space:pre;white-space:pre-wrap;">Cell 1</span></p>
</td>
<td style="border-left:solid #000000 1pt;border-right:solid #000000 1pt;border-bottom:solid #000000 1pt;border-top:solid #000000 1pt;vertical-align:top;padding:5pt 5pt 5pt 5pt;overflow:hidden;overflow-wrap:break-word;">
<p dir="ltr" style="line-height:1.2;margin-top:0pt;margin-bottom:0pt;"><span style="font-size:11pt;font-family:Arial,sans-serif;color:#000000;background-color:transparent;font-weight:400;font-style:normal;font-variant:normal;text-decoration:none;vertical-align:baseline;white-space:pre;white-space:pre-wrap;">Cell 2</span></p>
</td>
<td style="border-left:solid #000000 1pt;border-right:solid #000000 1pt;border-bottom:solid #000000 1pt;border-top:solid #000000 1pt;vertical-align:top;padding:5pt 5pt 5pt 5pt;overflow:hidden;overflow-wrap:break-word;">
<p dir="ltr" style="line-height:1.2;margin-top:0pt;margin-bottom:0pt;"><span style="font-size:11pt;font-family:Arial,sans-serif;color:#000000;background-color:transparent;font-weight:400;font-style:normal;font-variant:normal;text-decoration:none;vertical-align:baseline;white-space:pre;white-space:pre-wrap;">Cell 3</span></p>
</td>
</tr>
<tr style="height:0pt">
<td style="border-left:solid #000000 1pt;border-right:solid #000000 1pt;border-bottom:solid #000000 1pt;border-top:solid #000000 1pt;vertical-align:top;padding:5pt 5pt 5pt 5pt;overflow:hidden;overflow-wrap:break-word;">
<p dir="ltr" style="line-height:1.2;margin-top:0pt;margin-bottom:0pt;"><span style="font-size:11pt;font-family:Arial,sans-serif;color:#000000;background-color:transparent;font-weight:400;font-style:normal;font-variant:normal;text-decoration:none;vertical-align:baseline;white-space:pre;white-space:pre-wrap;">Cell 4</span></p>
</td>
<td style="border-left:solid #000000 1pt;border-right:solid #000000 1pt;border-bottom:solid #000000 1pt;border-top:solid #000000 1pt;vertical-align:top;padding:5pt 5pt 5pt 5pt;overflow:hidden;overflow-wrap:break-word;">
<p dir="ltr" style="line-height:1.2;margin-top:0pt;margin-bottom:0pt;"><span style="font-size:11pt;font-family:Arial,sans-serif;color:#000000;background-color:transparent;font-weight:400;font-style:normal;font-variant:normal;text-decoration:none;vertical-align:baseline;white-space:pre;white-space:pre-wrap;">Cell 5</span></p>
</td>
<td style="border-left:solid #000000 1pt;border-right:solid #000000 1pt;border-bottom:solid #000000 1pt;border-top:solid #000000 1pt;vertical-align:top;padding:5pt 5pt 5pt 5pt;overflow:hidden;overflow-wrap:break-word;">
<p dir="ltr" style="line-height:1.2;margin-top:0pt;margin-bottom:0pt;"><span style="font-size:11pt;font-family:Arial,sans-serif;color:#000000;background-color:transparent;font-weight:400;font-style:normal;font-variant:normal;text-decoration:none;vertical-align:baseline;white-space:pre;white-space:pre-wrap;">Cell 6</span></p>
</td>
</tr>
<tr style="height:0pt">
<td style="border-left:solid #000000 1pt;border-right:solid #000000 1pt;border-bottom:solid #000000 1pt;border-top:solid #000000 1pt;vertical-align:top;padding:5pt 5pt 5pt 5pt;overflow:hidden;overflow-wrap:break-word;">
<p dir="ltr" style="line-height:1.2;margin-top:0pt;margin-bottom:0pt;"><span style="font-size:11pt;font-family:Arial,sans-serif;color:#000000;background-color:transparent;font-weight:400;font-style:normal;font-variant:normal;text-decoration:none;vertical-align:baseline;white-space:pre;white-space:pre-wrap;">Cell 7</span></p>
</td>
<td style="border-left:solid #000000 1pt;border-right:solid #000000 1pt;border-bottom:solid #000000 1pt;border-top:solid #000000 1pt;vertical-align:top;padding:5pt 5pt 5pt 5pt;overflow:hidden;overflow-wrap:break-word;">
<p dir="ltr" style="line-height:1.2;margin-top:0pt;margin-bottom:0pt;"><span style="font-size:11pt;font-family:Arial,sans-serif;color:#000000;background-color:transparent;font-weight:400;font-style:normal;font-variant:normal;text-decoration:none;vertical-align:baseline;white-space:pre;white-space:pre-wrap;">Cell 8</span></p>
</td>
<td style="border-left:solid #000000 1pt;border-right:solid #000000 1pt;border-bottom:solid #000000 1pt;border-top:solid #000000 1pt;vertical-align:top;padding:5pt 5pt 5pt 5pt;overflow:hidden;overflow-wrap:break-word;">
<p dir="ltr" style="line-height:1.2;margin-top:0pt;margin-bottom:0pt;"><span style="font-size:11pt;font-family:Arial,sans-serif;color:#000000;background-color:transparent;font-weight:400;font-style:normal;font-variant:normal;text-decoration:none;vertical-align:baseline;white-space:pre;white-space:pre-wrap;">Cell 9</span></p>
</td>
</tr>
</tbody>
</table>
</div>
<p dir="ltr" style="line-height:1.38;margin-top:12pt;margin-bottom:12pt;"><span style="font-size:11pt;font-family:Arial,sans-serif;color:#000000;background-color:transparent;font-weight:400;font-style:normal;font-variant:normal;text-decoration:none;vertical-align:baseline;white-space:pre;white-space:pre-wrap;">Paragraph</span></p>
</b>
<br class="Apple-interchange-newline">`,
    },
    executeTest: testParseHTML,
  },
  {
    testCase: {
      name: "codeBlocks",
      content: `<pre><code>console.log("Should default to JS")</code></pre>
<pre><code data-language="typescript">console.log("Should parse TS from data-language")</code></pre>
<pre><code class="language-python">print("Should parse Python from language- class")</code></pre>
<pre><code class="language-ruby" data-language="typescript">console.log("Should prioritize TS from data-language over language- class")</code></pre>`,
    },
    executeTest: testParseHTML,
  },
  {
    testCase: {
      name: "boldStyle",
      content: `<p><strong>Bold</strong> <b>Bold</b> <span style="font-weight: bold">Bold</span></p>`,
    },
    executeTest: testParseHTML,
  },
  {
    testCase: {
      name: "italicStyle",
      content: `<p><em>Italic</em> <i>Italic</i> <span style="font-style: italic">Italic</span></p>`,
    },
    executeTest: testParseHTML,
  },
  {
    testCase: {
      name: "underlineStyle",
      content: `<p><u>Underline</u> <span style="text-decoration: underline">Underline</span></p>`,
    },
    executeTest: testParseHTML,
  },
  {
    testCase: {
      name: "strikeStyle",
      content: `<p><s>Strike</s> <del>Strike</del> <strike>Strike</strike> <span style="text-decoration: line-through">Strike</span></p>`,
    },
    executeTest: testParseHTML,
  },
  {
    testCase: {
      name: "textColorStyle",
      content: `<p><span style="color: blue">Blue Text</span> <span style="color: var(--blocknote-text-blue)">Blue Text</span></p>`,
    },
    executeTest: testParseHTML,
  },
  {
    testCase: {
      name: "backgroundColorStyle",
      content: `<p><span style="background-color: blue">Blue Background</span> <span style="background-color: var(--blocknote-background-blue)">Blue Background</span></p>`,
    },
    executeTest: testParseHTML,
  },
  {
    testCase: {
      name: "orderedListStart",
      content: `<ol start="2">
  <li>List Item 2</li>
  <li>List Item 3</li>
  <li>List Item 4</li>
</ol>`,
    },
    executeTest: testParseHTML,
  },
  {
    testCase: {
      name: "imageWidth",
      content: `<img src="exampleURL" width="100">`,
    },
    executeTest: testParseHTML,
  },
  {
    testCase: {
      name: "textAlignmentProp",
      content: `<p style="text-align: center">Text Align Center</p>`,
    },
    executeTest: testParseHTML,
  },
  {
    testCase: {
      name: "textColorProp",
      content: `<p style="color: blue">Blue Text</p>
<p style="color: var(--blocknote-text-blue)">Blue Text</p>`,
    },
    executeTest: testParseHTML,
  },
  {
    testCase: {
      name: "backgroundColorProp",
      content: `<p style="background-color: blue">Blue Background</p>
<p style="background-color: var(--blocknote-background-blue)">Blue Background</p>`,
    },
    executeTest: testParseHTML,
  },
];

export const parseTestInstancesMarkdown: TestInstance<
  ParseTestCase,
  TestBlockSchema,
  TestInlineContentSchema,
  TestStyleSchema
>[] = [
  {
    testCase: {
      name: "basic",
      content: `# Heading
  
Paragraph

*   Bullet List Item

1.  Numbered List Item
`,
    },
    executeTest: testParseMarkdown,
  },
  {
    testCase: {
      name: "nested",
      content: `# Heading
  
Paragraph

*   Bullet List Item

    1.  Numbered List Item
`,
    },
    executeTest: testParseMarkdown,
  },
  {
    testCase: {
      name: "styled",
      content: `**Bold** *Italic* ~~Strikethrough~~ ***Multiple***`,
    },
    executeTest: testParseMarkdown,
  },
  {
    testCase: {
      name: "complex",
      content: `# Heading 1

## Heading 2

### Heading 3

#### Heading 4

##### Heading 5

###### Heading 6

Paragraph

P**ara***grap*h

P*ara*~~grap~~h

*   Bullet List Item

*   Bullet List Item

    *   Bullet List Item

        *   Bullet List Item

        Paragraph

        1.  Numbered List Item

        2.  Numbered List Item

        3.  Numbered List Item

            1.  Numbered List Item

        *   Bullet List Item

    *   Bullet List Item

*   Bullet List Item`,
    },
    executeTest: testParseMarkdown,
  },
  {
    testCase: {
      name: "boldWithWhitespace",
      content: `hello **beautiful ** world`,
    },
    executeTest: testParseMarkdown,
  },
  {
    testCase: {
      name: "issue226case1",
      content: `
- 📝 item1
- ⚙️ item2
- 🔗 item3

# h1
`,
    },
    executeTest: testParseMarkdown,
  },
  {
    testCase: {
      name: "issue226case2",
      content: `* a
* b
* c
* d

anything

[a link](http://example.com)

* another
* list`,
    },
    executeTest: testParseMarkdown,
  },
];<|MERGE_RESOLUTION|>--- conflicted
+++ resolved
@@ -20,13 +20,6 @@
     testCase: {
       name: "basicBlockTypes",
       content: `<h1>Heading 1</h1>
-<<<<<<< HEAD
-  <h2>Heading 2</h2>
-  <h3>Heading 3</h3>
-  <p>Paragraph</p>
-  <figure><img src="exampleURL" /><figcaption>Image Caption</figcaption></figure>
-  <p>None <strong>Bold </strong><em>Italic </em><u>Underline </u><s>Strikethrough </s><strong><em><s><u>All</u></s></em></strong></p>`,
-=======
 <h2>Heading 2</h2>
 <h3>Heading 3</h3>
 <h4>Heading 4</h4>
@@ -35,7 +28,6 @@
 <p>Paragraph</p>
 <figure><img src="exampleURL" /><figcaption>Image Caption</figcaption></figure>
 <p>None <strong>Bold </strong><em>Italic </em><u>Underline </u><s>Strikethrough </s><strong><em><s><u>All</u></s></em></strong></p>`,
->>>>>>> b7e2d556
     },
     executeTest: testParseHTML,
   },
@@ -43,94 +35,9 @@
     testCase: {
       name: "lists",
       content: `<ul>
-<<<<<<< HEAD
   <li>First</li>
   <li>Second</li>
   <li>Third</li>
-=======
-<li>First</li>
-<li>Second</li>
-<li>Third</li>
-<li>
-  <input type="checkbox">
-  Fourth
-</li>
-<li>
-  <input type="checkbox">
-  Fifth
-</li>
-<li>Five Parent
-  <ul>
-    <li>Child 1</li>
-    <li>Child 2</li>
-    <li>
-      <input type="checkbox">
-      Child 3
-    </li>
-    <li>
-      <input type="checkbox">
-      Child 4
-    </li>
-  </ul>
-</li>
-</ul>`,
-    },
-    executeTest: testParseHTML,
-  },
-  {
-    // TODO this test's result not exactly right, but it's close enough for now.
-    testCase: {
-      name: "emptyNestedCheckListItem",
-      content: `<ul>
-  <li>
-    <ul>
-      <li>
-        <input type="checkbox" />
-      </li>
-    </ul>
-    <p>Paragraph</p>
-  </li>
-  </ul>`,
-    },
-    executeTest: testParseHTML,
-  },
-  {
-    testCase: {
-      name: "checkListItem",
-      content: `<ul>
-  <li>
-    <input type="checkbox">
-    <p>Paragraph</p>
-  <li>
-</ul>`,
-    },
-    executeTest: testParseHTML,
-  },
-  {
-    testCase: {
-      name: "nestedLists",
-      content: `<ul>
-  <li>Bullet List Item</li>
-  <li>Bullet List Item
-    <ul>
-      <li>Nested Bullet List Item</li>
-      <li>Nested Bullet List Item</li>
-    </ul>
-  </li>
-  <li>Bullet List Item</li>
-</ul>
-<ol>
-  <li>Numbered List Item</li>
-  <li>Numbered List Item
-    <ol>
-      <li>Nested Numbered List Item</li>
-      <li>Nested Numbered List Item</li>
-    </ol>
-  </li>
-  <li>Numbered List Item</li>
-</ol>
-<ul>
->>>>>>> b7e2d556
   <li>
     <input type="checkbox">
     Fourth
@@ -154,6 +61,35 @@
     </ul>
   </li>
   </ul>`,
+    },
+    executeTest: testParseHTML,
+  },
+  {
+    // TODO this test's result not exactly right, but it's close enough for now.
+    testCase: {
+      name: "emptyNestedCheckListItem",
+      content: `<ul>
+  <li>
+    <ul>
+      <li>
+        <input type="checkbox" />
+      </li>
+    </ul>
+    <p>Paragraph</p>
+  </li>
+  </ul>`,
+    },
+    executeTest: testParseHTML,
+  },
+  {
+    testCase: {
+      name: "checkListItem",
+      content: `<ul>
+  <li>
+    <input type="checkbox">
+    <p>Paragraph</p>
+  <li>
+</ul>`,
     },
     executeTest: testParseHTML,
   },
@@ -637,20 +573,6 @@
     <div>
       Outer 2 Div Before
       <div>
-<<<<<<< HEAD
-        Outer 3 Div Before
-        <div>
-          Outer 4 Div Before
-          <h1>Heading 1</h1>
-          <h2>Heading 2</h2>
-          <h3>Heading 3</h3>
-          <p>Paragraph</p>
-          <figure><img src="exampleURL"><figcaption>Image Caption</figcaption></figure>
-          <p><strong>Bold</strong> <em>Italic</em> <u>Underline</u> <s>Strikethrough</s> <strong><em><s><u>All</u></s></em></strong></p>
-          Outer 4 Div After
-        </div>
-        Outer 3 Div After
-=======
         Outer 4 Div Before
         <h1>Heading 1</h1>
         <h2>Heading 2</h2>
@@ -662,7 +584,6 @@
         <figure><img src="exampleURL"><figcaption>Image Caption</figcaption></figure>
         <p><strong>Bold</strong> <em>Italic</em> <u>Underline</u> <s>Strikethrough</s> <strong><em><s><u>All</u></s></em></strong></p>
         Outer 4 Div After
->>>>>>> b7e2d556
       </div>
       Outer 2 Div After
     </div>
