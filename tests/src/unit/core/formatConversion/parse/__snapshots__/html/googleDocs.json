[
  {
    "children": [],
    "content": [
      {
        "styles": {
          "bold": true,
          "textColor": "rgb(0, 0, 0)",
        },
        "text": "Heading 1",
        "type": "text",
      },
    ],
    "id": "1",
    "props": {
      "backgroundColor": "default",
      "isToggleable": false,
      "level": 1,
      "textAlignment": "left",
      "textColor": "default",
    },
    "type": "heading",
  },
  {
    "children": [],
    "content": [
      {
        "styles": {
          "bold": true,
          "textColor": "rgb(0, 0, 0)",
        },
        "text": "Heading 2",
        "type": "text",
      },
    ],
    "id": "2",
    "props": {
      "backgroundColor": "default",
      "isToggleable": false,
      "level": 2,
      "textAlignment": "left",
      "textColor": "default",
    },
    "type": "heading",
  },
  {
    "children": [],
    "content": [
      {
        "styles": {
          "bold": true,
          "textColor": "rgb(0, 0, 0)",
        },
        "text": "Heading 3",
        "type": "text",
      },
    ],
    "id": "3",
    "props": {
      "backgroundColor": "default",
      "isToggleable": false,
      "level": 3,
      "textAlignment": "left",
      "textColor": "default",
    },
    "type": "heading",
  },
  {
    "children": [],
    "content": [
      {
        "styles": {
<<<<<<< HEAD
          "textColor": "rgb(0, 0, 0)",
        },
=======
          "bold": true,
        },
        "text": "Heading 4",
        "type": "text",
      },
    ],
    "id": "4",
    "props": {
      "backgroundColor": "default",
      "isToggleable": false,
      "level": 4,
      "textAlignment": "left",
      "textColor": "default",
    },
    "type": "heading",
  },
  {
    "children": [],
    "content": [
      {
        "styles": {
          "bold": true,
        },
        "text": "Heading 5",
        "type": "text",
      },
    ],
    "id": "5",
    "props": {
      "backgroundColor": "default",
      "isToggleable": false,
      "level": 5,
      "textAlignment": "left",
      "textColor": "default",
    },
    "type": "heading",
  },
  {
    "children": [],
    "content": [
      {
        "styles": {
          "bold": true,
        },
        "text": "Heading 6",
        "type": "text",
      },
    ],
    "id": "6",
    "props": {
      "backgroundColor": "default",
      "isToggleable": false,
      "level": 6,
      "textAlignment": "left",
      "textColor": "default",
    },
    "type": "heading",
  },
  {
    "children": [],
    "content": [
      {
        "styles": {},
>>>>>>> b7e2d556
        "text": "Paragraph 1",
        "type": "text",
      },
    ],
    "id": "7",
    "props": {
      "backgroundColor": "default",
      "textAlignment": "left",
      "textColor": "default",
    },
    "type": "paragraph",
  },
  {
    "children": [],
    "content": [
      {
        "styles": {
          "textColor": "rgb(0, 0, 0)",
        },
        "text": "Paragraph 2",
        "type": "text",
      },
    ],
    "id": "8",
    "props": {
      "backgroundColor": "default",
      "textAlignment": "left",
      "textColor": "default",
    },
    "type": "paragraph",
  },
  {
    "children": [],
    "content": [
      {
        "styles": {
          "textColor": "rgb(0, 0, 0)",
        },
        "text": "Paragraph 3",
        "type": "text",
      },
    ],
    "id": "9",
    "props": {
      "backgroundColor": "default",
      "textAlignment": "left",
      "textColor": "default",
    },
    "type": "paragraph",
  },
  {
    "children": [],
    "content": [
      {
        "styles": {
          "textColor": "rgb(0, 0, 0)",
        },
        "text": "Paragraph With 
Hard Break",
        "type": "text",
      },
    ],
    "id": "10",
    "props": {
      "backgroundColor": "default",
      "textAlignment": "left",
      "textColor": "default",
    },
    "type": "paragraph",
  },
  {
    "children": [],
    "content": [
      {
        "styles": {
          "bold": true,
          "textColor": "rgb(0, 0, 0)",
        },
        "text": "Bold",
        "type": "text",
      },
      {
        "styles": {
          "textColor": "rgb(0, 0, 0)",
        },
        "text": " ",
        "type": "text",
      },
      {
        "styles": {
          "italic": true,
          "textColor": "rgb(0, 0, 0)",
        },
        "text": "Italic",
        "type": "text",
      },
      {
        "styles": {
          "textColor": "rgb(0, 0, 0)",
        },
        "text": " Underline ",
        "type": "text",
      },
      {
        "styles": {
          "strike": true,
          "textColor": "rgb(0, 0, 0)",
        },
        "text": "Strikethrough",
        "type": "text",
      },
      {
        "styles": {
          "textColor": "rgb(0, 0, 0)",
        },
        "text": " ",
        "type": "text",
      },
      {
        "styles": {
          "bold": true,
          "italic": true,
          "strike": true,
          "textColor": "rgb(255, 0, 0)",
        },
        "text": "All",
        "type": "text",
      },
    ],
    "id": "11",
    "props": {
      "backgroundColor": "default",
      "textAlignment": "left",
      "textColor": "default",
    },
    "type": "paragraph",
  },
  {
    "children": [
      {
        "children": [
          {
            "children": [],
            "content": [
              {
                "styles": {},
<<<<<<< HEAD
                "text": " ",
                "type": "text",
              },
              {
                "styles": {
                  "textColor": "rgb(0, 0, 0)",
                },
=======
>>>>>>> b7e2d556
                "text": "Nested Numbered List Item 1",
                "type": "text",
              },
            ],
            "id": "14",
            "props": {
              "backgroundColor": "transparent",
              "textAlignment": "left",
              "textColor": "rgb(0, 0, 0)",
            },
            "type": "numberedListItem",
          },
          {
            "children": [],
            "content": [
              {
                "styles": {},
<<<<<<< HEAD
                "text": " ",
                "type": "text",
              },
              {
                "styles": {
                  "textColor": "rgb(0, 0, 0)",
                },
=======
>>>>>>> b7e2d556
                "text": "Nested Numbered List Item 2",
                "type": "text",
              },
            ],
            "id": "15",
            "props": {
              "backgroundColor": "transparent",
              "textAlignment": "left",
              "textColor": "rgb(0, 0, 0)",
            },
            "type": "numberedListItem",
          },
        ],
        "content": [
          {
            "styles": {},
<<<<<<< HEAD
            "text": " ",
            "type": "text",
          },
          {
            "styles": {
              "textColor": "rgb(0, 0, 0)",
            },
=======
>>>>>>> b7e2d556
            "text": "Nested Bullet List Item 1",
            "type": "text",
          },
        ],
        "id": "13",
        "props": {
          "backgroundColor": "transparent",
          "textAlignment": "left",
          "textColor": "rgb(0, 0, 0)",
        },
        "type": "bulletListItem",
      },
      {
        "children": [],
        "content": [
          {
            "styles": {},
<<<<<<< HEAD
            "text": " ",
            "type": "text",
          },
          {
            "styles": {
              "textColor": "rgb(0, 0, 0)",
            },
=======
>>>>>>> b7e2d556
            "text": "Nested Bullet List Item 2",
            "type": "text",
          },
        ],
        "id": "16",
        "props": {
          "backgroundColor": "transparent",
          "textAlignment": "left",
          "textColor": "rgb(0, 0, 0)",
        },
        "type": "bulletListItem",
      },
    ],
    "content": [
      {
        "styles": {},
<<<<<<< HEAD
        "text": " ",
        "type": "text",
      },
      {
        "styles": {
          "textColor": "rgb(0, 0, 0)",
        },
=======
>>>>>>> b7e2d556
        "text": "Bullet List Item 1",
        "type": "text",
      },
    ],
    "id": "12",
    "props": {
      "backgroundColor": "transparent",
      "textAlignment": "left",
      "textColor": "rgb(0, 0, 0)",
    },
    "type": "bulletListItem",
  },
  {
    "children": [],
    "content": [
      {
        "styles": {},
<<<<<<< HEAD
        "text": " ",
        "type": "text",
      },
      {
        "styles": {
          "textColor": "rgb(0, 0, 0)",
        },
=======
>>>>>>> b7e2d556
        "text": "Bullet List Item 2",
        "type": "text",
      },
    ],
    "id": "17",
    "props": {
      "backgroundColor": "transparent",
      "textAlignment": "left",
      "textColor": "rgb(0, 0, 0)",
    },
    "type": "bulletListItem",
  },
  {
    "children": [],
    "content": [
      {
        "styles": {},
<<<<<<< HEAD
        "text": " ",
        "type": "text",
      },
      {
        "styles": {
          "textColor": "rgb(0, 0, 0)",
        },
=======
>>>>>>> b7e2d556
        "text": "Numbered List Item 1",
        "type": "text",
      },
    ],
    "id": "18",
    "props": {
      "backgroundColor": "transparent",
      "textAlignment": "left",
      "textColor": "rgb(0, 0, 0)",
    },
    "type": "numberedListItem",
  },
  {
    "children": [],
    "content": [
      {
        "styles": {},
<<<<<<< HEAD
        "text": " ",
        "type": "text",
      },
      {
        "styles": {
          "textColor": "rgb(0, 0, 0)",
        },
=======
>>>>>>> b7e2d556
        "text": "Numbered List Item 2",
        "type": "text",
      },
    ],
    "id": "19",
    "props": {
      "backgroundColor": "transparent",
      "textAlignment": "left",
      "textColor": "rgb(0, 0, 0)",
    },
    "type": "numberedListItem",
  },
  {
    "children": [],
    "content": undefined,
    "id": "20",
    "props": {
      "backgroundColor": "default",
      "caption": "",
      "name": "",
      "previewWidth": 447,
      "showPreview": true,
      "textAlignment": "left",
      "url": "https://lh7-us.googleusercontent.com/SGyYp6hfLvNkli62NKFJB6NQz-fNa2Sjy8QxfUuqipW--qCCXmCz-dJmeZUGaDXIF9TEZHzbhNJsw4_w-B09eaFOn0oUChKsrSt3cwAIFu6d4SoSjHTR_DRTPr415_P7an7Lue-EwlUcVBk1WCzcoVQ",
    },
    "type": "image",
  },
  {
    "children": [],
    "content": [
      {
        "styles": {},
        "text": "
",
        "type": "text",
      },
    ],
    "id": "21",
    "props": {
      "backgroundColor": "default",
      "textAlignment": "left",
      "textColor": "default",
    },
    "type": "paragraph",
  },
  {
    "children": [],
    "content": {
      "columnWidths": [
        undefined,
        undefined,
        undefined,
      ],
      "headerCols": undefined,
      "headerRows": undefined,
      "rows": [
        {
          "cells": [
            {
              "content": [
                {
                  "styles": {
                    "textColor": "rgb(0, 0, 0)",
                  },
                  "text": "Cell 1",
                  "type": "text",
                },
              ],
              "props": {
                "backgroundColor": "default",
                "colspan": 1,
                "rowspan": 1,
                "textAlignment": "left",
                "textColor": "default",
              },
              "type": "tableCell",
            },
            {
              "content": [
                {
                  "styles": {
                    "textColor": "rgb(0, 0, 0)",
                  },
                  "text": "Cell 2",
                  "type": "text",
                },
              ],
              "props": {
                "backgroundColor": "default",
                "colspan": 1,
                "rowspan": 1,
                "textAlignment": "left",
                "textColor": "default",
              },
              "type": "tableCell",
            },
            {
              "content": [
                {
                  "styles": {
                    "textColor": "rgb(0, 0, 0)",
                  },
                  "text": "Cell 3",
                  "type": "text",
                },
              ],
              "props": {
                "backgroundColor": "default",
                "colspan": 1,
                "rowspan": 1,
                "textAlignment": "left",
                "textColor": "default",
              },
              "type": "tableCell",
            },
          ],
        },
        {
          "cells": [
            {
              "content": [
                {
                  "styles": {
                    "textColor": "rgb(0, 0, 0)",
                  },
                  "text": "Cell 4",
                  "type": "text",
                },
              ],
              "props": {
                "backgroundColor": "default",
                "colspan": 1,
                "rowspan": 1,
                "textAlignment": "left",
                "textColor": "default",
              },
              "type": "tableCell",
            },
            {
              "content": [
                {
                  "styles": {
                    "textColor": "rgb(0, 0, 0)",
                  },
                  "text": "Cell 5",
                  "type": "text",
                },
              ],
              "props": {
                "backgroundColor": "default",
                "colspan": 1,
                "rowspan": 1,
                "textAlignment": "left",
                "textColor": "default",
              },
              "type": "tableCell",
            },
            {
              "content": [
                {
                  "styles": {
                    "textColor": "rgb(0, 0, 0)",
                  },
                  "text": "Cell 6",
                  "type": "text",
                },
              ],
              "props": {
                "backgroundColor": "default",
                "colspan": 1,
                "rowspan": 1,
                "textAlignment": "left",
                "textColor": "default",
              },
              "type": "tableCell",
            },
          ],
        },
        {
          "cells": [
            {
              "content": [
                {
                  "styles": {
                    "textColor": "rgb(0, 0, 0)",
                  },
                  "text": "Cell 7",
                  "type": "text",
                },
              ],
              "props": {
                "backgroundColor": "default",
                "colspan": 1,
                "rowspan": 1,
                "textAlignment": "left",
                "textColor": "default",
              },
              "type": "tableCell",
            },
            {
              "content": [
                {
                  "styles": {
                    "textColor": "rgb(0, 0, 0)",
                  },
                  "text": "Cell 8",
                  "type": "text",
                },
              ],
              "props": {
                "backgroundColor": "default",
                "colspan": 1,
                "rowspan": 1,
                "textAlignment": "left",
                "textColor": "default",
              },
              "type": "tableCell",
            },
            {
              "content": [
                {
                  "styles": {
                    "textColor": "rgb(0, 0, 0)",
                  },
                  "text": "Cell 9",
                  "type": "text",
                },
              ],
              "props": {
                "backgroundColor": "default",
                "colspan": 1,
                "rowspan": 1,
                "textAlignment": "left",
                "textColor": "default",
              },
              "type": "tableCell",
            },
          ],
        },
      ],
      "type": "tableContent",
    },
    "id": "22",
    "props": {
      "textColor": "default",
    },
    "type": "table",
  },
  {
    "children": [],
    "content": [
      {
        "styles": {
          "textColor": "rgb(0, 0, 0)",
        },
        "text": "Paragraph",
        "type": "text",
      },
    ],
    "id": "23",
    "props": {
      "backgroundColor": "default",
      "textAlignment": "left",
      "textColor": "default",
    },
    "type": "paragraph",
  },
  {
    "children": [],
    "content": [
      {
        "styles": {},
        "text": "
",
        "type": "text",
      },
    ],
    "id": "24",
    "props": {
      "backgroundColor": "default",
      "textAlignment": "left",
      "textColor": "default",
    },
    "type": "paragraph",
  },
]<|MERGE_RESOLUTION|>--- conflicted
+++ resolved
@@ -70,10 +70,6 @@
     "content": [
       {
         "styles": {
-<<<<<<< HEAD
-          "textColor": "rgb(0, 0, 0)",
-        },
-=======
           "bold": true,
         },
         "text": "Heading 4",
@@ -137,7 +133,6 @@
     "content": [
       {
         "styles": {},
->>>>>>> b7e2d556
         "text": "Paragraph 1",
         "type": "text",
       },
@@ -284,16 +279,6 @@
             "content": [
               {
                 "styles": {},
-<<<<<<< HEAD
-                "text": " ",
-                "type": "text",
-              },
-              {
-                "styles": {
-                  "textColor": "rgb(0, 0, 0)",
-                },
-=======
->>>>>>> b7e2d556
                 "text": "Nested Numbered List Item 1",
                 "type": "text",
               },
@@ -311,16 +296,6 @@
             "content": [
               {
                 "styles": {},
-<<<<<<< HEAD
-                "text": " ",
-                "type": "text",
-              },
-              {
-                "styles": {
-                  "textColor": "rgb(0, 0, 0)",
-                },
-=======
->>>>>>> b7e2d556
                 "text": "Nested Numbered List Item 2",
                 "type": "text",
               },
@@ -337,16 +312,6 @@
         "content": [
           {
             "styles": {},
-<<<<<<< HEAD
-            "text": " ",
-            "type": "text",
-          },
-          {
-            "styles": {
-              "textColor": "rgb(0, 0, 0)",
-            },
-=======
->>>>>>> b7e2d556
             "text": "Nested Bullet List Item 1",
             "type": "text",
           },
@@ -364,16 +329,6 @@
         "content": [
           {
             "styles": {},
-<<<<<<< HEAD
-            "text": " ",
-            "type": "text",
-          },
-          {
-            "styles": {
-              "textColor": "rgb(0, 0, 0)",
-            },
-=======
->>>>>>> b7e2d556
             "text": "Nested Bullet List Item 2",
             "type": "text",
           },
@@ -390,16 +345,6 @@
     "content": [
       {
         "styles": {},
-<<<<<<< HEAD
-        "text": " ",
-        "type": "text",
-      },
-      {
-        "styles": {
-          "textColor": "rgb(0, 0, 0)",
-        },
-=======
->>>>>>> b7e2d556
         "text": "Bullet List Item 1",
         "type": "text",
       },
@@ -417,16 +362,6 @@
     "content": [
       {
         "styles": {},
-<<<<<<< HEAD
-        "text": " ",
-        "type": "text",
-      },
-      {
-        "styles": {
-          "textColor": "rgb(0, 0, 0)",
-        },
-=======
->>>>>>> b7e2d556
         "text": "Bullet List Item 2",
         "type": "text",
       },
@@ -444,16 +379,6 @@
     "content": [
       {
         "styles": {},
-<<<<<<< HEAD
-        "text": " ",
-        "type": "text",
-      },
-      {
-        "styles": {
-          "textColor": "rgb(0, 0, 0)",
-        },
-=======
->>>>>>> b7e2d556
         "text": "Numbered List Item 1",
         "type": "text",
       },
@@ -471,16 +396,6 @@
     "content": [
       {
         "styles": {},
-<<<<<<< HEAD
-        "text": " ",
-        "type": "text",
-      },
-      {
-        "styles": {
-          "textColor": "rgb(0, 0, 0)",
-        },
-=======
->>>>>>> b7e2d556
         "text": "Numbered List Item 2",
         "type": "text",
       },
