import { ExportTestCase } from "../../../shared/formatConversion/export/exportTestCase.js";
import {
  testExportBlockNoteHTML,
  testExportHTML,
  testExportMarkdown,
  testExportNodes,
} from "../../../shared/formatConversion/export/exportTestExecutors.js";
import { TestInstance } from "../../../types.js";
import {
  TestBlockSchema,
  TestInlineContentSchema,
  TestStyleSchema,
} from "../../testSchema.js";

export const exportTestInstancesBlockNoteHTML: TestInstance<
  ExportTestCase<TestBlockSchema, TestInlineContentSchema, TestStyleSchema>,
  TestBlockSchema,
  TestInlineContentSchema,
  TestStyleSchema
>[] = [
  {
    testCase: {
      name: "paragraph/empty",
      content: [
        {
          type: "paragraph",
        },
      ],
    },
    executeTest: testExportBlockNoteHTML,
  },
  {
    testCase: {
      name: "paragraph/basic",
      content: [
        {
          type: "paragraph",
          content: "Paragraph",
        },
      ],
    },
    executeTest: testExportBlockNoteHTML,
  },
  {
    testCase: {
      name: "paragraph/styled",
      content: [
        {
          type: "paragraph",
          props: {
            textAlignment: "center",
            textColor: "orange",
            backgroundColor: "pink",
          },
          content: [
            {
              type: "text",
              styles: {},
              text: "Plain ",
            },
            {
              type: "text",
              styles: {
                textColor: "red",
              },
              text: "Red Text ",
            },
            {
              type: "text",
              styles: {
                backgroundColor: "blue",
              },
              text: "Blue Background ",
            },
            {
              type: "text",
              styles: {
                textColor: "red",
                backgroundColor: "blue",
              },
              text: "Mixed Colors",
            },
          ],
        },
      ],
    },
    executeTest: testExportBlockNoteHTML,
  },
  {
    testCase: {
      name: "paragraph/nested",
      content: [
        {
          type: "paragraph",
          content: "Paragraph",
          children: [
            {
              type: "paragraph",
              content: "Nested Paragraph 1",
            },
            {
              type: "paragraph",
              content: "Nested Paragraph 2",
            },
          ],
        },
      ],
    },
    executeTest: testExportBlockNoteHTML,
  },
  {
    testCase: {
      name: "paragraph/lineBreaks",
      content: [
        {
          type: "paragraph",
          content: "Line 1\nLine 2",
        },
      ],
    },
    executeTest: testExportBlockNoteHTML,
  },
  {
    testCase: {
      name: "lists/basic",
      content: [
        {
          type: "bulletListItem",
          content: "Bullet List Item 1",
        },
        {
          type: "bulletListItem",
          content: "Bullet List Item 2",
        },
        {
          type: "numberedListItem",
          content: "Numbered List Item 1",
        },
        {
          type: "numberedListItem",
          content: "Numbered List Item 2",
        },
        {
          type: "checkListItem",
          content: "Check List Item 1",
        },
        {
          type: "checkListItem",
          props: {
            checked: true,
          },
          content: "Check List Item 2",
        },
        {
          type: "toggleListItem",
          content: "Toggle List Item 1",
        },
      ],
    },
    executeTest: testExportBlockNoteHTML,
  },
  {
    testCase: {
      name: "lists/nested",
      content: [
        {
          type: "bulletListItem",
          content: "Bullet List Item 1",
        },
        {
          type: "bulletListItem",
          content: "Bullet List Item 2",
          children: [
            {
              type: "numberedListItem",
              content: "Numbered List Item 1",
            },
            {
              type: "numberedListItem",
              content: "Numbered List Item 2",
              children: [
                {
                  type: "checkListItem",
                  content: "Check List Item 1",
                },
                {
                  type: "checkListItem",
                  props: {
                    checked: true,
                  },
                  content: "Check List Item 2",
                  children: [
                    {
                      type: "toggleListItem",
                      content: "Toggle List Item 1",
                    },
                  ],
                },
              ],
            },
          ],
        },
      ],
    },
    executeTest: testExportBlockNoteHTML,
  },
  {
    testCase: {
      name: "codeBlock/empty",
      content: [
        {
          type: "codeBlock",
        },
      ],
    },
    executeTest: testExportBlockNoteHTML,
  },
  {
    testCase: {
      name: "codeBlock/defaultLanguage",
      content: [
        {
          type: "codeBlock",
          content: "console.log('Hello, world!');",
        },
      ],
    },
    executeTest: testExportBlockNoteHTML,
  },
  {
    testCase: {
      name: "codeBlock/python",
      content: [
        {
          type: "codeBlock",
          props: { language: "python" },
          content: "print('Hello, world!')",
        },
      ],
    },
    executeTest: testExportBlockNoteHTML,
  },
  {
    testCase: {
      name: "codeBlock/contains-newlines",
      content: [
        {
          type: "codeBlock",
          props: { language: "javascript" },
          content: "const hello = 'world';\nconsole.log(hello);\n",
        },
      ],
    },
    executeTest: testExportBlockNoteHTML,
  },
  {
    testCase: {
      name: "divider/basic",
      content: [
        {
          type: "divider",
        },
      ],
    },
    executeTest: testExportBlockNoteHTML,
  },
  {
    testCase: {
      name: "pageBreak/basic",
      content: [
        {
          type: "pageBreak",
        },
      ],
    },
    executeTest: testExportBlockNoteHTML,
  },
  {
    testCase: {
      name: "file/button",
      content: [
        {
          type: "file",
        },
      ],
    },
    executeTest: testExportBlockNoteHTML,
  },
  {
    testCase: {
      name: "file/basic",
      content: [
        {
          type: "file",
          props: {
            name: "example",
            url: "exampleURL",
            caption: "Caption",
          },
        },
      ],
    },
    executeTest: testExportBlockNoteHTML,
  },
  {
    testCase: {
      name: "file/noName",
      content: [
        {
          type: "file",
          props: {
            url: "exampleURL",
            caption: "Caption",
          },
        },
      ],
    },
    executeTest: testExportBlockNoteHTML,
  },
  {
    testCase: {
      name: "file/noCaption",
      content: [
        {
          type: "file",
          props: {
            name: "example",
            url: "exampleURL",
          },
        },
      ],
    },
    executeTest: testExportBlockNoteHTML,
  },
  {
    testCase: {
      name: "file/nested",
      content: [
        {
          type: "file",
          props: {
            name: "example",
            url: "exampleURL",
            caption: "Caption",
          },
          children: [
            {
              type: "file",
              props: {
                name: "example",
                url: "exampleURL",
                caption: "Caption",
              },
            },
          ],
        },
      ],
    },
    executeTest: testExportBlockNoteHTML,
  },
  {
    testCase: {
      name: "image/button",
      content: [
        {
          type: "image",
        },
      ],
    },
    executeTest: testExportBlockNoteHTML,
  },
  {
    testCase: {
      name: "image/basic",
      content: [
        {
          type: "image",
          props: {
            name: "example",
            url: "exampleURL",
            caption: "Caption",
            previewWidth: 256,
          },
        },
      ],
    },
    executeTest: testExportBlockNoteHTML,
  },
  {
    testCase: {
      name: "image/noName",
      content: [
        {
          type: "image",
          props: {
            url: "exampleURL",
            caption: "Caption",
            previewWidth: 256,
          },
        },
      ],
    },
    executeTest: testExportBlockNoteHTML,
  },
  {
    testCase: {
      name: "image/noCaption",
      content: [
        {
          type: "image",
          props: {
            name: "example",
            url: "exampleURL",
            previewWidth: 256,
          },
        },
      ],
    },
    executeTest: testExportBlockNoteHTML,
  },
  {
    testCase: {
      name: "image/noPreview",
      content: [
        {
          type: "image",
          props: {
            name: "example",
            url: "exampleURL",
            caption: "Caption",
            showPreview: false,
            previewWidth: 256,
          },
        },
      ],
    },
    executeTest: testExportBlockNoteHTML,
  },
  {
    testCase: {
      name: "image/nested",
      content: [
        {
          type: "image",
          props: {
            url: "exampleURL",
            caption: "Caption",
            previewWidth: 256,
          },
          children: [
            {
              type: "image",
              props: {
                url: "exampleURL",
                caption: "Caption",
                previewWidth: 256,
              },
            },
          ],
        },
      ],
    },
    executeTest: testExportBlockNoteHTML,
  },
  {
    testCase: {
      name: "table/basic",
      content: [
        {
          type: "table",
          content: {
            type: "tableContent",
            rows: [
              {
                cells: [
                  {
                    type: "tableCell",
                    content: ["Table Cell"],
                    props: {
                      backgroundColor: "default",
                      colspan: 1,
                      rowspan: 1,
                      textAlignment: "left",
                      textColor: "default",
                    },
                  },
                  {
                    type: "tableCell",
                    content: ["Table Cell"],
                    props: {
                      backgroundColor: "default",
                      colspan: 1,
                      rowspan: 1,
                      textAlignment: "left",
                      textColor: "default",
                    },
                  },
                  {
                    type: "tableCell",
                    content: ["Table Cell"],
                    props: {
                      backgroundColor: "default",
                      colspan: 1,
                      rowspan: 1,
                      textAlignment: "left",
                      textColor: "default",
                    },
                  },
                ],
              },
              {
                cells: [
                  {
                    type: "tableCell",
                    content: ["Table Cell"],
                    props: {
                      backgroundColor: "default",
                      colspan: 1,
                      rowspan: 1,
                      textAlignment: "left",
                      textColor: "default",
                    },
                  },
                  {
                    type: "tableCell",
                    content: ["Table Cell"],
                    props: {
                      backgroundColor: "default",
                      colspan: 1,
                      rowspan: 1,
                      textAlignment: "left",
                      textColor: "default",
                    },
                  },
                  {
                    type: "tableCell",
                    content: ["Table Cell"],
                    props: {
                      backgroundColor: "default",
                      colspan: 1,
                      rowspan: 1,
                      textAlignment: "left",
                      textColor: "default",
                    },
                  },
                ],
              },
              {
                cells: [
                  {
                    type: "tableCell",
                    content: ["Table Cell"],
                    props: {
                      backgroundColor: "default",
                      colspan: 1,
                      rowspan: 1,
                      textAlignment: "left",
                      textColor: "default",
                    },
                  },
                  {
                    type: "tableCell",
                    content: ["Table Cell"],
                    props: {
                      backgroundColor: "default",
                      colspan: 1,
                      rowspan: 1,
                      textAlignment: "left",
                      textColor: "default",
                    },
                  },
                  {
                    type: "tableCell",
                    content: ["Table Cell"],
                    props: {
                      backgroundColor: "default",
                      colspan: 1,
                      rowspan: 1,
                      textAlignment: "left",
                      textColor: "default",
                    },
                  },
                ],
              },
            ],
          },
        },
      ],
    },
    executeTest: testExportBlockNoteHTML,
  },
  {
    testCase: {
      name: "table/allColWidths",
      content: [
        {
          type: "table",
          content: {
            type: "tableContent",
            columnWidths: [100, 200, 300],
            rows: [
              {
                cells: [
                  {
                    type: "tableCell",
                    content: ["Table Cell"],
                    props: {
                      backgroundColor: "default",
                      colspan: 1,
                      rowspan: 1,
                      textAlignment: "left",
                      textColor: "default",
                    },
                  },
                  {
                    type: "tableCell",
                    content: ["Table Cell"],
                    props: {
                      backgroundColor: "default",
                      colspan: 1,
                      rowspan: 1,
                      textAlignment: "left",
                      textColor: "default",
                    },
                  },
                  {
                    type: "tableCell",
                    content: ["Table Cell"],
                    props: {
                      backgroundColor: "default",
                      colspan: 1,
                      rowspan: 1,
                      textAlignment: "left",
                      textColor: "default",
                    },
                  },
                ],
              },
              {
                cells: [
                  {
                    type: "tableCell",
                    content: ["Table Cell"],
                    props: {
                      backgroundColor: "default",
                      colspan: 1,
                      rowspan: 1,
                      textAlignment: "left",
                      textColor: "default",
                    },
                  },
                  {
                    type: "tableCell",
                    content: ["Table Cell"],
                    props: {
                      backgroundColor: "default",
                      colspan: 1,
                      rowspan: 1,
                      textAlignment: "left",
                      textColor: "default",
                    },
                  },
                  {
                    type: "tableCell",
                    content: ["Table Cell"],
                    props: {
                      backgroundColor: "default",
                      colspan: 1,
                      rowspan: 1,
                      textAlignment: "left",
                      textColor: "default",
                    },
                  },
                ],
              },
              {
                cells: [
                  {
                    type: "tableCell",
                    content: ["Table Cell"],
                    props: {
                      backgroundColor: "default",
                      colspan: 1,
                      rowspan: 1,
                      textAlignment: "left",
                      textColor: "default",
                    },
                  },
                  {
                    type: "tableCell",
                    content: ["Table Cell"],
                    props: {
                      backgroundColor: "default",
                      colspan: 1,
                      rowspan: 1,
                      textAlignment: "left",
                      textColor: "default",
                    },
                  },
                  {
                    type: "tableCell",
                    content: ["Table Cell"],
                    props: {
                      backgroundColor: "default",
                      colspan: 1,
                      rowspan: 1,
                      textAlignment: "left",
                      textColor: "default",
                    },
                  },
                ],
              },
            ],
          },
        },
      ],
    },
    executeTest: testExportBlockNoteHTML,
  },
  {
    testCase: {
      name: "table/mixedColWidths",
      content: [
        {
          type: "table",
          content: {
            type: "tableContent",
            columnWidths: [100, undefined, 300],
            rows: [
              {
                cells: [
                  {
                    type: "tableCell",
                    content: ["Table Cell"],
                    props: {
                      backgroundColor: "default",
                      colspan: 1,
                      rowspan: 1,
                      textAlignment: "left",
                      textColor: "default",
                    },
                  },
                  {
                    type: "tableCell",
                    content: ["Table Cell"],
                    props: {
                      backgroundColor: "default",
                      colspan: 1,
                      rowspan: 1,
                      textAlignment: "left",
                      textColor: "default",
                    },
                  },
                  {
                    type: "tableCell",
                    content: ["Table Cell"],
                    props: {
                      backgroundColor: "default",
                      colspan: 1,
                      rowspan: 1,
                      textAlignment: "left",
                      textColor: "default",
                    },
                  },
                ],
              },
              {
                cells: [
                  {
                    type: "tableCell",
                    content: ["Table Cell"],
                    props: {
                      backgroundColor: "default",
                      colspan: 1,
                      rowspan: 1,
                      textAlignment: "left",
                      textColor: "default",
                    },
                  },
                  {
                    type: "tableCell",
                    content: ["Table Cell"],
                    props: {
                      backgroundColor: "default",
                      colspan: 1,
                      rowspan: 1,
                      textAlignment: "left",
                      textColor: "default",
                    },
                  },
                  {
                    type: "tableCell",
                    content: ["Table Cell"],
                    props: {
                      backgroundColor: "default",
                      colspan: 1,
                      rowspan: 1,
                      textAlignment: "left",
                      textColor: "default",
                    },
                  },
                ],
              },
              {
                cells: [
                  {
                    type: "tableCell",
                    content: ["Table Cell"],
                    props: {
                      backgroundColor: "default",
                      colspan: 1,
                      rowspan: 1,
                      textAlignment: "left",
                      textColor: "default",
                    },
                  },
                  {
                    type: "tableCell",
                    content: ["Table Cell"],
                    props: {
                      backgroundColor: "default",
                      colspan: 1,
                      rowspan: 1,
                      textAlignment: "left",
                      textColor: "default",
                    },
                  },
                  {
                    type: "tableCell",
                    content: ["Table Cell"],
                    props: {
                      backgroundColor: "default",
                      colspan: 1,
                      rowspan: 1,
                      textAlignment: "left",
                      textColor: "default",
                    },
                  },
                ],
              },
            ],
          },
        },
      ],
    },
    executeTest: testExportBlockNoteHTML,
  },
  {
    testCase: {
      name: "table/mixedCellColors",
      content: [
        {
          type: "table",
          content: {
            type: "tableContent",
            columnWidths: [100, undefined, 300],
            rows: [
              {
                cells: [
                  {
                    type: "tableCell",
                    content: ["Table Cell"],
                    props: {
                      backgroundColor: "red",
                      colspan: 1,
                      rowspan: 1,
                      textAlignment: "left",
                      textColor: "blue",
                    },
                  },
                  {
                    type: "tableCell",
                    content: ["Table Cell"],
                    props: {
                      backgroundColor: "blue",
                      colspan: 1,
                      rowspan: 1,
                      textAlignment: "left",
                      textColor: "default",
                    },
                  },
                  {
                    type: "tableCell",
                    content: ["Table Cell"],
                    props: {
                      backgroundColor: "yellow",
                      colspan: 1,
                      rowspan: 1,
                      textAlignment: "left",
                      textColor: "red",
                    },
                  },
                ],
              },
              {
                cells: [
                  {
                    type: "tableCell",
                    content: ["Table Cell"],
                    props: {
                      backgroundColor: "default",
                      colspan: 1,
                      rowspan: 1,
                      textAlignment: "left",
                      textColor: "default",
                    },
                  },
                  {
                    type: "tableCell",
                    content: ["Table Cell"],
                    props: {
                      backgroundColor: "default",
                      colspan: 1,
                      rowspan: 1,
                      textAlignment: "left",
                      textColor: "default",
                    },
                  },
                  {
                    type: "tableCell",
                    content: ["Table Cell"],
                    props: {
                      backgroundColor: "default",
                      colspan: 1,
                      rowspan: 1,
                      textAlignment: "left",
                      textColor: "default",
                    },
                  },
                ],
              },
              {
                cells: [
                  {
                    type: "tableCell",
                    content: ["Table Cell"],
                    props: {
                      backgroundColor: "default",
                      colspan: 1,
                      rowspan: 1,
                      textAlignment: "left",
                      textColor: "default",
                    },
                  },
                  {
                    type: "tableCell",
                    content: ["Table Cell"],
                    props: {
                      backgroundColor: "default",
                      colspan: 1,
                      rowspan: 1,
                      textAlignment: "left",
                      textColor: "default",
                    },
                  },
                  {
                    type: "tableCell",
                    content: ["Table Cell"],
                    props: {
                      backgroundColor: "default",
                      colspan: 1,
                      rowspan: 1,
                      textAlignment: "left",
                      textColor: "default",
                    },
                  },
                ],
              },
            ],
          },
        },
      ],
    },
    executeTest: testExportBlockNoteHTML,
  },
  {
    testCase: {
      name: "table/mixedRowspansAndColspans",
      content: [
        {
          type: "table",
          content: {
            type: "tableContent",
            columnWidths: [100, 200, 300],
            rows: [
              {
                cells: [
                  {
                    type: "tableCell",
                    content: ["Table Cell"],
                    props: {
                      backgroundColor: "red",
                      colspan: 2,
                      rowspan: 1,
                      textAlignment: "left",
                      textColor: "blue",
                    },
                  },
                  {
                    type: "tableCell",
                    content: ["Table Cell"],
                    props: {
                      backgroundColor: "yellow",
                      colspan: 1,
                      rowspan: 1,
                      textAlignment: "left",
                      textColor: "red",
                    },
                  },
                ],
              },
              {
                cells: [
                  {
                    type: "tableCell",
                    content: ["Table Cell"],
                    props: {
                      backgroundColor: "default",
                      colspan: 1,
                      rowspan: 2,
                      textAlignment: "left",
                      textColor: "default",
                    },
                  },
                  {
                    type: "tableCell",
                    content: ["Table Cell"],
                    props: {
                      backgroundColor: "default",
                      colspan: 2,
                      rowspan: 1,
                      textAlignment: "left",
                      textColor: "default",
                    },
                  },
                ],
              },
              {
                cells: [
                  {
                    type: "tableCell",
                    content: ["Table Cell"],
                    props: {
                      backgroundColor: "default",
                      colspan: 1,
                      rowspan: 1,
                      textAlignment: "left",
                      textColor: "default",
                    },
                  },
                  {
                    type: "tableCell",
                    content: ["Table Cell"],
                    props: {
                      backgroundColor: "default",
                      colspan: 1,
                      rowspan: 1,
                      textAlignment: "left",
                      textColor: "default",
                    },
                  },
                ],
              },
            ],
          },
        },
      ],
    },
    executeTest: testExportBlockNoteHTML,
  },
  {
    testCase: {
      name: "table/headerRows",
      content: [
        {
          type: "table",
          content: {
            headerRows: 1,
            type: "tableContent",
            rows: [
              {
                cells: [
                  {
                    type: "tableCell",
                    content: ["Table Cell"],
                    props: {
                      backgroundColor: "default",
                      colspan: 1,
                      rowspan: 1,
                      textAlignment: "left",
                      textColor: "default",
                    },
                  },
                  {
                    type: "tableCell",
                    content: ["Table Cell"],
                    props: {
                      backgroundColor: "default",
                      colspan: 1,
                      rowspan: 1,
                      textAlignment: "left",
                      textColor: "default",
                    },
                  },
                  {
                    type: "tableCell",
                    content: ["Table Cell"],
                    props: {
                      backgroundColor: "default",
                      colspan: 1,
                      rowspan: 1,
                      textAlignment: "left",
                      textColor: "default",
                    },
                  },
                ],
              },
              {
                cells: [
                  {
                    type: "tableCell",
                    content: ["Table Cell"],
                    props: {
                      backgroundColor: "default",
                      colspan: 1,
                      rowspan: 1,
                      textAlignment: "left",
                      textColor: "default",
                    },
                  },
                  {
                    type: "tableCell",
                    content: ["Table Cell"],
                    props: {
                      backgroundColor: "default",
                      colspan: 1,
                      rowspan: 1,
                      textAlignment: "left",
                      textColor: "default",
                    },
                  },
                  {
                    type: "tableCell",
                    content: ["Table Cell"],
                    props: {
                      backgroundColor: "default",
                      colspan: 1,
                      rowspan: 1,
                      textAlignment: "left",
                      textColor: "default",
                    },
                  },
                ],
              },
              {
                cells: [
                  {
                    type: "tableCell",
                    content: ["Table Cell"],
                    props: {
                      backgroundColor: "default",
                      colspan: 1,
                      rowspan: 1,
                      textAlignment: "left",
                      textColor: "default",
                    },
                  },
                  {
                    type: "tableCell",
                    content: ["Table Cell"],
                    props: {
                      backgroundColor: "default",
                      colspan: 1,
                      rowspan: 1,
                      textAlignment: "left",
                      textColor: "default",
                    },
                  },
                  {
                    type: "tableCell",
                    content: ["Table Cell"],
                    props: {
                      backgroundColor: "default",
                      colspan: 1,
                      rowspan: 1,
                      textAlignment: "left",
                      textColor: "default",
                    },
                  },
                ],
              },
            ],
          },
        },
      ],
    },
    executeTest: testExportBlockNoteHTML,
  },
  {
    testCase: {
      name: "table/headerCols",
      content: [
        {
          type: "table",
          content: {
            headerCols: 1,
            type: "tableContent",
            rows: [
              {
                cells: [
                  {
                    type: "tableCell",
                    content: ["Table Cell"],
                    props: {
                      backgroundColor: "default",
                      colspan: 1,
                      rowspan: 1,
                      textAlignment: "left",
                      textColor: "default",
                    },
                  },
                  {
                    type: "tableCell",
                    content: ["Table Cell"],
                    props: {
                      backgroundColor: "default",
                      colspan: 1,
                      rowspan: 1,
                      textAlignment: "left",
                      textColor: "default",
                    },
                  },
                  {
                    type: "tableCell",
                    content: ["Table Cell"],
                    props: {
                      backgroundColor: "default",
                      colspan: 1,
                      rowspan: 1,
                      textAlignment: "left",
                      textColor: "default",
                    },
                  },
                ],
              },
              {
                cells: [
                  {
                    type: "tableCell",
                    content: ["Table Cell"],
                    props: {
                      backgroundColor: "default",
                      colspan: 1,
                      rowspan: 1,
                      textAlignment: "left",
                      textColor: "default",
                    },
                  },
                  {
                    type: "tableCell",
                    content: ["Table Cell"],
                    props: {
                      backgroundColor: "default",
                      colspan: 1,
                      rowspan: 1,
                      textAlignment: "left",
                      textColor: "default",
                    },
                  },
                  {
                    type: "tableCell",
                    content: ["Table Cell"],
                    props: {
                      backgroundColor: "default",
                      colspan: 1,
                      rowspan: 1,
                      textAlignment: "left",
                      textColor: "default",
                    },
                  },
                ],
              },
              {
                cells: [
                  {
                    type: "tableCell",
                    content: ["Table Cell"],
                    props: {
                      backgroundColor: "default",
                      colspan: 1,
                      rowspan: 1,
                      textAlignment: "left",
                      textColor: "default",
                    },
                  },
                  {
                    type: "tableCell",
                    content: ["Table Cell"],
                    props: {
                      backgroundColor: "default",
                      colspan: 1,
                      rowspan: 1,
                      textAlignment: "left",
                      textColor: "default",
                    },
                  },
                  {
                    type: "tableCell",
                    content: ["Table Cell"],
                    props: {
                      backgroundColor: "default",
                      colspan: 1,
                      rowspan: 1,
                      textAlignment: "left",
                      textColor: "default",
                    },
                  },
                ],
              },
            ],
          },
        },
      ],
    },
    executeTest: testExportBlockNoteHTML,
  },
  {
    testCase: {
      name: "link/basic",
      content: [
        {
          // id: UniqueID.options.generateID(),
          type: "paragraph",
          content: [
            {
              type: "link",
              href: "https://www.website.com",
              content: "Website",
            },
          ],
        },
      ],
    },
    executeTest: testExportBlockNoteHTML,
  },
  {
    testCase: {
      name: "link/styled",
      content: [
        {
          // id: UniqueID.options.generateID(),
          type: "paragraph",
          content: [
            {
              type: "link",
              href: "https://www.website.com",
              content: [
                {
                  type: "text",
                  text: "Web",
                  styles: {
                    bold: true,
                  },
                },
                {
                  type: "text",
                  text: "site",
                  styles: {},
                },
              ],
            },
          ],
        },
      ],
    },
    executeTest: testExportBlockNoteHTML,
  },
  {
    testCase: {
      name: "link/adjacent",
      content: [
        {
          // id: UniqueID.options.generateID(),
          type: "paragraph",
          content: [
            {
              type: "link",
              href: "https://www.website.com",
              content: "Website",
            },
            {
              type: "link",
              href: "https://www.website2.com",
              content: "Website2",
            },
          ],
        },
      ],
    },
    executeTest: testExportBlockNoteHTML,
  },
  {
    testCase: {
      name: "hardbreak/basic",
      content: [
        {
          // id: UniqueID.options.generateID(),
          type: "paragraph",
          content: [
            {
              type: "text",
              text: "Text1\nText2",
              styles: {},
            },
          ],
        },
      ],
    },
    executeTest: testExportBlockNoteHTML,
  },
  {
    testCase: {
      name: "hardbreak/multiple",
      content: [
        {
          // id: UniqueID.options.generateID(),
          type: "paragraph",
          content: [
            {
              type: "text",
              text: "Text1\nText2\nText3",
              styles: {},
            },
          ],
        },
      ],
    },
    executeTest: testExportBlockNoteHTML,
  },
  {
    testCase: {
      name: "hardbreak/start",
      content: [
        {
          // id: UniqueID.options.generateID(),
          type: "paragraph",
          content: [
            {
              type: "text",
              text: "\nText1",
              styles: {},
            },
          ],
        },
      ],
    },
    executeTest: testExportBlockNoteHTML,
  },
  {
    testCase: {
      name: "hardbreak/end",
      content: [
        {
          // id: UniqueID.options.generateID(),
          type: "paragraph",
          content: [
            {
              type: "text",
              text: "Text1\n",
              styles: {},
            },
          ],
        },
      ],
    },
    executeTest: testExportBlockNoteHTML,
  },
  {
    testCase: {
      name: "hardbreak/only",
      content: [
        {
          // id: UniqueID.options.generateID(),
          type: "paragraph",
          content: [
            {
              type: "text",
              text: "\n",
              styles: {},
            },
          ],
        },
      ],
    },
    executeTest: testExportBlockNoteHTML,
  },
  {
    testCase: {
      name: "hardbreak/styles",
      content: [
        {
          // id: UniqueID.options.generateID(),
          type: "paragraph",
          content: [
            {
              type: "text",
              text: "Text1\n",
              styles: {},
            },
            {
              type: "text",
              text: "Text2",
              styles: { bold: true },
            },
          ],
        },
      ],
    },
    executeTest: testExportBlockNoteHTML,
  },
  {
    testCase: {
      name: "hardbreak/link",
      content: [
        {
          // id: UniqueID.options.generateID(),
          type: "paragraph",
          content: [
            {
              type: "link",
              href: "https://www.website.com",
              content: "Link1\nLink1",
            },
          ],
        },
      ],
    },
    executeTest: testExportBlockNoteHTML,
  },
  {
    testCase: {
      name: "hardbreak/between-links",
      content: [
        {
          // id: UniqueID.options.generateID(),
          type: "paragraph",
          content: [
            {
              type: "link",
              href: "https://www.website.com",
              content: "Link1\n",
            },
            {
              type: "link",
              href: "https://www.website2.com",
              content: "Link2",
            },
          ],
        },
      ],
    },
    executeTest: testExportBlockNoteHTML,
  },
  {
    testCase: {
      name: "complex/misc",
      content: [
        {
          // id: UniqueID.options.generateID(),
          type: "heading",
          props: {
            backgroundColor: "blue",
            textColor: "yellow",
            textAlignment: "right",
            level: 2,
          },
          content: [
            {
              type: "text",
              text: "Heading ",
              styles: {
                bold: true,
                underline: true,
              },
            },
            {
              type: "text",
              text: "2",
              styles: {
                italic: true,
                strike: true,
              },
            },
          ],
          children: [
            {
              // id: UniqueID.options.generateID(),
              type: "paragraph",
              props: {
                backgroundColor: "red",
              },
              content: "Paragraph",
              children: [],
            },
            {
              // id: UniqueID.options.generateID(),
              type: "bulletListItem",
              props: {},
            },
          ],
        },
      ],
    },
    executeTest: testExportBlockNoteHTML,
  },
  {
    testCase: {
      name: "malformed/JSON",
      content: [
        {
          // id: UniqueID.options.generateID(),
          type: "paragraph",
          content: [
            {
              type: "text",
              text: "Text1\n",
              styles: {
                bold: false,
              },
            },
            {
              type: "text",
              text: "Text2\n",
              styles: {
                italic: false,
                fontSize: "",
              },
            },
            {
              type: "text",
              text: "Text3\n",
              styles: {
                italic: false,
                code: false,
              },
            },
          ],
        },
      ],
    },
    executeTest: testExportBlockNoteHTML,
  },
  {
    testCase: {
      name: "image",
      content: [
        {
          type: "image",
          props: {
            url: "https://www.google.com/images/branding/googlelogo/1x/googlelogo_color_272x92dp.png",
          },
        },
      ],
    },
    executeTest: testExportBlockNoteHTML,
  },
  {
    testCase: {
      name: "video",
      content: [
        {
          type: "video",
          props: {
            url: "https://interactive-examples.mdn.mozilla.net/media/cc0-videos/flower.webm",
          },
        },
      ],
    },
    executeTest: testExportBlockNoteHTML,
  },
  {
    testCase: {
      name: "inlineContent/mentionWithToExternalHTML",
      content: [
        {
          type: "paragraph",
          content: [
            "I enjoy working with ",
            {
              type: "mention",
              props: {
                user: "Matthew",
              },
              content: undefined,
            },
          ],
        },
      ],
    },
    executeTest: testExportBlockNoteHTML,
  },
  {
    testCase: {
      name: "inlineContent/tagWithoutToExternalHTML",
      content: [
        {
          type: "paragraph",
          content: [
            "I love ",
            {
              type: "tag",
              content: "BlockNote",
            },
          ],
        },
      ],
    },
    executeTest: testExportBlockNoteHTML,
  },
  {
    testCase: {
      name: "custom-blocks/simpleCustomParagraph",
      content: [
        {
          type: "simpleCustomParagraph",
          content: "Simple Custom Paragraph",
        },
      ],
    },
    executeTest: testExportBlockNoteHTML,
  },
<<<<<<< HEAD
=======
  {
    testCase: {
      name: "custom-blocks/advancedComplexAttributeNode",
      content: [
        {
          type: "advancedComplexAttributeNode",
          props: {
            user: {
              name: { first: "USER_FIRST_NAME", last: "USER_LAST_NAME" },
              age: 30,
            },
          },
        },
      ],
    },
    executeTest: testExportBlockNoteHTML,
  },
>>>>>>> e3d9917c
];

export const exportTestInstancesHTML: TestInstance<
  ExportTestCase<TestBlockSchema, TestInlineContentSchema, TestStyleSchema>,
  TestBlockSchema,
  TestInlineContentSchema,
  TestStyleSchema
>[] = exportTestInstancesBlockNoteHTML.map(({ testCase }) => ({
  testCase,
  executeTest: testExportHTML,
}));

export const exportTestInstancesMarkdown: TestInstance<
  ExportTestCase<TestBlockSchema, TestInlineContentSchema, TestStyleSchema>,
  TestBlockSchema,
  TestInlineContentSchema,
  TestStyleSchema
>[] = exportTestInstancesBlockNoteHTML.map(({ testCase }) => ({
  testCase,
  executeTest: testExportMarkdown,
}));

export const exportTestInstancesNodes: TestInstance<
  ExportTestCase<TestBlockSchema, TestInlineContentSchema, TestStyleSchema>,
  TestBlockSchema,
  TestInlineContentSchema,
  TestStyleSchema
>[] = exportTestInstancesBlockNoteHTML.map(({ testCase }) => ({
  testCase,
  executeTest: testExportNodes,
}));<|MERGE_RESOLUTION|>--- conflicted
+++ resolved
@@ -1729,8 +1729,6 @@
     },
     executeTest: testExportBlockNoteHTML,
   },
-<<<<<<< HEAD
-=======
   {
     testCase: {
       name: "custom-blocks/advancedComplexAttributeNode",
@@ -1748,7 +1746,6 @@
     },
     executeTest: testExportBlockNoteHTML,
   },
->>>>>>> e3d9917c
 ];
 
 export const exportTestInstancesHTML: TestInstance<
