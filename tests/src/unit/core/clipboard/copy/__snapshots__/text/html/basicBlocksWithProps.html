<p style="color: rgb(224, 62, 62);" data-text-color="red">Paragraph 1</p>
<h2 data-level="2">Heading 1</h2>
<ol start="2">
  <li data-start="2">
    <p class="bn-inline-content">Numbered List Item 1</p>
  </li>
</ol>
<ul>
<<<<<<< HEAD
  <li style="background-color: rgb(251, 228, 228);" data-background-color="red">
    <p class="bn-inline-content">Bullet List Item 1</p>
=======
  <li>
    <p
      style="--blocknote-background-red: #fbe4e4; background-color: var(--blocknote-background-red);"
      data-background-color="red"
    >Bullet List Item 1</p>
>>>>>>> a70dbce6
  </li>
  <li data-checked="true">
    <input type="checkbox" checked="" />
    <p class="bn-inline-content">Check List Item 1</p>
  </li>
</ul>
<pre data-language="typescript">
  <code class="bn-inline-content language-typescript" data-language="typescript">console.log("Hello World");</code>
</pre>
<table>
  <colgroup>
    <col />
    <col />
  </colgroup>
  <tr>
    <td colspan="1" rowspan="1">
      <p>Table Cell 1</p>
    </td>
    <td colspan="1" rowspan="1">
      <p>Table Cell 2</p>
    </td>
  </tr>
  <tr>
    <td colspan="1" rowspan="1">
      <p>Table Cell 3</p>
    </td>
    <td colspan="1" rowspan="1">
      <p>Table Cell 4</p>
    </td>
  </tr>
</table>
<figure
  data-name="1280px-Placeholder_view_vector.svg.png"
  data-url="https://upload.wikimedia.org/wikipedia/commons/thumb/3/3f/Placeholder_view_vector.svg/1280px-Placeholder_view_vector.svg.png"
  data-caption="Placeholder"
  data-preview-width="256"
>
  <img
    src="https://upload.wikimedia.org/wikipedia/commons/thumb/3/3f/Placeholder_view_vector.svg/1280px-Placeholder_view_vector.svg.png"
    alt="1280px-Placeholder_view_vector.svg.png"
    width="256"
  />
  <figcaption>Placeholder</figcaption>
</figure>
<p>Paragraph 2</p><|MERGE_RESOLUTION|>--- conflicted
+++ resolved
@@ -1,4 +1,4 @@
-<p style="color: rgb(224, 62, 62);" data-text-color="red">Paragraph 1</p>
+<p style="color: rgb(224, 62, 62)" data-text-color="red">Paragraph 1</p>
 <h2 data-level="2">Heading 1</h2>
 <ol start="2">
   <li data-start="2">
@@ -6,16 +6,8 @@
   </li>
 </ol>
 <ul>
-<<<<<<< HEAD
-  <li style="background-color: rgb(251, 228, 228);" data-background-color="red">
+  <li style="background-color: rgb(251, 228, 228)" data-background-color="red">
     <p class="bn-inline-content">Bullet List Item 1</p>
-=======
-  <li>
-    <p
-      style="--blocknote-background-red: #fbe4e4; background-color: var(--blocknote-background-red);"
-      data-background-color="red"
-    >Bullet List Item 1</p>
->>>>>>> a70dbce6
   </li>
   <li data-checked="true">
     <input type="checkbox" checked="" />
