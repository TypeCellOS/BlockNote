--- conflicted
+++ resolved
@@ -4,11 +4,8 @@
 import { ProBadge } from "@/components/ProBadge";
 import { source } from "@/lib/source/examples";
 import { getExampleData } from "@/util/getExampleData";
-<<<<<<< HEAD
 import type { ReactNode } from "react";
-=======
 import * as Sentry from "@sentry/nextjs";
->>>>>>> 9ea4a8a7
 
 export default function Layout({ children }: { children: ReactNode }) {
   // Add Pro badges to example pages in sidebar.
