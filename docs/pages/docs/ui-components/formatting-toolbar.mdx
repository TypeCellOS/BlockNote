---
title: Formatting Toolbar
description: The Formatting Toolbar appears whenever you highlight text in the editor.
imageTitle: Formatting Toolbar
path: /docs/formatting-toolbar
---

import { Example } from "@/components/example";

# Formatting Toolbar

The Formatting Toolbar appears whenever you highlight text in the editor.

<img
  style={{ maxWidth: "600px" }}
  src="/img/screenshots/formatting_toolbar.png"
  alt="image"
/>

## Changing the Formatting Toolbar

You can change or replace the Formatting Toolbar with your own React component. In the demo below, 2 buttons are added to the default Formatting Toolbar - one to add a blue text/background, and one to toggle code styles.

<Example name="ui-components/formatting-toolbar-buttons" />

We use the `FormattingToolbar` component to create a custom Formatting Toolbar. By specifying its children, we can replace the default buttons in the toolbar with our own.

This custom Formatting Toolbar is passed to a `FormattingToolbarController`, which controls its position and visibility (above or below the highlighted text).

Setting `formattingToolbar={false}` on `BlockNoteView` tells BlockNote not to show the default Formatting Toolbar.

<div className="nx-mt-6 nx-leading-7 first:nx-mt-0">
    <small>
        <strong>Tip:</strong> The children you pass to the `FormattingToolbar` component
        should be default selects/buttons (e.g. `BlockTypeSelect` & `BasicTextStyleButton`) or custom selects/buttons
        (`ToolbarSelect` & `ToolbarButton`). To see all the components you can use, head to the
        [Formatting Toolbar's source code](https://github.com/TypeCellOS/BlockNote/blob/main/packages/react/src/components/FormattingToolbar/mantine/FormattingToolbar.tsx).
    </small>
</div>

<<<<<<< HEAD
## Changing Block Type Select Items
=======
## Changing Block Type Select (Dropdown) Items
>>>>>>> 2776d7be

The first element in the default Formatting Toolbar is the Block Type Select, and you can change the items in it. The demo makes the Block Type Select work for image blocks by adding an item to it.

<Example name="ui-components/formatting-toolbar-block-type-items" />

Here, we use the `FormattingToolbar` component but keep the default buttons (we don't pass any children). Instead, we pass our customized Block Type Select items using the `blockTypeSelectItems` prop.<|MERGE_RESOLUTION|>--- conflicted
+++ resolved
@@ -30,19 +30,17 @@
 Setting `formattingToolbar={false}` on `BlockNoteView` tells BlockNote not to show the default Formatting Toolbar.
 
 <div className="nx-mt-6 nx-leading-7 first:nx-mt-0">
-    <small>
-        <strong>Tip:</strong> The children you pass to the `FormattingToolbar` component
-        should be default selects/buttons (e.g. `BlockTypeSelect` & `BasicTextStyleButton`) or custom selects/buttons
-        (`ToolbarSelect` & `ToolbarButton`). To see all the components you can use, head to the
-        [Formatting Toolbar's source code](https://github.com/TypeCellOS/BlockNote/blob/main/packages/react/src/components/FormattingToolbar/mantine/FormattingToolbar.tsx).
-    </small>
+  <small>
+    <strong>Tip:</strong> The children you pass to the `FormattingToolbar`
+    component should be default selects/buttons (e.g. `BlockTypeSelect` &
+    `BasicTextStyleButton`) or custom selects/buttons (`ToolbarSelect` &
+    `ToolbarButton`). To see all the components you can use, head to the
+    [Formatting Toolbar's source
+    code](https://github.com/TypeCellOS/BlockNote/blob/main/packages/react/src/components/FormattingToolbar/mantine/FormattingToolbar.tsx).
+  </small>
 </div>
 
-<<<<<<< HEAD
-## Changing Block Type Select Items
-=======
 ## Changing Block Type Select (Dropdown) Items
->>>>>>> 2776d7be
 
 The first element in the default Formatting Toolbar is the Block Type Select, and you can change the items in it. The demo makes the Block Type Select work for image blocks by adding an item to it.
 
