---
description: Learn how to setup your BlockNote editor using the `useCreateBlockNote` hook and the ``BlockNoteView` component.
---

import { Callout } from "nextra/components";

# Editor Setup

You can customize your editor when you instantiate it. Let's take a closer looks at the basic methods and components to set up your BlockNote editor.

## `useCreateBlockNote` hook

Create a new `BlockNoteEditor` by calling the `useCreateBlockNote` hook. This instantiates a new editor and its required state. You can later interact with the editor using the Editor API and pass it to the `BlockNoteView` component.

```ts
function useCreateBlockNote(
  options?: BlockNoteEditorOptions,
  deps?: React.DependencyList = [],
): BlockNoteEditor;

type BlockNoteEditorOptions = {
  animations?: boolean;
  collaboration?: CollaborationOptions;
  defaultStyles?: boolean;
  dictionary?: Dictionary;
  disableExtensions?: string[];
  domAttributes?: Record<string, string>;
  dropCursor?: (opts: {
    editor: BlockNoteEditor;
    color?: string | false;
    width?: number;
    class?: string;
  }) => Plugin;
  initialContent?: PartialBlock[];
  resolveFileUrl: (url: string) => Promise<string>
  schema?: BlockNoteSchema;
  setIdAttribute?: boolean;
  sideMenuDetection?: "viewport" | "editor";
  tabBehavior?: "prefer-navigate-ui" | "prefer-indent"
  trailingBlock?: boolean;
<<<<<<< HEAD
  animations?: boolean;
  tabBehavior?: "prefer-navigate-ui" | "prefer-indent";
  sideMenuDetection?: "viewport" | "editor";
  resolveFileUrl?: (file: File) => Promise<string>;
  resolveUsers?: (user: string) => Promise<UserInfo>;
  comments?: CommentsConfig;
=======
  uploadFile?: (file: File) => Promise<string>;
>>>>>>> 16a00e9c
};
```

The hook takes two optional parameters:

**options:** An object containing options for the editor:

`animations`: Whether changes to blocks (like indentation, creating lists, changing headings) should be animated or not. Defaults to `true`.

`collaboration`: Options for enabling real-time collaboration. See [Real-time Collaboration](/docs/advanced/real-time-collaboration) for more info.

`defaultStyles`: Whether to use the default font and reset the styles of `<p>`, `<li>`, `<h1>`, etc. elements that are used in BlockNote. Defaults to true if undefined.

`dictionary`: Provide strings for localization. See the [Localization / i18n example](/examples/basic/localization) and [Custom Placeholders](/examples/basic/custom-placeholder).

`disableExtensions` (_advanced_): Disables TipTap extensions used in BlockNote by default, based on their names.

`domAttributes:` An object containing HTML attributes that should be added to various DOM elements in the editor. See [Adding DOM Attributes](/docs/theming#adding-dom-attributes) for more.

`dropCursor`: A replacement indicator to use when dragging and dropping blocks. Uses the [ProseMirror drop cursor](https://github.com/ProseMirror/prosemirror-dropcursor), or a modified version when [Column Blocks](/docs/editor-basics/document-structure#column-blocks) are enabled.

`initialContent:` The content that should be in the editor when it's created, represented as an array of [Partial Blocks](/docs/manipulating-blocks#partial-blocks).

`resolveFileUrl:` An async function that fetches the download URL of a file from an initial URL.

`schema`: The editor schema if you want to extend your editor with custom blocks, styles, or inline content [Custom Schemas](/docs/custom-schemas).

`setIdAttribute`: Whether to render an `id` HTML attribute on blocks as well as a `data-id` attribute. Defaults to `false`.

`sideMenuDetection`: Determines whether the mouse cursor position is locked to the editor bounding box for showing the [Block Side Menu](/docs/ui-components/side-menu) and block drag & drop. When set to `viewport`, the Side Menu will be shown next to the nearest block to the cursor, regardless of where it is in the viewport. Dropping blocks will also be locked to the editor bounding box. Otherwise, the Side Menu will only be shown when the cursor is within the editor bounds, and blocks can only be dropped when hovering the editor. In order to use multiple editors, must be set to `editor`. Defaults to `viewport`.

`tabBehavior`: Determines whether pressing the tab key should navigate the UI for keyboard accessibility or indent the current block. Defaults to `prefer-navigate-ui`.

`trailingBlock`: An option which user can pass with `false` value to disable the automatic creation of a trailing new block on the next line when the user types or edits any block. Defaults to `true` if undefined.

`uploadFile`: A function which handles file uploads and eventually returns the URL to the uploaded file. Used for [Image blocks](/docs/editor-basics/default-schema#image).

`tabBehavior`: How Tab key behaves with multiple blocks selected and toolbar open:

- `"prefer-navigate-ui"`: Focus moves to toolbar. User needs to press `Escape` to close toolbar before indenting blocks. Better for keyboard accessibility.
- `"prefer-indent"`: Indents blocks regardless of toolbar state. Cannot navigate toolbars with keyboard.
  Defaults to `"prefer-navigate-ui"`.

`sideMenuDetection`: How the side menu detection works:

- `"viewport"`: Shows menu for block next to mouse cursor
- `"editor"`: Only shows when hovering editor or menu itself
  Defaults to `"viewport"`.

`resolveFileUrl`: Function to resolve file URLs for display/download. Useful for creating authenticated URLs or implementing custom protocols.

`resolveUsers`: Function to resolve user information for comments. See [Comments](/docs/collaboration/comments) for more.

`comments`: Configuration for the comments feature, requires a `threadStore`. See [Comments](/docs/collaboration/comments) for more.

**deps:** Dependency array that's internally passed to `useMemo`. A new editor will only be created when this array changes.

<Callout type="info" emoji={"💡"}>
  <strong>Manually creating the editor (`BlockNoteEditor.create`)</strong>
  <p>
    The `useCreateBlockNote` hook is actually a simple `useMemo` wrapper around
    the `BlockNoteEditor.create` method. You can use this method directly if you
    want to control the editor lifecycle manually. For example, we do this in
    the [Saving & Loading example](/examples/backend/saving-loading) to delay
    the editor creation until some content has been fetched from an external
    data source.
  </p>
</Callout>

## Rendering the Editor with `<BlockNoteView>`

Use the `<BlockNoteView>` component to render the `BlockNoteEditor` instance you just created:

```tsx
const editor = useCreateBlockNote();

return <BlockNoteView editor={editor} />;
```

### Props

There are a number of additional props you can pass to `BlockNoteView`. You can find the full list of these below:

```typescript
export type BlockNoteViewProps = {
  editor: BlockNoteEditor;
  editable?: boolean;
  onSelectionChange?: () => void;
  onChange?: () => void;
  theme?:
    | "light"
    | "dark"
    | Theme
    | {
        light: Theme;
        dark: Theme;
      };
  formattingToolbar?: boolean;
  linkToolbar?: boolean;
  sideMenu?: boolean;
  slashMenu?: boolean;
  emojiPicker?: boolean;
  filePanel?: boolean;
  tableHandles?: boolean;
  comments?: boolean;
  children?:
} & HTMLAttributes<HTMLDivElement>;
```

`editor`: The `BlockNoteEditor` instance to render.

`editable`: Whether the editor should be editable.

`onSelectionChange`: Callback fired when the editor selection changes.

`onChange`: Callback fired when the editor content (document) changes.

`theme`: The editor's theme, see [Themes](/docs/styling-theming/themes) for more about this.

`formattingToolbar`: Whether the [Formatting Toolbar](/docs/ui-components/formatting-toolbar) should be enabled.

`linkToolbar`: Whether the Link Toolbar should be enabled.

`sideMenu`: Whether the [Block Side Menu](/docs/ui-components/side-menu) should be enabled.

`slashMenu`: Whether the [Slash Menu](/docs/ui-components/suggestion-menus#slash-menu) should be enabled.

`emojiPicker`: Whether the [Emoji Picker](/docs/advanced/grid-suggestion-menus#emoji-picker) should be enabled.

`filePanel`: Whether the File Toolbar should be enabled.

`tableHandles`: Whether the Table Handles should be enabled.

`comments`: Whether the default comments UI feature should be enabled.

`children`: Pass child elements to the `BlockNoteView` to create or customize toolbars, menus, or other UI components. See [UI Components](/docs/ui-components) for more.

Additional props passed are forwarded to the HTML `div` element BlockNote renders internally.

<Callout type="info" emoji={"💡"}>
  <strong>Uncontrolled component</strong>
  <p>
    Note that the `BlockNoteView` component is an [uncontrolled component](https://react.dev/learn/sharing-state-between-components#controlled-and-uncontrolled-components). 
    This means you don't pass in the editor content directly as a prop. You can use the `initialContent` option in the `useCreateBlockNote` hook to set the initial content of the editor (similar to the `defaultValue` prop in a regular React `<textarea>`).
  </p>
  <p>
    BlockNote handles the complexities and performance optimizations of managing editor state internally. You can interact with the editor content using the [Editor API](/docs/editor-api).
  </p>
</Callout><|MERGE_RESOLUTION|>--- conflicted
+++ resolved
@@ -21,6 +21,7 @@
 type BlockNoteEditorOptions = {
   animations?: boolean;
   collaboration?: CollaborationOptions;
+  comments?: CommentsConfig;
   defaultStyles?: boolean;
   dictionary?: Dictionary;
   disableExtensions?: string[];
@@ -38,16 +39,7 @@
   sideMenuDetection?: "viewport" | "editor";
   tabBehavior?: "prefer-navigate-ui" | "prefer-indent"
   trailingBlock?: boolean;
-<<<<<<< HEAD
-  animations?: boolean;
-  tabBehavior?: "prefer-navigate-ui" | "prefer-indent";
-  sideMenuDetection?: "viewport" | "editor";
-  resolveFileUrl?: (file: File) => Promise<string>;
-  resolveUsers?: (user: string) => Promise<UserInfo>;
-  comments?: CommentsConfig;
-=======
   uploadFile?: (file: File) => Promise<string>;
->>>>>>> 16a00e9c
 };
 ```
 
@@ -58,6 +50,8 @@
 `animations`: Whether changes to blocks (like indentation, creating lists, changing headings) should be animated or not. Defaults to `true`.
 
 `collaboration`: Options for enabling real-time collaboration. See [Real-time Collaboration](/docs/advanced/real-time-collaboration) for more info.
+
+`comments`: Configuration for the comments feature, requires a `threadStore`. See [Comments](/docs/collaboration/comments) for more.
 
 `defaultStyles`: Whether to use the default font and reset the styles of `<p>`, `<li>`, `<h1>`, etc. elements that are used in BlockNote. Defaults to true if undefined.
 
@@ -71,7 +65,9 @@
 
 `initialContent:` The content that should be in the editor when it's created, represented as an array of [Partial Blocks](/docs/manipulating-blocks#partial-blocks).
 
-`resolveFileUrl:` An async function that fetches the download URL of a file from an initial URL.
+`resolveFileUrl:` Function to resolve file URLs for display/download. Useful for creating authenticated URLs or implementing custom protocols.
+
+`resolveUsers`: Function to resolve user information for comments. See [Comments](/docs/collaboration/comments) for more.
 
 `schema`: The editor schema if you want to extend your editor with custom blocks, styles, or inline content [Custom Schemas](/docs/custom-schemas).
 
@@ -79,29 +75,11 @@
 
 `sideMenuDetection`: Determines whether the mouse cursor position is locked to the editor bounding box for showing the [Block Side Menu](/docs/ui-components/side-menu) and block drag & drop. When set to `viewport`, the Side Menu will be shown next to the nearest block to the cursor, regardless of where it is in the viewport. Dropping blocks will also be locked to the editor bounding box. Otherwise, the Side Menu will only be shown when the cursor is within the editor bounds, and blocks can only be dropped when hovering the editor. In order to use multiple editors, must be set to `editor`. Defaults to `viewport`.
 
-`tabBehavior`: Determines whether pressing the tab key should navigate the UI for keyboard accessibility or indent the current block. Defaults to `prefer-navigate-ui`.
+`tabBehavior`: Determines whether pressing the tab key should navigate toolbars for keyboard accessibility. When set to `"prefer-navigate-ui`, the user can navigate toolbars using Tab. Pressing Escape re-focuses the editor, and Tab now indents blocks. `"prefer-indent"` causes Tab to always indent blocks. Defaults to `prefer-navigate-ui`.
 
 `trailingBlock`: An option which user can pass with `false` value to disable the automatic creation of a trailing new block on the next line when the user types or edits any block. Defaults to `true` if undefined.
 
 `uploadFile`: A function which handles file uploads and eventually returns the URL to the uploaded file. Used for [Image blocks](/docs/editor-basics/default-schema#image).
-
-`tabBehavior`: How Tab key behaves with multiple blocks selected and toolbar open:
-
-- `"prefer-navigate-ui"`: Focus moves to toolbar. User needs to press `Escape` to close toolbar before indenting blocks. Better for keyboard accessibility.
-- `"prefer-indent"`: Indents blocks regardless of toolbar state. Cannot navigate toolbars with keyboard.
-  Defaults to `"prefer-navigate-ui"`.
-
-`sideMenuDetection`: How the side menu detection works:
-
-- `"viewport"`: Shows menu for block next to mouse cursor
-- `"editor"`: Only shows when hovering editor or menu itself
-  Defaults to `"viewport"`.
-
-`resolveFileUrl`: Function to resolve file URLs for display/download. Useful for creating authenticated URLs or implementing custom protocols.
-
-`resolveUsers`: Function to resolve user information for comments. See [Comments](/docs/collaboration/comments) for more.
-
-`comments`: Configuration for the comments feature, requires a `threadStore`. See [Comments](/docs/collaboration/comments) for more.
 
 **deps:** Dependency array that's internally passed to `useMemo`. A new editor will only be created when this array changes.
 
