---
title: Markdown & HTML
description: It's possible to export or import Blocks to and from Markdown and HTML.
imageTitle: Markdown & HTML
path: /docs/converting-blocks
---

import { Example } from "@/components/example";
import { Callout } from "nextra/components";

# Markdown & HTML

It's possible to export or import Blocks to and from Markdown and HTML.

<Callout type={"warning"}>
    The functions to import/export to and from Markdown/HTML are considered "lossy"; some information might be dropped when you export Blocks to those formats.

    To serialize Blocks to a non-lossy format (for example, to store the contents of the editor in your backend), simply export the built-in Block format using `JSON.stringify(editor.document)`.

</Callout>

## Markdown

BlockNote can import / export Blocks to and from Markdown. Note that this is also considered "lossy", as not all structures can be entirely represented in Markdown.

### Converting Blocks to Markdown

`blocksToMarkdownLossy` converts `Block` objects to a Markdown string:

```typescript
blocksToMarkdownLossy(blocks?: Block[]): string;

// Usage
const markdownFromBlocks = editor.blocksToMarkdownLossy(blocks);
```

`blocks:` The blocks to convert. If not provided, the entire document (all top-level blocks) is used.

`returns:` The blocks, serialized as a Markdown string.

The output is simplified as Markdown does not support all features of BlockNote (e.g.: children of blocks which aren't list items are un-nested and certain styles are removed).

**Demo**

<Example name="interoperability/converting-blocks-to-md" />

### Parsing Markdown to Blocks

Use `tryParseMarkdownToBlocks` to try parsing a Markdown string into `Block` objects:

```typescript
tryParseMarkdownToBlocks(markdown: string): Blocks[];

// Usage
const blocksFromMarkdown = editor.tryParseMarkdownToBlocks(markdown);
```

`returns:` The blocks parsed from the Markdown string.

Tries to create `Block` and `InlineContent` objects based on Markdown syntax, though not all symbols are recognized. If BlockNote doesn't recognize a symbol, it will parse it as text.

**Demo**

<Example name="interoperability/converting-blocks-from-md" />

<<<<<<< HEAD
## Export HTML (fully styled)

Use `blocksToFullHTML` to export the entire document with all styles and formatting.
The exported HTML is the same as BlockNote would use to render the editor, and includes all structure for nested blocks.
Make sure to include the same stylesheets when you want to render the output HTML.
=======
## Export HTML (for static rendering)

Use `blocksToFullHTML` to export the entire document with all structure, styles and formatting.
The exported HTML is the same as BlockNote would use to render the editor, and includes all structure for nested blocks.

For example, you an use this for static rendering documents that have been created in the editor.
Make sure to include the same stylesheets when you want to render the output HTML ([see example](/examples/backend/rendering-static-documents)).
>>>>>>> 1adbf0d8

```typescript
blocksToFullHTML(blocks?: Block[]): string;

// Usage
const HTMLFromBlocks = editor.blocksToFullHTML(blocks);
```

`blocks:` The blocks to convert. If not provided, the entire document (all top-level blocks) is used.

`returns:` The blocks, exported to an HTML string.

<<<<<<< HEAD
**Demo**

TODO?

=======
>>>>>>> 1adbf0d8
## HTML (for interoperability)

The editor exposes functions to convert Blocks to and from HTML for interoperability with other applications.

Converting Blocks to HTML this way will lose some information such as the nesting of nodes in order to export a simple HTML structure.

### Converting Blocks to HTML

Use `blocksToHTMLLossy` to export `Block` objects to an HTML string:

```typescript
blocksToHTMLLossy(blocks?: Block[]): string;

// Usage
const HTMLFromBlocks = editor.blocksToHTMLLossy(blocks);
```

`blocks:` The blocks to convert. If not provided, the entire document (all top-level blocks) is used.

`returns:` The blocks, exported to an HTML string.

To better conform to HTML standards, children of blocks which aren't list items are un-nested in the output HTML.

**Demo**

<Example name="interoperability/converting-blocks-to-html" />

### Parsing HTML to Blocks

Use `tryParseHTMLToBlocks` to parse an HTML string to `Block` objects:

```typescript
tryParseHTMLToBlocks(html: string): Blocks[];

// Usage
const blocksFromHTML = editor.tryParseHTMLToBlocks(html);
```

`returns:` The blocks parsed from the HTML string.

Tries to create `Block` objects out of any HTML block-level elements, and `InlineContent` objects from any HTML inline elements, though not all HTML tags are recognized. If BlockNote doesn't recognize an element's tag, it will parse it as a paragraph or plain text.

**Demo**

<Example name="interoperability/converting-blocks-from-html" /><|MERGE_RESOLUTION|>--- conflicted
+++ resolved
@@ -63,13 +63,6 @@
 
 <Example name="interoperability/converting-blocks-from-md" />
 
-<<<<<<< HEAD
-## Export HTML (fully styled)
-
-Use `blocksToFullHTML` to export the entire document with all styles and formatting.
-The exported HTML is the same as BlockNote would use to render the editor, and includes all structure for nested blocks.
-Make sure to include the same stylesheets when you want to render the output HTML.
-=======
 ## Export HTML (for static rendering)
 
 Use `blocksToFullHTML` to export the entire document with all structure, styles and formatting.
@@ -77,7 +70,6 @@
 
 For example, you an use this for static rendering documents that have been created in the editor.
 Make sure to include the same stylesheets when you want to render the output HTML ([see example](/examples/backend/rendering-static-documents)).
->>>>>>> 1adbf0d8
 
 ```typescript
 blocksToFullHTML(blocks?: Block[]): string;
@@ -90,13 +82,6 @@
 
 `returns:` The blocks, exported to an HTML string.
 
-<<<<<<< HEAD
-**Demo**
-
-TODO?
-
-=======
->>>>>>> 1adbf0d8
 ## HTML (for interoperability)
 
 The editor exposes functions to convert Blocks to and from HTML for interoperability with other applications.
