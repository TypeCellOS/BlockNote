<<<<<<< HEAD
import { CTAButton } from "../components/CTAButton";
import GitHubButton from "react-github-btn";
=======
import GitHubButton from 'react-github-btn';
import { CTAButton } from "../components/pages/landing/shared/CTAButton";
>>>>>>> ae394262

# About BlockNote

BlockNote is an open source project led by Matthew Lipski and Yousef El-Dardiry.
It's made possible by our partners, sponsors, and community members.

<p className="nx-mt-6">
  <GitHubButton
    href="https://github.com/TypeCellOS/BlockNote"
    data-color-scheme="no-preference: light; light: light; dark: dark;"
    data-icon="octicon-star"
    data-size="large"
    data-show-count="true"
    aria-label="Star TypeCellOS/BlockNote on GitHub">
    Star
  </GitHubButton>
</p>

## Partner with us

We love working with companies to help them integrate BlockNote into their product and build custom solutions.
If you're interested in working with us, shoot an email to team@blocknotejs.org.

<div className={"mt-6"}>
  <CTAButton href={"mailto:team@blocknotejs.org"} variant={"small"}>
    Get in touch
  </CTAButton>
</div>

{/* <Button text="Hello" /> */}

## Sponsorships

Several individuals and organizations are sponsoring our work. If you're using BlockNote, the easiest way to support the project is by becoming a sponsor. Sponsors also get **priority support** from the core team.

<p className="nx-mt-6">
  <GitHubButton
    href="https://github.com/sponsors/YousefED"
    data-color-scheme="no-preference: light; light: light; dark: dark;"
    data-icon="octicon-heart"
    data-size="large"
    aria-label="Sponsor @YousefED on GitHub">
    Sponsor
  </GitHubButton>
</p>

One of our sponsors is the renowned NLNet foundation who are on a mission to support an open internet, and protect the privacy and security of internet users. [Check them out](https://www.nlnet.nl).

BlockNote is built on top of [ProseMirror](https://prosemirror.net/) - another great project worth supporting.

## Contribute

Another great way to contribute is by becoming a Community member on Discord, help answering community questions and contribute to the codebase and documentation on GitHub.
The community also greatly benefits from [examples](/examples), so don't hesitate to share useful code snippets!

Also, check out the full list of contributors [on GitHub](https://github.com/TypeCellOS/BlockNote/graphs/contributors).<|MERGE_RESOLUTION|>--- conflicted
+++ resolved
@@ -1,10 +1,5 @@
-<<<<<<< HEAD
-import { CTAButton } from "../components/CTAButton";
 import GitHubButton from "react-github-btn";
-=======
-import GitHubButton from 'react-github-btn';
 import { CTAButton } from "../components/pages/landing/shared/CTAButton";
->>>>>>> ae394262
 
 # About BlockNote
 
