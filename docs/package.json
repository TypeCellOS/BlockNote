--- conflicted
+++ resolved
@@ -1,10 +1,6 @@
 {
   "name": "docs",
-<<<<<<< HEAD
-  "version": "0.13.1",
-=======
   "version": "0.13.3",
->>>>>>> 0fff823f
   "private": true,
   "scripts": {
     "dev": "next dev",
@@ -13,19 +9,11 @@
     "lint": "next lint"
   },
   "dependencies": {
-<<<<<<< HEAD
-    "@blocknote/ariakit": "^0.13.1",
-    "@blocknote/core": "^0.13.0",
-    "@blocknote/mantine": "^0.13.1",
-    "@blocknote/react": "^0.13.1",
-    "@blocknote/shadcn": "^0.13.1",
-=======
     "@blocknote/ariakit": "^0.13.3",
     "@blocknote/core": "^0.13.3",
     "@blocknote/mantine": "^0.13.3",
     "@blocknote/react": "^0.13.3",
     "@blocknote/shadcn": "^0.13.3",
->>>>>>> 0fff823f
     "@headlessui/react": "^1.7.18",
     "@mantine/core": "^7.7.1",
     "@next/bundle-analyzer": "^14.1.0",
