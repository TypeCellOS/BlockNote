--- conflicted
+++ resolved
@@ -14,10 +14,6 @@
   # We have been preferring to use `prosemirror-*` packages instead of `@tiptap/pm` packages
   - "prosemirror-*"
 overrides:
-<<<<<<< HEAD
-  "@headlessui/react": "^2.2.4"
-=======
   "@headlessui/react": "^2.2.4"
   "@tiptap/core": "^3.0.0"
-  "@tiptap/pm": "^3.0.0"
->>>>>>> 3e01080e
+  "@tiptap/pm": "^3.0.0"