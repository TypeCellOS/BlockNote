{
  "$schema": "node_modules/lerna/schemas/lerna-schema.json",
  "useNx": false,
  "useWorkspaces": true,
<<<<<<< HEAD
  "version": "0.13.1"
=======
  "version": "0.13.3"
>>>>>>> 0fff823f
}<|MERGE_RESOLUTION|>--- conflicted
+++ resolved
@@ -2,9 +2,5 @@
   "$schema": "node_modules/lerna/schemas/lerna-schema.json",
   "useNx": false,
   "useWorkspaces": true,
-<<<<<<< HEAD
-  "version": "0.13.1"
-=======
   "version": "0.13.3"
->>>>>>> 0fff823f
 }