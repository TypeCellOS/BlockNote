--- conflicted
+++ resolved
@@ -2,9 +2,5 @@
   "$schema": "node_modules/lerna/schemas/lerna-schema.json",
   "useNx": false,
   "useWorkspaces": true,
-<<<<<<< HEAD
-  "version": "0.8.3"
-=======
   "version": "0.8.4-alpha.0"
->>>>>>> 1b67b03d
 }