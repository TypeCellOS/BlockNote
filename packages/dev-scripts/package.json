{
  "name": "@blocknote/dev-scripts",
  "homepage": "https://github.com/TypeCellOS/BlockNote",
  "private": true,
  "license": "MPL-2.0",
<<<<<<< HEAD
  "version": "0.15.2",
=======
  "version": "0.15.3",
>>>>>>> 91d7a88a
  "description": "",
  "type": "module",
  "scripts": {
    "gen": "npm run gen:examples && npm run gen:docs",
    "gen:examples": "tsx examples/gen.ts",
    "gen:docs": "tsx examples/genDocs.ts",
    "build": "tsc",
    "lint": "eslint examples --max-warnings 0"
  },
  "devDependencies": {
    "@types/react": "^18.0.25",
    "@types/react-dom": "^18.0.9",
    "eslint": "^8.10.0",
    "fast-glob": "^3.3.2",
    "glob": "^10.3.10",
    "prettier": "^2.7.1",
    "react": "^18",
    "react-dom": "^18",
    "tsx": "^4.6.2",
    "typescript": "^5.3.3"
  },
  "eslintConfig": {
    "extends": [
      "../../.eslintrc.js"
    ]
  }
}<|MERGE_RESOLUTION|>--- conflicted
+++ resolved
@@ -3,11 +3,7 @@
   "homepage": "https://github.com/TypeCellOS/BlockNote",
   "private": true,
   "license": "MPL-2.0",
-<<<<<<< HEAD
-  "version": "0.15.2",
-=======
   "version": "0.15.3",
->>>>>>> 91d7a88a
   "description": "",
   "type": "module",
   "scripts": {
