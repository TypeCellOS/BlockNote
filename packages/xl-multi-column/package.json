--- conflicted
+++ resolved
@@ -52,11 +52,7 @@
     "prosemirror-state": "^1.4.3",
     "prosemirror-tables": "^1.3.7",
     "prosemirror-transform": "^1.9.0",
-<<<<<<< HEAD
-    "prosemirror-view": "^1.37.1",
-=======
     "prosemirror-view": "^1.38.0",
->>>>>>> 6067a2be
     "react-icons": "^5.2.1"
   },
   "devDependencies": {
