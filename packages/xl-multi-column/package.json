{
  "name": "@blocknote/xl-multi-column",
  "homepage": "https://github.com/TypeCellOS/BlockNote",
  "private": false,
  "license": "AGPL-3.0 OR PROPRIETARY",
<<<<<<< HEAD
  "version": "0.23.2",
=======
  "version": "0.24.1",
>>>>>>> 6ee1a4ca
  "files": [
    "dist",
    "types",
    "src"
  ],
  "keywords": [
    "react",
    "javascript",
    "editor",
    "typescript",
    "prosemirror",
    "wysiwyg",
    "rich-text-editor",
    "notion",
    "yjs",
    "block-based",
    "tiptap"
  ],
  "description": "A \"Notion-style\" block-based extensible text editor built on top of Prosemirror and Tiptap.",
  "type": "module",
  "source": "src/index.ts",
  "types": "./types/src/index.d.ts",
  "main": "./dist/blocknote-xl-multi-column.umd.cjs",
  "module": "./dist/blocknote-xl-multi-column.js",
  "exports": {
    ".": {
      "types": "./types/src/index.d.ts",
      "import": "./dist/blocknote-xl-multi-column.js",
      "require": "./dist/blocknote-xl-multi-column.umd.cjs"
    }
  },
  "scripts": {
    "dev": "vite",
    "build": "tsc && vite build",
    "preview": "vite preview",
    "lint": "eslint src --max-warnings 0",
    "test": "vitest",
    "test-watch": "vitest watch",
    "clean": "rimraf dist && rimraf types"
  },
  "dependencies": {
<<<<<<< HEAD
    "@blocknote/core": "^0.23.2",
    "@blocknote/react": "^0.23.2",
=======
    "@blocknote/core": "^0.24.1",
    "@blocknote/react": "^0.24.1",
>>>>>>> 6ee1a4ca
    "@tiptap/core": "^2.7.1",
    "prosemirror-model": "^1.23.0",
    "prosemirror-state": "^1.4.3",
    "prosemirror-tables": "^1.3.7",
    "prosemirror-transform": "^1.9.0",
    "prosemirror-view": "^1.38.0",
    "react-icons": "^5.2.1"
  },
  "devDependencies": {
    "@vitest/ui": "^2.1.4",
    "eslint": "^8.10.0",
    "jsdom": "^21.1.0",
    "prettier": "^2.7.1",
    "rimraf": "^5.0.5",
    "rollup-plugin-webpack-stats": "^0.2.2",
    "typescript": "^5.3.3",
    "vite": "^5.3.4",
    "vite-plugin-eslint": "^1.8.1",
    "vitest": "^2.0.3"
  },
  "peerDependencies": {
    "react": "^18.0 || ^19.0 || >= 19.0.0-rc",
    "react-dom": "^18.0 || ^19.0 || >= 19.0.0-rc"
  },
  "eslintConfig": {
    "extends": [
      "../../.eslintrc.js"
    ]
  },
  "publishConfig": {
    "access": "public",
    "registry": "https://registry.npmjs.org/"
  }
}<|MERGE_RESOLUTION|>--- conflicted
+++ resolved
@@ -3,11 +3,7 @@
   "homepage": "https://github.com/TypeCellOS/BlockNote",
   "private": false,
   "license": "AGPL-3.0 OR PROPRIETARY",
-<<<<<<< HEAD
-  "version": "0.23.2",
-=======
   "version": "0.24.1",
->>>>>>> 6ee1a4ca
   "files": [
     "dist",
     "types",
@@ -49,13 +45,8 @@
     "clean": "rimraf dist && rimraf types"
   },
   "dependencies": {
-<<<<<<< HEAD
-    "@blocknote/core": "^0.23.2",
-    "@blocknote/react": "^0.23.2",
-=======
     "@blocknote/core": "^0.24.1",
     "@blocknote/react": "^0.24.1",
->>>>>>> 6ee1a4ca
     "@tiptap/core": "^2.7.1",
     "prosemirror-model": "^1.23.0",
     "prosemirror-state": "^1.4.3",
