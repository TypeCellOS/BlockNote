--- conflicted
+++ resolved
@@ -1,16 +1,16 @@
 import {
   Block,
-<<<<<<< HEAD
-=======
-  CustomBlockNoteSchema,
->>>>>>> c37934c3
   BlockSchema,
   COLORS_DEFAULT,
-  BlockNoteSchema,
+  CustomBlockNoteSchema,
+  Exporter,
+  ExporterOptions,
   InlineContentSchema,
   StyleSchema,
   StyledText,
 } from "@blocknote/core";
+import { corsProxyResolveFileUrl } from "@shared/api/corsProxy.js";
+import { loadFileBuffer } from "@shared/util/fileUtil.js";
 import {
   AlignmentType,
   Document,
@@ -24,11 +24,6 @@
   Table,
   TextRun,
 } from "docx";
-
-import { Exporter, ExporterOptions } from "@blocknote/core";
-import { corsProxyResolveFileUrl } from "@shared/api/corsProxy.js";
-import { loadFileBuffer } from "@shared/util/fileUtil.js";
-
 // get constructor arg type from Document
 type DocumentOptions = Partial<ConstructorParameters<typeof Document>[0]>;
 
