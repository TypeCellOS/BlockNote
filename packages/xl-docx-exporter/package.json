{
  "name": "@blocknote/xl-docx-exporter",
  "homepage": "https://github.com/TypeCellOS/BlockNote",
  "private": false,
  "sideEffects": false,
  "repository": {
    "type": "git",
    "url": "git+https://github.com/TypeCellOS/BlockNote.git",
    "directory": "packages/xl-docx-exporter"
  },
  "license": "AGPL-3.0 OR PROPRIETARY",
  "version": "0.33.0",
  "files": [
    "dist",
    "types",
    "src"
  ],
  "keywords": [
    "docx",
    "ooxml",
    "react",
    "javascript",
    "editor",
    "typescript",
    "prosemirror",
    "wysiwyg",
    "rich-text-editor",
    "notion",
    "yjs",
    "block-based",
    "tiptap"
  ],
  "description": "A \"Notion-style\" block-based extensible text editor built on top of Prosemirror and Tiptap.",
  "type": "module",
  "source": "src/index.ts",
  "types": "./types/src/index.d.ts",
  "main": "./dist/blocknote-xl-docx-exporter.cjs",
  "module": "./dist/blocknote-xl-docx-exporter.js",
  "exports": {
    ".": {
      "types": "./types/src/index.d.ts",
      "import": "./dist/blocknote-xl-docx-exporter.js",
      "require": "./dist/blocknote-xl-docx-exporter.cjs"
    },
    "./style.css": {
      "import": "./dist/style.css",
      "require": "./dist/style.css",
      "style": "./dist/style.css"
    }
  },
  "scripts": {
    "dev": "vite",
    "build": "tsc --build && vite build",
    "lint": "eslint src --max-warnings 0",
    "test": "vitest --run",
    "test-watch": "vitest watch",
    "email": "email dev"
  },
  "dependencies": {
<<<<<<< HEAD
    "@blocknote/core": "0.32.0",
    "@blocknote/xl-multi-column": "0.32.0",
=======
    "@blocknote/core": "0.33.0",
>>>>>>> 0c35a3fd
    "buffer": "^6.0.3",
    "docx": "^9.0.2",
    "image-meta": "^0.2.1"
  },
  "devDependencies": {
    "@types/react": "^18.0.25",
    "@types/react-dom": "^18.0.9",
    "@zip.js/zip.js": "^2.7.57",
    "eslint": "^8.10.0",
    "rollup-plugin-webpack-stats": "^0.2.2",
    "typescript": "^5.0.4",
    "vite": "^5.3.4",
    "vite-plugin-eslint": "^1.8.1",
    "vitest": "^2.0.3",
    "xml-formatter": "^3.6.3",
    "react": "^18.3.1",
    "react-dom": "^18.3.1"
  },
  "peerDependencies": {
    "react": "^18.0 || ^19.0 || >= 19.0.0-rc",
    "react-dom": "^18.0 || ^19.0 || >= 19.0.0-rc"
  },
  "eslintConfig": {
    "extends": [
      "../../.eslintrc.json"
    ]
  }
}<|MERGE_RESOLUTION|>--- conflicted
+++ resolved
@@ -57,12 +57,8 @@
     "email": "email dev"
   },
   "dependencies": {
-<<<<<<< HEAD
-    "@blocknote/core": "0.32.0",
-    "@blocknote/xl-multi-column": "0.32.0",
-=======
     "@blocknote/core": "0.33.0",
->>>>>>> 0c35a3fd
+    "@blocknote/xl-multi-column": "0.33.0",
     "buffer": "^6.0.3",
     "docx": "^9.0.2",
     "image-meta": "^0.2.1"
