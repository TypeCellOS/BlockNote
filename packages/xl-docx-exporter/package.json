{
  "name": "@blocknote/xl-docx-exporter",
  "homepage": "https://github.com/TypeCellOS/BlockNote",
  "private": false,
  "sideEffects": false,
  "repository": {
    "type": "git",
    "url": "git+https://github.com/TypeCellOS/BlockNote.git",
    "directory": "packages/xl-docx-exporter"
  },
  "license": "GPL-3.0 OR PROPRIETARY",
  "version": "0.41.1",
  "files": [
    "dist",
    "types",
    "src"
  ],
  "keywords": [
    "docx",
    "ooxml",
    "react",
    "javascript",
    "editor",
    "typescript",
    "prosemirror",
    "wysiwyg",
    "rich-text-editor",
    "notion",
    "yjs",
    "block-based",
    "tiptap"
  ],
  "description": "A \"Notion-style\" block-based extensible text editor built on top of Prosemirror and Tiptap.",
  "type": "module",
  "source": "src/index.ts",
  "types": "./types/src/index.d.ts",
  "main": "./dist/blocknote-xl-docx-exporter.cjs",
  "module": "./dist/blocknote-xl-docx-exporter.js",
  "exports": {
    ".": {
      "types": "./types/src/index.d.ts",
      "import": "./dist/blocknote-xl-docx-exporter.js",
      "require": "./dist/blocknote-xl-docx-exporter.cjs"
    },
    "./style.css": {
      "import": "./dist/style.css",
      "require": "./dist/style.css",
      "style": "./dist/style.css"
    }
  },
  "scripts": {
    "dev": "vite",
    "build": "tsc --build && vite build",
    "lint": "eslint src --max-warnings 0",
    "test": "vitest --run",
    "test-watch": "vitest watch",
    "email": "email dev"
  },
  "dependencies": {
<<<<<<< HEAD
    "@blocknote/core": "0.41.0",
    "@blocknote/xl-multi-column": "workspace:*",
=======
    "@blocknote/core": "0.41.1",
    "@blocknote/xl-multi-column": "0.41.1",
>>>>>>> 3e01080e
    "buffer": "^6.0.3",
    "docx": "^9.5.1",
    "image-meta": "^0.2.2"
  },
  "devDependencies": {
    "@types/react": "^19.2.2",
    "@types/react-dom": "^19.2.2",
    "@zip.js/zip.js": "^2.8.8",
    "eslint": "^8.57.1",
    "react": "^19.2.0",
    "react-dom": "^19.2.0",
    "rollup-plugin-webpack-stats": "^0.2.6",
    "typescript": "^5.9.3",
    "vite": "^5.4.20",
    "vite-plugin-eslint": "^1.8.1",
    "vitest": "^2.1.9",
    "xml-formatter": "^3.6.7"
  },
  "peerDependencies": {
    "react": "^18.0 || ^19.0 || >= 19.0.0-rc",
    "react-dom": "^18.0 || ^19.0 || >= 19.0.0-rc"
  },
  "eslintConfig": {
    "extends": [
      "../../.eslintrc.json"
    ]
  }
}<|MERGE_RESOLUTION|>--- conflicted
+++ resolved
@@ -57,13 +57,8 @@
     "email": "email dev"
   },
   "dependencies": {
-<<<<<<< HEAD
-    "@blocknote/core": "0.41.0",
-    "@blocknote/xl-multi-column": "workspace:*",
-=======
     "@blocknote/core": "0.41.1",
     "@blocknote/xl-multi-column": "0.41.1",
->>>>>>> 3e01080e
     "buffer": "^6.0.3",
     "docx": "^9.5.1",
     "image-meta": "^0.2.2"
