--- conflicted
+++ resolved
@@ -43,7 +43,6 @@
     "clean": "rimraf dist && rimraf types"
   },
   "dependencies": {
-<<<<<<< HEAD
     "@ai-sdk/anthropic": "^2.0.31",
     "@ai-sdk/google": "^2.0.23",
     "@ai-sdk/groq": "^2.0.24",
@@ -54,18 +53,6 @@
     "@hono/node-server": "^1.19.5",
     "ai": "^5.0.76",
     "hono": "^4.10.0"
-=======
-    "@hono/node-server": "^1.13.7",
-    "hono": "^4.6.12",
-    "ai": "^5.0.45",
-    "@blocknote/xl-ai": "0.41.1",
-    "@ai-sdk/google": "^2.0.11",
-    "@ai-sdk/openai": "^2.0.23",
-    "@ai-sdk/openai-compatible": "^1.0.13",
-    "@ai-sdk/groq": "^2.0.16",
-    "@ai-sdk/anthropic": "^2.0.9",
-    "@ai-sdk/mistral": "^2.0.12"
->>>>>>> 3e01080e
   },
   "devDependencies": {
     "eslint": "^8.57.1",
