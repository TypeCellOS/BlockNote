--- conflicted
+++ resolved
@@ -56,14 +56,9 @@
     "email": "email dev"
   },
   "dependencies": {
-<<<<<<< HEAD
-    "@blocknote/core": "0.32.0",
-    "@blocknote/react": "0.32.0",
-    "@blocknote/xl-multi-column": "0.32.0",
-=======
     "@blocknote/core": "0.33.0",
     "@blocknote/react": "0.33.0",
->>>>>>> 0c35a3fd
+    "@blocknote/xl-multi-column": "0.33.0",
     "@react-pdf/renderer": "^4.3.0",
     "buffer": "^6.0.3",
     "docx": "^9.0.2"
