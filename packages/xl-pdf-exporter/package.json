{
  "name": "@blocknote/xl-pdf-exporter",
  "homepage": "https://github.com/TypeCellOS/BlockNote",
  "private": false,
  "license": "AGPL-3.0 OR PROPRIETARY",
<<<<<<< HEAD
  "version": "0.23.2",
=======
  "version": "0.24.1",
>>>>>>> 6ee1a4ca
  "files": [
    "dist",
    "types",
    "src"
  ],
  "keywords": [
    "pdf",
    "react",
    "javascript",
    "editor",
    "typescript",
    "prosemirror",
    "wysiwyg",
    "rich-text-editor",
    "notion",
    "yjs",
    "block-based",
    "tiptap"
  ],
  "description": "A \"Notion-style\" block-based extensible text editor built on top of Prosemirror and Tiptap.",
  "type": "module",
  "source": "src/index.ts",
  "types": "./types/src/index.d.ts",
  "main": "./dist/blocknote-xl-pdf-exporter.umd.cjs",
  "module": "./dist/blocknote-xl-pdf-exporter.js",
  "exports": {
    ".": {
      "types": "./types/src/index.d.ts",
      "import": "./dist/blocknote-xl-pdf-exporter.js",
      "require": "./dist/blocknote-xl-pdf-exporter.umd.cjs"
    },
    "./style.css": {
      "import": "./dist/style.css",
      "require": "./dist/style.css"
    }
  },
  "scripts": {
    "dev": "vite",
    "build": "tsc --build && vite build",
    "lint": "eslint src --max-warnings 0",
    "test": "vitest --run",
    "test-watch": "vitest watch",
    "email": "email dev"
  },
  "dependencies": {
<<<<<<< HEAD
    "@blocknote/core": "^0.23.2",
    "@blocknote/react": "^0.23.2",
=======
    "@blocknote/core": "^0.24.1",
    "@blocknote/react": "^0.24.1",
>>>>>>> 6ee1a4ca
    "@react-pdf/renderer": "^4.0.0",
    "buffer": "^6.0.3",
    "docx": "^9.0.2"
  },
  "devDependencies": {
    "@testing-library/react": "^16.0.1",
    "@types/jest-image-snapshot": "^6.4.0",
    "@types/jsdom": "^21.1.7",
    "@types/react": "^18.0.25",
    "@types/react-dom": "^18.0.9",
    "eslint": "^8.10.0",
    "jest-image-snapshot": "^6.4.0",
    "pdf-to-img": "^4.2.0",
    "prettier": "^2.7.1",
    "react-element-to-jsx-string": "^15.0.0",
    "rollup-plugin-webpack-stats": "^0.2.2",
    "typescript": "^5.0.4",
    "vite": "^5.3.4",
    "vite-plugin-eslint": "^1.8.1",
    "vitest": "^2.0.3"
  },
  "peerDependencies": {
    "react": "^18.0 || ^19.0 || >= 19.0.0-rc",
    "react-dom": "^18.0 || ^19.0 || >= 19.0.0-rc"
  },
  "eslintConfig": {
    "extends": [
      "../../.eslintrc.js"
    ]
  },
  "publishConfig": {
    "access": "public",
    "registry": "https://registry.npmjs.org/"
  },
  "gitHead": "37614ab348dcc7faa830a9a88437b37197a2162d"
}<|MERGE_RESOLUTION|>--- conflicted
+++ resolved
@@ -3,11 +3,7 @@
   "homepage": "https://github.com/TypeCellOS/BlockNote",
   "private": false,
   "license": "AGPL-3.0 OR PROPRIETARY",
-<<<<<<< HEAD
-  "version": "0.23.2",
-=======
   "version": "0.24.1",
->>>>>>> 6ee1a4ca
   "files": [
     "dist",
     "types",
@@ -53,13 +49,8 @@
     "email": "email dev"
   },
   "dependencies": {
-<<<<<<< HEAD
-    "@blocknote/core": "^0.23.2",
-    "@blocknote/react": "^0.23.2",
-=======
     "@blocknote/core": "^0.24.1",
     "@blocknote/react": "^0.24.1",
->>>>>>> 6ee1a4ca
     "@react-pdf/renderer": "^4.0.0",
     "buffer": "^6.0.3",
     "docx": "^9.0.2"
