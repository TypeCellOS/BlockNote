--- conflicted
+++ resolved
@@ -56,17 +56,10 @@
     "email": "email dev"
   },
   "dependencies": {
-<<<<<<< HEAD
-    "@blocknote/core": "0.41.0",
-    "@blocknote/react": "0.41.0",
-    "@blocknote/xl-multi-column": "workspace:*",
-    "@react-pdf/renderer": "^4.3.1",
-=======
     "@blocknote/core": "0.41.1",
     "@blocknote/react": "0.41.1",
     "@blocknote/xl-multi-column": "0.41.1",
     "@react-pdf/renderer": "^4.3.0",
->>>>>>> 3e01080e
     "buffer": "^6.0.3",
     "docx": "^9.5.1"
   },
