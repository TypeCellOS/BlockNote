{
  "name": "@blocknote/ariakit",
  "homepage": "https://github.com/TypeCellOS/BlockNote",
  "private": false,
  "sideEffects": [
    "*.css"
  ],
  "license": "MPL-2.0",
<<<<<<< HEAD
  "version": "0.23.2",
=======
  "version": "0.24.1",
>>>>>>> 6ee1a4ca
  "files": [
    "dist",
    "types",
    "src"
  ],
  "keywords": [
    "react",
    "javascript",
    "editor",
    "typescript",
    "prosemirror",
    "wysiwyg",
    "rich-text-editor",
    "notion",
    "yjs",
    "block-based",
    "tiptap"
  ],
  "description": "A \"Notion-style\" block-based extensible text editor built on top of Prosemirror and Tiptap.",
  "type": "module",
  "source": "src/index.tsx",
  "types": "./types/src/index.d.ts",
  "main": "./dist/blocknote-ariakit.umd.cjs",
  "module": "./dist/blocknote-ariakit.js",
  "exports": {
    ".": {
      "types": "./types/src/index.d.ts",
      "import": "./dist/blocknote-ariakit.js",
      "require": "./dist/blocknote-ariakit.umd.cjs"
    },
    "./style.css": {
      "import": "./dist/style.css",
      "require": "./dist/style.css"
    }
  },
  "scripts": {
    "dev": "vite",
    "build": "tsc && vite build",
    "preview": "vite preview",
    "lint": "eslint src --max-warnings 0",
    "clean": "rimraf dist && rimraf types"
  },
  "dependencies": {
    "@ariakit/react": "^0.4.3",
<<<<<<< HEAD
    "@blocknote/core": "^0.23.2",
    "@blocknote/react": "^0.23.2"
=======
    "@blocknote/core": "^0.24.1",
    "@blocknote/react": "^0.24.1"
>>>>>>> 6ee1a4ca
  },
  "devDependencies": {
    "@types/react": "^18.0.25",
    "@types/react-dom": "^18.0.9",
    "@vitejs/plugin-react": "^4.3.1",
    "eslint": "^8.10.0",
    "prettier": "^2.7.1",
    "rimraf": "^5.0.5",
    "rollup-plugin-webpack-stats": "^0.2.2",
    "typescript": "^5.3.3",
    "vite": "^5.3.4",
    "vite-plugin-eslint": "^1.8.1",
    "vite-plugin-externalize-deps": "^0.8.0"
  },
  "peerDependencies": {
    "react": "^18.0 || ^19.0 || >= 19.0.0-rc",
    "react-dom": "^18.0 || ^19.0 || >= 19.0.0-rc"
  },
  "eslintConfig": {
    "extends": [
      "../../.eslintrc.js"
    ]
  },
  "publishConfig": {
    "access": "public",
    "registry": "https://registry.npmjs.org/"
  }
}<|MERGE_RESOLUTION|>--- conflicted
+++ resolved
@@ -6,11 +6,7 @@
     "*.css"
   ],
   "license": "MPL-2.0",
-<<<<<<< HEAD
-  "version": "0.23.2",
-=======
   "version": "0.24.1",
->>>>>>> 6ee1a4ca
   "files": [
     "dist",
     "types",
@@ -55,13 +51,8 @@
   },
   "dependencies": {
     "@ariakit/react": "^0.4.3",
-<<<<<<< HEAD
-    "@blocknote/core": "^0.23.2",
-    "@blocknote/react": "^0.23.2"
-=======
     "@blocknote/core": "^0.24.1",
     "@blocknote/react": "^0.24.1"
->>>>>>> 6ee1a4ca
   },
   "devDependencies": {
     "@types/react": "^18.0.25",
