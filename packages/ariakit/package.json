--- conflicted
+++ resolved
@@ -3,11 +3,7 @@
   "homepage": "https://github.com/TypeCellOS/BlockNote",
   "private": false,
   "license": "MPL-2.0",
-<<<<<<< HEAD
-  "version": "0.13.1",
-=======
   "version": "0.13.3",
->>>>>>> 0fff823f
   "files": [
     "dist",
     "types",
@@ -53,13 +49,8 @@
   },
   "dependencies": {
     "@ariakit/react": "^0.4.3",
-<<<<<<< HEAD
-    "@blocknote/core": "^0.13.0",
-    "@blocknote/react": "^0.13.1",
-=======
     "@blocknote/core": "^0.13.3",
     "@blocknote/react": "^0.13.3",
->>>>>>> 0fff823f
     "react": "^18",
     "react-dom": "^18"
   },
