{
  "name": "@blocknote/ariakit",
  "homepage": "https://github.com/TypeCellOS/BlockNote",
  "private": false,
  "license": "MPL-2.0",
<<<<<<< HEAD
  "version": "0.14.4",
=======
  "version": "0.14.6",
>>>>>>> f69a59fe
  "files": [
    "dist",
    "types",
    "src"
  ],
  "keywords": [
    "react",
    "javascript",
    "editor",
    "typescript",
    "prosemirror",
    "wysiwyg",
    "rich-text-editor",
    "notion",
    "yjs",
    "block-based",
    "tiptap"
  ],
  "description": "A \"Notion-style\" block-based extensible text editor built on top of Prosemirror and Tiptap.",
  "type": "module",
  "source": "src/index.tsx",
  "types": "./types/src/index.d.ts",
  "main": "./dist/blocknote-ariakit.umd.cjs",
  "module": "./dist/blocknote-ariakit.js",
  "exports": {
    ".": {
      "types": "./types/src/index.d.ts",
      "import": "./dist/blocknote-ariakit.js",
      "require": "./dist/blocknote-ariakit.umd.cjs"
    },
    "./style.css": {
      "import": "./dist/style.css",
      "require": "./dist/style.css"
    }
  },
  "scripts": {
    "dev": "vite",
    "build": "tsc && vite build",
    "build-bundled": "tsc && vite build --config vite.config.bundled.ts && git checkout tmp-releases && rm -rf ../../release && mv ../../release-tmp ../../release",
    "preview": "vite preview",
    "lint": "eslint src --max-warnings 0",
    "clean": "rimraf dist && rimraf types"
  },
  "dependencies": {
    "@ariakit/react": "^0.4.3",
<<<<<<< HEAD
    "@blocknote/core": "^0.14.4",
    "@blocknote/react": "^0.14.4",
=======
    "@blocknote/core": "^0.14.5",
    "@blocknote/react": "^0.14.6",
>>>>>>> f69a59fe
    "react": "^18",
    "react-dom": "^18"
  },
  "devDependencies": {
    "@types/react": "^18.0.25",
    "@types/react-dom": "^18.0.9",
    "@vitejs/plugin-react": "^4.0.4",
    "eslint": "^8.10.0",
    "prettier": "^2.7.1",
    "rimraf": "^5.0.5",
    "rollup-plugin-webpack-stats": "^0.2.2",
    "typescript": "^5.3.3",
    "vite": "^4.4.8",
    "vite-plugin-eslint": "^1.8.1",
    "vite-plugin-externalize-deps": "^0.7.0"
  },
  "peerDependencies": {
    "react": "^18",
    "react-dom": "^18"
  },
  "eslintConfig": {
    "extends": [
      "../../.eslintrc.js"
    ]
  },
  "publishConfig": {
    "access": "public",
    "registry": "https://registry.npmjs.org/"
  }
}<|MERGE_RESOLUTION|>--- conflicted
+++ resolved
@@ -3,11 +3,7 @@
   "homepage": "https://github.com/TypeCellOS/BlockNote",
   "private": false,
   "license": "MPL-2.0",
-<<<<<<< HEAD
-  "version": "0.14.4",
-=======
   "version": "0.14.6",
->>>>>>> f69a59fe
   "files": [
     "dist",
     "types",
@@ -53,13 +49,8 @@
   },
   "dependencies": {
     "@ariakit/react": "^0.4.3",
-<<<<<<< HEAD
-    "@blocknote/core": "^0.14.4",
-    "@blocknote/react": "^0.14.4",
-=======
     "@blocknote/core": "^0.14.5",
     "@blocknote/react": "^0.14.6",
->>>>>>> f69a59fe
     "react": "^18",
     "react-dom": "^18"
   },
