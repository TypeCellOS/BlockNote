{
  "name": "@blocknote/ariakit",
  "homepage": "https://github.com/TypeCellOS/BlockNote",
  "private": false,
  "sideEffects": [
    "*.css"
  ],
  "license": "MPL-2.0",
<<<<<<< HEAD
  "version": "0.17.0",
=======
  "version": "0.19.0",
>>>>>>> 8717e57e
  "files": [
    "dist",
    "types",
    "src"
  ],
  "keywords": [
    "react",
    "javascript",
    "editor",
    "typescript",
    "prosemirror",
    "wysiwyg",
    "rich-text-editor",
    "notion",
    "yjs",
    "block-based",
    "tiptap"
  ],
  "description": "A \"Notion-style\" block-based extensible text editor built on top of Prosemirror and Tiptap.",
  "type": "module",
  "source": "src/index.tsx",
  "types": "./types/src/index.d.ts",
  "main": "./dist/blocknote-ariakit.umd.cjs",
  "module": "./dist/blocknote-ariakit.js",
  "exports": {
    ".": {
      "types": "./types/src/index.d.ts",
      "import": "./dist/blocknote-ariakit.js",
      "require": "./dist/blocknote-ariakit.umd.cjs"
    },
    "./style.css": {
      "import": "./dist/style.css",
      "require": "./dist/style.css"
    }
  },
  "scripts": {
    "dev": "vite",
    "build": "tsc && vite build",
    "preview": "vite preview",
    "lint": "eslint src --max-warnings 0",
    "clean": "rimraf dist && rimraf types"
  },
  "dependencies": {
    "@ariakit/react": "^0.4.3",
<<<<<<< HEAD
    "@blocknote/core": "^0.17.0",
    "@blocknote/react": "^0.17.0",
    "react": "^18",
    "react-dom": "^18"
=======
    "@blocknote/core": "^0.19.0",
    "@blocknote/react": "^0.19.0"
>>>>>>> 8717e57e
  },
  "devDependencies": {
    "@types/react": "^18.0.25",
    "@types/react-dom": "^18.0.9",
    "@vitejs/plugin-react": "^4.3.1",
    "eslint": "^8.10.0",
    "prettier": "^2.7.1",
    "rimraf": "^5.0.5",
    "rollup-plugin-webpack-stats": "^0.2.2",
    "typescript": "^5.3.3",
    "vite": "^5.3.4",
    "vite-plugin-eslint": "^1.8.1",
    "vite-plugin-externalize-deps": "^0.8.0"
  },
  "peerDependencies": {
    "react": "^18.0 || ^19.0 || >= 19.0.0-rc",
    "react-dom": "^18.0 || ^19.0 || >= 19.0.0-rc"
  },
  "eslintConfig": {
    "extends": [
      "../../.eslintrc.js"
    ]
  },
  "publishConfig": {
    "access": "public",
    "registry": "https://registry.npmjs.org/"
  }
}<|MERGE_RESOLUTION|>--- conflicted
+++ resolved
@@ -6,11 +6,7 @@
     "*.css"
   ],
   "license": "MPL-2.0",
-<<<<<<< HEAD
-  "version": "0.17.0",
-=======
   "version": "0.19.0",
->>>>>>> 8717e57e
   "files": [
     "dist",
     "types",
@@ -55,15 +51,8 @@
   },
   "dependencies": {
     "@ariakit/react": "^0.4.3",
-<<<<<<< HEAD
-    "@blocknote/core": "^0.17.0",
-    "@blocknote/react": "^0.17.0",
-    "react": "^18",
-    "react-dom": "^18"
-=======
     "@blocknote/core": "^0.19.0",
     "@blocknote/react": "^0.19.0"
->>>>>>> 8717e57e
   },
   "devDependencies": {
     "@types/react": "^18.0.25",
