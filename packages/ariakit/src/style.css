--- conflicted
+++ resolved
@@ -71,7 +71,7 @@
 }
 
 .bn-suggestion-menu-item-small .bn-ak-suggestion-menu-item-title {
-    font-size: 0.875rem
+  font-size: 0.875rem;
 }
 
 .bn-ak-suggestion-menu-item-subtitle {
@@ -79,22 +79,20 @@
 }
 
 .bn-suggestion-menu-item-small .bn-ak-suggestion-menu-item-subtitle {
-    display: none;
+  display: none;
 }
 
 .bn-ak-suggestion-menu-item-section[data-position="left"] {
-<<<<<<< HEAD
-    align-items: center;
-    display: flex;
-    justify-content: center;
-    padding: 8px;
-=======
+  align-items: center;
+  display: flex;
+  justify-content: center;
+
   padding: 8px;
->>>>>>> 1f18799d
-}
-
-.bn-suggestion-menu-item-small .bn-ak-suggestion-menu-item-section[data-position="left"] {
-    padding: 0;
+}
+
+.bn-suggestion-menu-item-small
+  .bn-ak-suggestion-menu-item-section[data-position="left"] {
+  padding: 0;
 }
 
 .bn-ak-suggestion-menu-item-section[data-position="right"] {
