--- conflicted
+++ resolved
@@ -33,9 +33,6 @@
 
     // false, because rest props can be added by ariakit when button is used as a trigger
     // assertEmpty in this case is only used at typescript level, not runtime level
-
-    // TODO
-    // @ts-ignore
     assertEmpty(rest, false);
 
     return (
@@ -58,16 +55,6 @@
               onClick={onClick}
               aria-pressed={isSelected}
               data-selected={isSelected ? "true" : undefined}
-<<<<<<< HEAD
-              data-test={
-                // @ts-ignore TODO
-                props.mainTooltip.slice(0, 1).toLowerCase() +
-                // @ts-ignore TODO
-                props.mainTooltip.replace(/\s+/g, "").slice(1)
-              }
-              //   size={"xs"}
-=======
->>>>>>> add526cd
               disabled={isDisabled || false}
               ref={ref}
               {...rest}>
