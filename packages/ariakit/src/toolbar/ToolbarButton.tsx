--- conflicted
+++ resolved
@@ -34,37 +34,6 @@
     // assertEmpty in this case is only used at typescript level, not runtime level
     assertEmpty(rest, false);
 
-<<<<<<< HEAD
-    const Button = (
-      <AriakitToolbarItem
-        aria-label={label}
-        className={mergeCSSClasses(
-          "bn-ak-button bn-ak-secondary",
-          className || ""
-        )}
-        // Needed as Safari doesn't focus button elements on mouse down
-        // unlike other browsers.
-        onMouseDown={(e) => {
-          if (isSafari()) {
-            (e.currentTarget as HTMLButtonElement).focus();
-          }
-        }}
-        onClick={onClick}
-        aria-pressed={isSelected}
-        data-selected={isSelected ? "true" : undefined}
-        data-test={
-          mainTooltip &&
-          mainTooltip.slice(0, 1).toLowerCase() +
-            mainTooltip.replace(/\s+/g, "").slice(1)
-        }
-        //   size={"xs"}
-        disabled={isDisabled || false}
-        ref={ref}
-        {...rest}>
-        {icon}
-        {children}
-      </AriakitToolbarItem>
-=======
     return (
       <AriakitTooltipProvider>
         <AriakitTooltipAnchor
@@ -98,21 +67,6 @@
           {secondaryTooltip && <span>{secondaryTooltip}</span>}
         </AriakitTooltip>
       </AriakitTooltipProvider>
->>>>>>> da95b677
     );
-
-    if (mainTooltip) {
-      return (
-        <AriakitTooltipProvider>
-          <AriakitTooltipAnchor className="link" render={Button} />
-          <AriakitTooltip className="bn-ak-tooltip">
-            <span>{mainTooltip}</span>
-            {secondaryTooltip && <span>{secondaryTooltip}</span>}
-          </AriakitTooltip>
-        </AriakitTooltipProvider>
-      );
-    }
-
-    return Button;
   }
 );