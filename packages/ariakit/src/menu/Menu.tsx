import {
  CheckboxCheck as AriakitCheckboxCheck,
  Menu as AriakitMenu,
  MenuButton as AriakitMenuButton,
  MenuButtonArrow as AriakitMenuButtonArrow,
  MenuGroupLabel as AriakitMenuGroupLabel,
  MenuItem as AriakitMenuItem,
  MenuProvider as AriakitMenuProvider,
  MenuSeparator as AriakitMenuSeparator,
} from "@ariakit/react";

import { assertEmpty, mergeCSSClasses } from "@blocknote/core";
import { ComponentProps } from "@blocknote/react";
import { forwardRef } from "react";

export const Menu = (props: ComponentProps["Generic"]["Menu"]["Root"]) => {
  const {
    children,
    onOpenChange,
    position,
    sub, // unused
    ...rest
  } = props;

  assertEmpty(rest);

  return (
    <AriakitMenuProvider
      placement={position}
      setOpen={onOpenChange}
      virtualFocus={true}>
      {children}
    </AriakitMenuProvider>
  );
};

export const MenuDropdown = forwardRef<
  HTMLDivElement,
  ComponentProps["Generic"]["Menu"]["Dropdown"]
>((props, ref) => {
  const {
    className,
    children,
    sub, // unused
    ...rest
  } = props;

  assertEmpty(rest);

  return (
<<<<<<< HEAD
    <AriakitMenu
=======
    <Ariakit.Menu
      unmountOnHide={true}
>>>>>>> 624f4b17
      className={mergeCSSClasses("bn-ak-menu", className || "")}
      ref={ref}>
      {children}
    </AriakitMenu>
  );
});

export const MenuItem = forwardRef<
  HTMLDivElement,
  ComponentProps["Generic"]["Menu"]["Item"]
>((props, ref) => {
  const { className, children, icon, checked, subTrigger, onClick, ...rest } =
    props;

  assertEmpty(rest);

  if (subTrigger) {
    return (
      <AriakitMenuButton
        render={<AriakitMenuItem />}
        className={mergeCSSClasses("bn-ak-menu-item", className || "")}
        ref={ref}
        onClick={onClick}>
        {icon}
        {children}
        <AriakitMenuButtonArrow />
        {checked !== undefined && <AriakitCheckboxCheck checked={checked} />}
      </AriakitMenuButton>
    );
  }
  return (
    <AriakitMenuItem
      className={mergeCSSClasses("bn-ak-menu-item", className || "")}
      ref={ref}
      onClick={onClick}>
      {icon}
      {children}
      {checked !== undefined && <AriakitCheckboxCheck checked={checked} />}
    </AriakitMenuItem>
  );
});

export const MenuLabel = forwardRef<
  HTMLDivElement,
  ComponentProps["Generic"]["Menu"]["Label"]
>((props, ref) => {
  const { className, children, ...rest } = props;

  assertEmpty(rest);

  return (
    <AriakitMenuGroupLabel
      className={mergeCSSClasses("bn-ak-group-label", className || "")}
      ref={ref}>
      {children}
    </AriakitMenuGroupLabel>
  );
});

export const MenuTrigger = (
  props: ComponentProps["Generic"]["Menu"]["Trigger"]
) => {
  const { children, sub, ...rest } = props;

  assertEmpty(rest);

  if (sub) {
    return children;
  }

  return <AriakitMenuButton render={children as any}></AriakitMenuButton>;
};

export const MenuDivider = forwardRef<
  HTMLHRElement,
  ComponentProps["Generic"]["Menu"]["Divider"]
>((props, ref) => {
  const { className, ...rest } = props;

  assertEmpty(rest);

  return (
    <AriakitMenuSeparator
      className={mergeCSSClasses("bn-ak-separator", className || "")}
      ref={ref}
    />
  );
});<|MERGE_RESOLUTION|>--- conflicted
+++ resolved
@@ -48,12 +48,8 @@
   assertEmpty(rest);
 
   return (
-<<<<<<< HEAD
     <AriakitMenu
-=======
-    <Ariakit.Menu
       unmountOnHide={true}
->>>>>>> 624f4b17
       className={mergeCSSClasses("bn-ak-menu", className || "")}
       ref={ref}>
       {children}
