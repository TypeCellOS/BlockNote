import dotenv from "dotenv";
// import mdFootnote from "markdown-it-footnote";
// import { defineConfig, type HeadConfig } from 'vitepress';
import container from "markdown-it-container";
import {
  defineConfig,
  type HeadConfig,
  type TransformContext,
} from "vitepress";
import { renderSandbox } from "vitepress-plugin-sandpack";
// import * as data from "../data";
// @ts-check
/** @type {import('vitepress').UserConfig} */

dotenv.config();

const SIDEBAR_DEFAULT = [
  {
    text: "Getting Started",
    items: [
      { text: "Introduction", link: "/docs/introduction" },
      { text: "Quickstart", link: "/docs/quickstart" },
    ],
  },
  {
    text: "Editor setup",
    collapsed: false,
    items: [
      { text: "Customizing the Editor", link: "/docs/editor" },
      { text: "Slash Menu", link: "/docs/slash-menu" },
      { text: "Formatting Toolbar", link: "/docs/formatting-toolbar" },
      { text: "Side Menu", link: "/docs/side-menu" },
    ],
  },
  {
    text: "Working with Blocks",
    collapsed: false,
    items: [
      { text: "Introduction to Blocks", link: "/docs/blocks" },
      { text: "Block Types & Properties", link: "/docs/block-types" },
      { text: "Manipulating Blocks", link: "/docs/manipulating-blocks" },
      { text: "Inline Content", link: "/docs/inline-content" },
      { text: "Cursor & Selections", link: "/docs/cursor-selections" },
      { text: "Markdown & HTML", link: "/docs/converting-blocks" },
    ],
  },

  // {
  //   text: "Guides",
  //   collapsible: true,
  //   collapsed: false,
  //   items: [
  //     { text: "Introduction", link: "/guides/introduction" },
  //     { text: "Quickstart", link: "/guides/quickstart" },
  //     {
  //       text: "Working with the File System",
  //       link: "/guides/working-with-the-file-system",
  //     },
  //     { text: "Running Processes", link: "/guides/running-processes" },
  //     { text: "Configuring Headers", link: "/guides/configuring-headers" },
  //     { text: "Troubleshooting", link: "/guides/troubleshooting" },
  //     { text: "Browser Support", link: "/guides/browser-support" },
  //     { text: "Browser Configuration", link: "/guides/browser-config" },
  //     {
  //       text: "Community Inspirations",
  //       link: "/guides/community-inspirations",
  //     },
  //   ],
  // },
  {
    text: "Advanced",
    collapsed: true,
    items: [
      {
        text: "Real-time collaboration",
        link: "/docs/real-time-collaboration",
      },
      {
        text: "Without React (vanilla JS)",
        link: "/docs/vanilla-js",
      },
    ],
  },

  // {
  //   text: "AI App Tutorial (n2h)",
  //   collapsed: true,
  //   items: [
  //     { text: "Introduction", link: "/guides/introduction" },
  //     { text: "Quickstart", link: "/guides/quickstart" },
  //     {
  //       text: "Working with the File System",
  //       link: "/guides/working-with-the-file-system",
  //     },
  //     { text: "Running Processes", link: "/guides/running-processes" },
  //     { text: "Configuring Headers", link: "/guides/configuring-headers" },
  //     { text: "Troubleshooting", link: "/guides/troubleshooting" },
  //     { text: "Browser Support", link: "/guides/browser-support" },
  //     { text: "Browser Configuration", link: "/guides/browser-config" },
  //     {
  //       text: "Community Inspirations",
  //       link: "/guides/community-inspirations",
  //     },
  //   ],
  // },

  {
    items: [
      // { text: "API Reference (n2h)", link: "/api" },
      {
        text: "Community",
        link: "https://discord.gg/Qc2QTTH5dF",
      },
    ],
  },
];

const METADATA_DEFAULT = {
  title: "BlockNote",
  description:
    "A beautiful text editor that just works. Easily add an editor to your app that users will love. Customize it with your own functionality like custom blocks or AI tooling.",
  image: "https://blocknotejs.org/api/og",
  baseUrl: "https://blocknotejs.org",
};

export default defineConfig({
  vite: {},
  appearance: false,
  srcDir: ".",
  outDir: "build",

  // Generate files as `/path/to/page.html` and URLs as `/path/to/page`
  cleanUrls: true,

  // Prevent builds when content has dead links
  ignoreDeadLinks: true,

  // Metadata
  lang: "en-US",
  title: "BlockNote",
  description: "TODO",
  head: getHeadTags(process.env),
  transformHead,
  // See docs: https://vitepress.vuejs.org/guides/theme-nav

  // Theme
  themeConfig: {
    siteTitle: false,
    logo: {
      light: "/img/logos/banner.svg",
      dark: "/img/logos/banner.dark.svg",
    },
    nav: [{ text: "Documentation", link: "/docs/introduction" }],
    sidebar: {
      "/docs/": SIDEBAR_DEFAULT,
      // "/tutorial/": SIDEBAR_DEFAULT,
      // "/api": SIDEBAR_DEFAULT,
    },
    // editLink: {
    //   pattern:
    //     "/docs/:path",
    //   text: "Edit this page",
    // },
    algolia: getAlgoliaConfig(process.env),
    socialLinks: [
      { icon: "github", link: "https://github.com/TypeCellOS/BlockNote" },
      // { icon: "twitter", link: "https://twitter.com/TypeCellOS" },
      {
        icon: "discord",
        link: "https://discord.gg/Qc2QTTH5dF",
      },
    ],
  },

  markdown: {
    config(md) {
      md
        // the second parameter is html tag name
        .use(container, "sandbox", {
          render(tokens, idx) {
            return renderSandbox(tokens, idx, "sandbox");
          },
        });
    },
  },
});

function getHeadTags(env: NodeJS.ProcessEnv): HeadConfig[] {
  const tags: HeadConfig[] = [
    [
      "link",
      { rel: "icon", type: "image/png", href: "/img/logos/icon_light_400.png" },
    ],
    [
      "link",
      { rel: "icon", type: "image/svg", href: "/img/logos/icon_light_400.svg" },
    ],
    ["meta", { property: "og:type", content: "website" }],
<<<<<<< HEAD
    [
      "meta",
      {
        property: "og:image:alt",
        content: "BlockNote logo",
      },
    ],

    [
      "meta",
      {
        property: "twitter:card",
        content: "summary_large_image",
      },
    ],
    ["meta", { name: "twitter:site", content: "@TypeCellOS" }],
=======
    ["meta", { property: "og:title", content: "BlockNote" }],
    // ["meta", { name: "twitter:card", content: "summary_large_image" }],
    // ["meta", { name: "twitter:title", content: "BlockNote Docs" }],
    // ["meta", { name: "twitter:site", content: "@TypeCellOS" }],
    ["script", { src: "/_vercel/insights/script.js", defer: "" }],
>>>>>>> 496e20b7
  ];

  if (env.VITE_GTM_ID) {
    tags.push([
      "script",
      {
        src: `https://www.googletagmanager.com/gtag/js?id=${env.VITE_GTM_ID}`,
        async: "",
      },
    ]);
    tags.push([
      "script",
      {},
      `function gtag(){dataLayer.push(arguments)}window.dataLayer=window.dataLayer||[],gtag('js',new Date),gtag('config','${env.VITE_GTM_ID}',{anonymize_ip:true})`,
    ]);
  }

  return tags;
}

function transformHead({ pageData }: TransformContext): HeadConfig[] {
  const head: HeadConfig[] = [];

  head.push([
    "meta",
    {
      property: "og:url",
      content: pageData.frontmatter.path
        ? `${METADATA_DEFAULT.baseUrl}${pageData.frontmatter.path}`
        : METADATA_DEFAULT.baseUrl,
    },
  ]);
  head.push([
    "meta",
    {
      property: "og:title",
      content: pageData.frontmatter.title
        ? `${METADATA_DEFAULT.title} - ${pageData.frontmatter.title}`
        : METADATA_DEFAULT.title,
    },
  ]);
  head.push([
    "meta",
    {
      property: "og:description",
      content: pageData.frontmatter.description || METADATA_DEFAULT.description,
    },
  ]);
  head.push([
    "meta",
    {
      property: "og:image",
      content: pageData.frontmatter.imageTitle
        ? `${METADATA_DEFAULT.baseUrl}/api/og?title=${encodeURIComponent(
            pageData.frontmatter.imageTitle
          )}`
        : METADATA_DEFAULT.image,
    },
  ]);

  head.push([
    "meta",
    {
      property: "twitter:title",
      content: pageData.frontmatter.title
        ? `${METADATA_DEFAULT.title} - ${pageData.frontmatter.title}`
        : METADATA_DEFAULT.title,
    },
  ]);
  head.push([
    "meta",
    {
      property: "twitter:description",
      content: pageData.frontmatter.description || METADATA_DEFAULT.description,
    },
  ]);
  head.push([
    "meta",
    {
      property: "twitter:url",
      content: pageData.frontmatter.path
        ? `${METADATA_DEFAULT.baseUrl}${pageData.frontmatter.path}`
        : METADATA_DEFAULT.baseUrl,
    },
  ]);

  return head;
}

function getAlgoliaConfig(env: NodeJS.ProcessEnv) {
  if (env.VITE_ALGOLIA_ID && env.VITE_ALGOLIA_KEY) {
    return {
      indexName: "blocknote",
      appId: env.VITE_ALGOLIA_ID,
      apiKey: env.VITE_ALGOLIA_KEY,
    };
  }
}<|MERGE_RESOLUTION|>--- conflicted
+++ resolved
@@ -196,7 +196,6 @@
       { rel: "icon", type: "image/svg", href: "/img/logos/icon_light_400.svg" },
     ],
     ["meta", { property: "og:type", content: "website" }],
-<<<<<<< HEAD
     [
       "meta",
       {
@@ -213,13 +212,7 @@
       },
     ],
     ["meta", { name: "twitter:site", content: "@TypeCellOS" }],
-=======
-    ["meta", { property: "og:title", content: "BlockNote" }],
-    // ["meta", { name: "twitter:card", content: "summary_large_image" }],
-    // ["meta", { name: "twitter:title", content: "BlockNote Docs" }],
-    // ["meta", { name: "twitter:site", content: "@TypeCellOS" }],
     ["script", { src: "/_vercel/insights/script.js", defer: "" }],
->>>>>>> 496e20b7
   ];
 
   if (env.VITE_GTM_ID) {
