--- conflicted
+++ resolved
@@ -28,7 +28,10 @@
 const HTMLFromBlocks = editor.blocksToHTML(blocks);
 ```
 
-<<<<<<< HEAD
+`returns:` The blocks, serialized as an HTML string.
+
+To better conform to HTML standards, children of blocks which aren't list items are un-nested in the output HTML.
+
 **Demo**
 
 ::: sandbox {template=react-ts}
@@ -69,13 +72,7 @@
   );
 }
 ```
-=======
-`returns:` The blocks, serialized as an HTML string.
-
-To better conform to HTML standards, children of blocks which aren't list items are un-nested in the output HTML.
-
-**Example**
->>>>>>> 5254a789
+
 
 :::
 
