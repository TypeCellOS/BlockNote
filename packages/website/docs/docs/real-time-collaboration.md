--- conflicted
+++ resolved
@@ -1,15 +1,11 @@
-<<<<<<< HEAD
 ---
-title: Real-time Collaboration
-description: Docs coming soon!
+title: Real-time Collaborative rich text editor
+description: Let's see how you can add Multiplayer capabilities to your BlockNote setup, and allow real-time collaboration between users (similar to Google Docs):
 imageTitle: Real-time Collaboration
 path: /docs/real-time-collaboration
 ---
 
-# Real-time Collaboration
-=======
 # Real-time Collaboration (multiplayer text editor)
->>>>>>> 496e20b7
 
 Let's see how you can add Multiplayer capabilities to your BlockNote setup, and allow real-time collaboration between users (similar to Google Docs):
 
