--- conflicted
+++ resolved
@@ -7,13 +7,9 @@
 There are a number of options that you can pass to `useBlockNote()`, which you can use to customize the editor. You can find the full list of these below:
 
 ```typescript
-<<<<<<< HEAD
-export type BlockNoteEditorOptions = {
+export type BlockNoteEditorOptions = Partial<{
   editable: boolean;
-=======
-export type BlockNoteEditorOptions = Partial<{
   initialContent: PartialBlock[];
->>>>>>> 26cdeae8
   editorDOMAttributes: Record<string, string>;
   onEditorReady: (editor: BlockNoteEditor) => void;
   onEditorContentChange: (editor: BlockNoteEditor) => void;
@@ -24,15 +20,11 @@
 }>;
 ```
 
-<<<<<<< HEAD
 `editable:` Locks the editor from being editable by the user if set to `false`. [Editor Functions](/docs/blocks#editor-functions) will still work.
 
-`editorDOMAttributes:` An object containing attributes that should be added to the editor's HTML element.
-=======
 `initialContent:` The content that should be in the editor when it's created, represented as an array of [partial block objects](/docs/manipulating-blocks#partial-blocks).
 
 `editorDOMAttributes:` An object containing attributes that should be added to the editor's HTML element. For example, you can pass `{ class: "my-editor-class" }` to set a custom class name.
->>>>>>> 26cdeae8
 
 `onEditorReady:` A callback function that runs when the editor is ready to be used.
 
