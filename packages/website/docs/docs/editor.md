# Customizing the Editor

While you can get started with BlockNote in minutes, it's likely that you'll want to customize its features and functionality to better suit your app.

## Editor Options

There are a number of options that you can pass to `useBlockNote()`, which you can use to customize the editor. You can find the full list of these below:

```typescript
<<<<<<< HEAD
export type BlockNoteEditorOptions = Partial<{
=======
export type BlockNoteEditorOptions = {
  initialContent: PartialBlock[];
>>>>>>> 37bb63aa
  editorDOMAttributes: Record<string, string>;
  onEditorReady: (editor: BlockNoteEditor) => void;
  onEditorContentChange: (editor: BlockNoteEditor) => void;
  onTextCursorPositionChange: (editor: BlockNoteEditor) => void;
  slashMenuItems: ReactSlashMenuItem[];
  uiFactories: UiFactories;
  defaultStyles: boolean;
}>;
```

<<<<<<< HEAD
`editorDOMAttributes:` An object containing attributes that should be added to the editor's HTML element. For example, you can pass `{ class: "my-editor-class" }` to set a custom class name.
=======
`initialContent:` The content that should be in the editor when it's created, represented as an array of [partial block objects](/docs/manipulating-blocks#partial-blocks).

`editorDOMAttributes:` An object containing attributes that should be added to the editor's HTML element.
>>>>>>> 37bb63aa

`onEditorReady:` A callback function that runs when the editor is ready to be used.

`onEditorContentChange:` A callback function that runs whenever the editor's contents change.

`onTextCursorPositionChange:` A callback function that runs whenever the text cursor position changes. Head to [Text Cursor](/docs/cursor-selections#text-cursor) to see how you can make use of this.

`slashMenuItems:` The commands that are listed in the editor's [Slash Menu](/docs/slash-menu). If this option isn't defined, a default list of commands is loaded.

`uiFactories:` Factories used to create a custom UI for BlockNote, which you can find out more about in [Creating Your Own UI Elements](/docs/vanilla-js#creating-your-own-ui-elements).

<<<<<<< HEAD
`defaultStyles`: Whether to use the default font and reset the styles of `<p>`, `<li>`, `<h1>`, etc. elements that are used in BlockNote. Defaults to true if undefined.
=======
## Demo: Saving & Restoring Editor Contents

By default, BlockNote doesn't preserve the editor contents when your app is reopened or refreshed. However, using the editor options, you can change this by using the editor options.

In the example below, we use the `onEditorContentChange` option to save the editor contents in local storage whenever they change, then pass them to `initialContent` whenever the page is reloaded.

::: sandbox {template=react-ts}

```typescript /App.tsx
import { BlockNoteEditor } from "@blocknote/core";
import { BlockNoteView, useBlockNote } from "@blocknote/react";
import "@blocknote/core/style.css";

// Gets the previously stored editor contents.
const initialContent: string | null = localStorage.getItem("editorContent");

export default function App() {
  // Creates a new editor instance.
  const editor: BlockNoteEditor | null = useBlockNote({
    // If the editor contents were previously saved, restores them.
    initialContent: initialContent ? JSON.parse(initialContent) : undefined,
    // Serializes and saves the editor contents to local storage.
    onEditorContentChange: (editor) => {
      localStorage.setItem(
        "editorContent",
        JSON.stringify(editor.topLevelBlocks)
      );
    }
  });

  // Renders the editor instance.
  return <BlockNoteView editor={editor} />;
}
```

:::
>>>>>>> 37bb63aa
<|MERGE_RESOLUTION|>--- conflicted
+++ resolved
@@ -7,12 +7,8 @@
 There are a number of options that you can pass to `useBlockNote()`, which you can use to customize the editor. You can find the full list of these below:
 
 ```typescript
-<<<<<<< HEAD
 export type BlockNoteEditorOptions = Partial<{
-=======
-export type BlockNoteEditorOptions = {
   initialContent: PartialBlock[];
->>>>>>> 37bb63aa
   editorDOMAttributes: Record<string, string>;
   onEditorReady: (editor: BlockNoteEditor) => void;
   onEditorContentChange: (editor: BlockNoteEditor) => void;
@@ -23,13 +19,9 @@
 }>;
 ```
 
-<<<<<<< HEAD
-`editorDOMAttributes:` An object containing attributes that should be added to the editor's HTML element. For example, you can pass `{ class: "my-editor-class" }` to set a custom class name.
-=======
 `initialContent:` The content that should be in the editor when it's created, represented as an array of [partial block objects](/docs/manipulating-blocks#partial-blocks).
 
-`editorDOMAttributes:` An object containing attributes that should be added to the editor's HTML element.
->>>>>>> 37bb63aa
+`editorDOMAttributes:` An object containing attributes that should be added to the editor's HTML element. For example, you can pass `{ class: "my-editor-class" }` to set a custom class name.
 
 `onEditorReady:` A callback function that runs when the editor is ready to be used.
 
@@ -41,9 +33,8 @@
 
 `uiFactories:` Factories used to create a custom UI for BlockNote, which you can find out more about in [Creating Your Own UI Elements](/docs/vanilla-js#creating-your-own-ui-elements).
 
-<<<<<<< HEAD
 `defaultStyles`: Whether to use the default font and reset the styles of `<p>`, `<li>`, `<h1>`, etc. elements that are used in BlockNote. Defaults to true if undefined.
-=======
+
 ## Demo: Saving & Restoring Editor Contents
 
 By default, BlockNote doesn't preserve the editor contents when your app is reopened or refreshed. However, using the editor options, you can change this by using the editor options.
@@ -79,5 +70,4 @@
 }
 ```
 
-:::
->>>>>>> 37bb63aa
+:::