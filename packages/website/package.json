--- conflicted
+++ resolved
@@ -1,11 +1,7 @@
 {
   "name": "blocknote-website",
   "private": true,
-<<<<<<< HEAD
-  "version": "0.6.2",
-=======
   "version": "0.8.0",
->>>>>>> fe25c157
   "description": "Website for BlockNote",
   "main": "index.js",
   "scripts": {
@@ -16,12 +12,8 @@
   "author": "",
   "license": "MPL-2.0",
   "dependencies": {
-<<<<<<< HEAD
-    "@blocknote/react": "^0.6.2",
-=======
     "@blocknote/react": "^0.8.0",
     "@vercel/og": "^0.5.6",
->>>>>>> fe25c157
     "veaury": "^2.3.12",
     "vue-github-button": "^3.1.0",
     "y-partykit": "^0.0.0-4d484bc",
