--- conflicted
+++ resolved
@@ -56,15 +56,9 @@
     "clean": "rimraf dist && rimraf types"
   },
   "dependencies": {
-<<<<<<< HEAD
-    "@blocknote/core": "0.35.0",
-    "@blocknote/react": "0.35.0",
-    "@hookform/resolvers": "^3.10.0",
-=======
     "@blocknote/core": "0.36.0",
     "@blocknote/react": "0.36.0",
-    "@hookform/resolvers": "^3.6.0",
->>>>>>> e74f5dd6
+    "@hookform/resolvers": "^3.10.0",
     "@radix-ui/react-avatar": "^1.1.3",
     "@radix-ui/react-dropdown-menu": "^2.1.6",
     "@radix-ui/react-label": "^2.1.2",
