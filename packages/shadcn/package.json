--- conflicted
+++ resolved
@@ -4,11 +4,7 @@
   "private": false,
   "sideEffects": false,
   "license": "MPL-2.0",
-<<<<<<< HEAD
-  "version": "0.14.4",
-=======
   "version": "0.14.6",
->>>>>>> f69a59fe
   "files": [
     "dist",
     "types",
@@ -53,13 +49,8 @@
     "clean": "rimraf dist && rimraf types"
   },
   "dependencies": {
-<<<<<<< HEAD
-    "@blocknote/core": "^0.14.4",
-    "@blocknote/react": "^0.14.4",
-=======
     "@blocknote/core": "^0.14.5",
     "@blocknote/react": "^0.14.6",
->>>>>>> f69a59fe
     "@hookform/resolvers": "^3.6.0",
     "@radix-ui/react-dropdown-menu": "^2.0.6",
     "@radix-ui/react-label": "^2.0.2",
