--- conflicted
+++ resolved
@@ -177,12 +177,9 @@
 .bn-shadcn .bn-comment-actions-wrapper {
   display: flex;
   justify-content: flex-end;
-<<<<<<< HEAD
-=======
 }
 
 .bn-shadcn .bn-table-cell-handle {
   padding: 0 4px;
   height: 12px;
->>>>>>> add526cd
 }