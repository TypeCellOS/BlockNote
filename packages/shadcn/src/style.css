@import "./tailwindStyles.css";
@import url("@blocknote/react/style.css");

@tailwind components;
@tailwind utilities;

.bn-shadcn {
  --background: 0 0% 100%;
  --foreground: 222.2 84% 4.9%;

  --card: 0 0% 100%;
  --card-foreground: 222.2 84% 4.9%;

  --popover: 0 0% 100%;
  --popover-foreground: 222.2 84% 4.9%;

  --primary: 222.2 47.4% 11.2%;
  --primary-foreground: 210 40% 98%;

  --secondary: 210 40% 96.1%;
  --secondary-foreground: 222.2 47.4% 11.2%;

  --muted: 210 40% 96.1%;
  --muted-foreground: 215.4 16.3% 46.9%;

  --accent: 210 40% 96.1%;
  --accent-foreground: 222.2 47.4% 11.2%;

  --destructive: 0 84.2% 60.2%;
  --destructive-foreground: 210 40% 98%;

  --border: 214.3 31.8% 91.4%;
  --input: 214.3 31.8% 91.4%;
  --ring: 222.2 84% 4.9%;

  --radius: 0.5rem;
}

.bn-shadcn.dark {
  --background: 222.2 84% 4.9%;
  --foreground: 210 40% 98%;

  --card: 222.2 84% 4.9%;
  --card-foreground: 210 40% 98%;

  --popover: 222.2 84% 4.9%;
  --popover-foreground: 210 40% 98%;

  --primary: 210 40% 98%;
  --primary-foreground: 222.2 47.4% 11.2%;

  --secondary: 217.2 32.6% 17.5%;
  --secondary-foreground: 210 40% 98%;

  --muted: 217.2 32.6% 17.5%;
  --muted-foreground: 215 20.2% 65.1%;

  --accent: 217.2 32.6% 17.5%;
  --accent-foreground: 210 40% 98%;

  --destructive: 0 62.8% 30.6%;
  --destructive-foreground: 210 40% 98%;

  --border: 217.2 32.6% 17.5%;
  --input: 217.2 32.6% 17.5%;
  --ring: 212.7 26.8% 83.9%;
}

.bn-shadcn * {
  @apply bn-border-border;
}

.bn-shadcn .bn-editor {
  @apply bn-bg-background bn-text-foreground;
}

<<<<<<< HEAD
=======
.bn-shadcn .bn-editor a {
  color: revert;
  text-decoration: revert;
}

.bn-shadcn [data-radix-popper-content-wrapper] {
  z-index: 99999 !important;
}

>>>>>>> ae78d03f
.bn-shadcn .bn-editor:focus-visible {
  outline: none;
}

.bn-shadcn .bn-side-menu {
  align-items: center;
  display: flex;
  justify-content: center;
}

.bn-shadcn .bn-side-menu .bn-button {
  padding: 0;
  height: 24px;
}

.bn-shadcn .bn-select {
  max-height: var(--radix-select-content-available-height);
}

.bn-shadcn .bn-menu-dropdown {
  max-height: var(--radix-dropdown-menu-content-available-height);
}

.bn-shadcn .bn-color-picker-dropdown {
  overflow: auto;
}

.bn-shadcn .bn-suggestion-menu {
  height: fit-content;
  max-height: 100%;
}

.bn-shadcn .bn-suggestion-menu-item[aria-selected="true"],
.bn-shadcn .bn-suggestion-menu-item:hover {
  background-color: hsl(var(--accent));
}

.bn-shadcn .bn-grid-suggestion-menu {
  background: var(--bn-colors-menu-background);
  border-radius: var(--bn-border-radius-large);
  box-shadow: var(--bn-shadow-medium);
  display: grid;
  gap: 7px;
  height: fit-content;
  justify-items: center;
  max-height: min(500px, 100%);
  overflow-y: auto;
  padding: 20px;
}

.bn-shadcn .bn-grid-suggestion-menu-item {
  align-items: center;
  border-radius: var(--bn-border-radius-large);
  cursor: pointer;
  display: flex;
  font-size: 24px;
  height: 32px;
  justify-content: center;
  margin: 2px;
  padding: 4px;
  width: 32px;
}

.bn-shadcn .bn-grid-suggestion-menu-item[aria-selected="true"],
.bn-shadcn .bn-grid-suggestion-menu-item:hover {
  background-color: var(--bn-colors-hovered-background);
}

.bn-shadcn .bn-grid-suggestion-menu-empty-item,
.bn-shadcn .bn-grid-suggestion-menu-loader {
  align-items: center;
  color: var(--bn-colors-menu-text);
  display: flex;
  font-size: 14px;
  font-weight: 500;
  height: 32px;
  justify-content: center;
}

.bn-shadcn .bn-grid-suggestion-menu-loader span {
  background-color: hsl(var(--accent));
}

.bn-shadcn .bn-extend-button-add-remove-columns {
  cursor: col-resize;
}

.bn-shadcn .bn-extend-button-add-remove-rows {
  cursor: row-resize;
}<|MERGE_RESOLUTION|>--- conflicted
+++ resolved
@@ -74,18 +74,11 @@
   @apply bn-bg-background bn-text-foreground;
 }
 
-<<<<<<< HEAD
-=======
 .bn-shadcn .bn-editor a {
   color: revert;
   text-decoration: revert;
 }
 
-.bn-shadcn [data-radix-popper-content-wrapper] {
-  z-index: 99999 !important;
-}
-
->>>>>>> ae78d03f
 .bn-shadcn .bn-editor:focus-visible {
   outline: none;
 }
