--- conflicted
+++ resolved
@@ -18,6 +18,7 @@
    * - use a different transport layer (e.g.: websockets)
    */
   transport?: ChatTransport<UIMessage>;
+
   /**
    * Customize which stream tools are available to the LLM
    */
@@ -30,11 +31,6 @@
   chatRequestOptions?: ChatRequestOptions;
 
   documentStateBuilder?: DocumentStateBuilder<any>;
-<<<<<<< HEAD
-
-  chatProvider?: () => Chat<UIMessage>;
-};
-=======
 } & (
   | {
       /**
@@ -62,7 +58,6 @@
       transport: ChatTransport<UIMessage>;
     }
 );
->>>>>>> 305e0ab2
 
 export type InvokeAIOptions = {
   /**
