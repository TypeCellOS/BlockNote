import { getErrorMessage } from "@ai-sdk/provider-utils";
import type { Chat } from "@ai-sdk/react";
import { DeepPartial, isToolUIPart, UIMessage } from "ai";
import { ChunkExecutionError } from "../../ChunkExecutionError.js";
import { Result, StreamTool, StreamToolCall } from "../../streamTool.js";
import { StreamToolExecutor } from "../../StreamToolExecutor.js";
import { createAppendableStream } from "./appendableStream.js";
import { objectStreamToOperationsResult } from "./UIMessageStreamToOperationsResult.js";

/**
 * Listens to messages received in the `chat` object and processes tool calls
 * by streaming them to an executor
 *
 * It also listens to the status and error events of the chat object and handles them
 * appropriately.
 *
 * It also waits for all tool calls to be completed and then adds the results to the chat object.
 *
 * NOTE: listening to the `chat` object + error handling is a bit cumbersome. It might have been
 * cleaner to directly listen to the UIMessageStream. However, for that we'd probably
 * need to wrap the transport or chat object in AIExtension
 *
 * The error handling is currently quite convoluted. To properly test this,
 * you can:
 * a) make sure a tool call fails
 * b) make sure the entire request fails (network error)
 *
 */
export async function setupToolCallStreaming(
  streamTools: StreamTool<any>[],
  chat: Chat<any>,
  onStart?: () => void,
  abortSignal?: AbortSignal,
): Promise<Result<void>> {
  /*
  We use a single executor even for multiple tool calls.
  This is because a tool call operation (like Add), might behave differently
  if a block has been added earlier (i.e.: executing tools can keep state, 
  and this state is shared across parallel tool calls).
  */
  const executor = new StreamToolExecutor(streamTools, abortSignal);

  const appendableStream = createAppendableStream<any>();

  const pipeToPromise = appendableStream.output.pipeTo(executor.writable);

  const toolCallStreams = new Map<string, ToolCallStreamData>();

  let first = true;

  // Possible improvement: instead of pushing tool call updates directly,
  // we could make this a readablestream where we return the latest state
  // of the tool call input. This way we don't process all intermediate
  // streaming steps in case downstream consumer (like the StreamToolExecutor)
  // are slower than the producer
  const unsub = chat["~registerMessagesCallback"](() => {
    processToolCallParts(chat, (data) => {
      if (!toolCallStreams.has(data.toolCallId)) {
        const toolCallStreamData = createToolCallStream(
          streamTools,
          data.toolName,
          data.toolCallId,
        );
        appendableStream.append(toolCallStreamData.operationsStream);
        toolCallStreams.set(data.toolCallId, toolCallStreamData);
        if (first) {
          first = false;
          onStart?.();
        }
      }
      return toolCallStreams.get(data.toolCallId)!;
    });
  });

  const statusHandler = new Promise<void>((resolve) => {
    const unsub2 = chat["~registerStatusCallback"](() => {
      if (chat.status === "ready" || chat.status === "error") {
        unsub();
        unsub2();
        if (chat.status !== "error") {
          // don't unsubscribe the error listener if chat.status === "error"
          // we need to wait for the error event, because only in the error event we can read chat.error
          // (in this status listener, it's still undefined)
          unsub3();
        }
        resolve();
      }
    });

    const unsub3 = chat["~registerErrorCallback"](() => {
      if (chat.error) {
        unsub3();
        for (const data of toolCallStreams.values()) {
          if (!data.complete) {
            // this can happen in case of a network error for example
            data.writer.abort(chat.error);
          }
        }
        // reject(chat.error);
        // we intentionally commented out the above line to not reject here
        // instead, we abort (raise an error) in the unfinished tool calls
      }
    });
  });

  // wait until all messages have been received
  // (possible improvement(?): we can abort the request if any of the tool calls fail
  //  instead of waiting for the entire llm response)
  await statusHandler;

  // we're not going to append any more streams from tool calls, because we've seen all tool calls
  await appendableStream.finalize();
  // let all stream executors finish, this can take longer due to artificial delays
  // (e.g. to simulate human typing behaviour)
  const results = await Promise.allSettled([executor.finish(), pipeToPromise]); // awaiting pipeToPromise as well to prevent unhandled promises
  const result = results[0];

  if (
    results[1].status === "rejected" &&
    (results[0].status !== "rejected" ||
      results[0].reason !== results[1].reason)
  ) {
    throw new Error(
      "unexpected, pipeToPromise rejected but executor.finish() doesn't have same error!?",
    );
  }

  let error: ChunkExecutionError | undefined;

  if (result.status === "rejected") {
    if (result.reason instanceof ChunkExecutionError) {
      error = result.reason;
    } else {
      if (!chat.error) {
        throw new Error(
          "Unexpected: no ChunkExecutionError but also no chat.error (network error?)",
        );
      }
    }
  }

  let errorSeen = false;
  // process results
  const toolCalls = Array.from(
    toolCallStreams.values().filter((data) => data.complete),
  );
  toolCalls.forEach((toolCall, index) => {
    const isErrorTool =
      toolCall.toolCallId === error?.chunk.metadata.toolCallId;

    if (isErrorTool) {
      errorSeen = true;
    }

    // TODO: it would be better to add these tool outputs "live" as they occur,
    // possibly including a callback to create checkpoints after applying a tool
    if (!errorSeen) {
      chat.addToolOutput({
        state: "output-available",
        tool: toolCalls[index].toolName,
        toolCallId: toolCalls[index].toolCallId,

        output: { status: "ok" },
      });
    } else {
      chat.addToolOutput({
        tool: toolCalls[index].toolName,
        toolCallId: toolCalls[index].toolCallId,
        state: "output-error",
        errorText: JSON.stringify(
          isErrorTool
            ? { status: "error", error: getErrorMessage(error) }
            : { status: "not-executed-previous-tool-errored" },
        ),
      });
<<<<<<< HEAD
    }
  });
  // TODO: migrate rest of codease to new prompt / tool system

  // if (error) {
  // throw error;
  // }

  // if (chat.error) {
  //   // response failed
  //   throw chat.error;
  // }
}

function createAppendableStream<T>() {
  let controller: ReadableStreamDefaultController<T>;
  let ready = Promise.resolve();
  let canceled = false;
  const output = new ReadableStream({
    start(c) {
      controller = c;
    },
    cancel(reason) {
      canceled = true;
      controller.error(reason);
    },
  });

  async function append(readable: ReadableStream<T>) {
    if (canceled) {
      throw new Error("Appendable stream canceled, can't append");
=======
>>>>>>> 305e0ab2
    }
  });

  return error
    ? {
        ok: false,
        error,
      }
    : { ok: true, value: void 0 };
}

// Types for tool call streaming
type ToolCallStreamData = {
  // stream: TransformStream<DeepPartial<{ operations: StreamToolCall<any>[] }>>;
  writer: WritableStreamDefaultWriter<
    DeepPartial<{ operations: StreamToolCall<any>[] }>
  >;
  complete: boolean;
  toolName: string;
  toolCallId: string;
  operationsStream: ReadableStream<any>;
  // executor: StreamToolExecutor<any>;
};

/**
 * Process tool call parts and manage individual streams per toolCallId
 */
function processToolCallParts(
  chat: Chat<UIMessage>,
  getToolCallStreamData: (data: {
    toolName: string;
    toolCallId: string;
  }) => ToolCallStreamData,
) {
  // TODO: better to check if tool has output instead of hardcoding lastMessage
  for (const part of chat.lastMessage?.parts ?? []) {
    if (!isToolUIPart(part)) {
      continue;
    }

    const toolName = part.type.replace("tool-", "");

    if (toolName !== "applyDocumentOperations") {
      // we only process the combined operations tool call
      // in a future improvement we can add more generic support for different tool streaming
      continue;
    }

    const toolCallId = part.toolCallId;

    const toolCallData = getToolCallStreamData({
      toolName: part.type.replace("tool-", ""),
      toolCallId,
    });

    processToolCallPart(part, toolCallData);
  }
}

/**
 * Create a complete stream pipeline for a single toolCallId
 */
function createToolCallStream(
  streamTools: StreamTool<any>[],
  toolName: string,
  toolCallId: string,
): ToolCallStreamData {
  const stream = new TransformStream<
    DeepPartial<{ operations: StreamToolCall<any>[] }>
  >();
  const operationsStream = objectStreamToOperationsResult(
    stream.readable,
    streamTools,
    { toolCallId },
  );

  const writer = stream.writable.getWriter();

  return {
    // stream,
    writer,
    complete: false,
    // executor,
    operationsStream,
    toolName,
    toolCallId,
  };
}

/**
 * Process a single tool call part (streaming or available)
 */
function processToolCallPart(part: any, toolCallData: ToolCallStreamData) {
  if (part.state === "input-streaming") {
    const input = part.input;
    if (input !== undefined) {
      toolCallData.writer.write(input as any);
    }
  } else if (part.state === "input-available") {
    const input = part.input;
    if (input === undefined) {
      throw new Error("input is undefined");
    }
    if (!toolCallData.complete) {
      toolCallData.complete = true;
      toolCallData.writer.write(input as any);
      toolCallData.writer.close();
    }
  }
}<|MERGE_RESOLUTION|>--- conflicted
+++ resolved
@@ -173,40 +173,6 @@
             : { status: "not-executed-previous-tool-errored" },
         ),
       });
-<<<<<<< HEAD
-    }
-  });
-  // TODO: migrate rest of codease to new prompt / tool system
-
-  // if (error) {
-  // throw error;
-  // }
-
-  // if (chat.error) {
-  //   // response failed
-  //   throw chat.error;
-  // }
-}
-
-function createAppendableStream<T>() {
-  let controller: ReadableStreamDefaultController<T>;
-  let ready = Promise.resolve();
-  let canceled = false;
-  const output = new ReadableStream({
-    start(c) {
-      controller = c;
-    },
-    cancel(reason) {
-      canceled = true;
-      controller.error(reason);
-    },
-  });
-
-  async function append(readable: ReadableStream<T>) {
-    if (canceled) {
-      throw new Error("Appendable stream canceled, can't append");
-=======
->>>>>>> 305e0ab2
     }
   });
 
