--- conflicted
+++ resolved
@@ -6,14 +6,7 @@
   useExtension,
 } from "@blocknote/react";
 import { RiSparkling2Fill } from "react-icons/ri";
-<<<<<<< HEAD
-
-import { useBlockNoteEditor } from "@blocknote/react";
-
-import { getAIExtension } from "../../AIExtension.js";
-=======
 import { AIExtension } from "../../AIExtension.js";
->>>>>>> 305e0ab2
 import { useAIDictionary } from "../../hooks/useAIDictionary.js";
 
 export const AIToolbarButton = () => {
