--- conflicted
+++ resolved
@@ -7,13 +7,7 @@
 } from "@blocknote/react";
 import { useCallback, useEffect, useMemo, useState } from "react";
 import { RiSparkling2Fill } from "react-icons/ri";
-<<<<<<< HEAD
-import { useStore } from "zustand";
-
-import { getAIExtension } from "../../AIExtension.js";
-=======
 import { AIExtension } from "../../AIExtension.js";
->>>>>>> 305e0ab2
 import { useAIDictionary } from "../../hooks/useAIDictionary.js";
 import { PromptSuggestionMenu } from "./PromptSuggestionMenu.js";
 import {
