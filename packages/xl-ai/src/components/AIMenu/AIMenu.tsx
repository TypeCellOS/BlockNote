--- conflicted
+++ resolved
@@ -7,14 +7,8 @@
 } from "@blocknote/react";
 import { useCallback, useEffect, useMemo, useState } from "react";
 import { RiSparkling2Fill } from "react-icons/ri";
-
-<<<<<<< HEAD
-import { getAIExtension } from "../../AIExtension.js";
+import { AIExtension } from "../../AIExtension.js";
 import { useAIDictionary } from "../../hooks/useAIDictionary.js";
-=======
-import { AIExtension } from "../../AIExtension.js";
-import { useAIDictionary } from "../../i18n/useAIDictionary.js";
->>>>>>> b4866370
 import { PromptSuggestionMenu } from "./PromptSuggestionMenu.js";
 import {
   AIMenuSuggestionItem,
