--- conflicted
+++ resolved
@@ -76,7 +76,7 @@
 
   const executePromise = setupToolCallStreaming(streamTools, chat, () => {
     onStart?.();
-    if (emptyCursorBlockToDelete) {
+    if (emptyCursorBlockToDelete && editor.getBlock(emptyCursorBlockToDelete)) {
       editor.removeBlocks([emptyCursorBlockToDelete]);
     }
   });
@@ -91,29 +91,9 @@
         streamTools,
         emptyCursorBlockToDelete,
       },
-<<<<<<< HEAD
     },
     opts.chatRequestOptions,
   );
-=======
-      () => {
-        if (deleteCursorBlock && editor.getBlock(deleteCursorBlock)) {
-          editor.removeBlocks([deleteCursorBlock]);
-        }
-        onStart?.();
-      },
-    );
-  } else {
-    response = await generateOperations(streamTools, {
-      messages,
-      ...rest,
-    });
-    if (deleteCursorBlock && editor.getBlock(deleteCursorBlock)) {
-      editor.removeBlocks([deleteCursorBlock]);
-    }
-    onStart?.();
-  }
->>>>>>> 90665db5
 
   // TODO: what if no tool calls were made?
   await executePromise;
