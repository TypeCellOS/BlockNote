--- conflicted
+++ resolved
@@ -1,12 +1,8 @@
 import { CoreMessage } from "ai";
 import { OperationsResult } from "../streamTool/callLLMWithStreamTools.js";
-<<<<<<< HEAD
 import { StreamTool, StreamToolCall } from "../streamTool/streamTool.js";
+import { StreamToolExecutor } from "../streamTool/StreamToolExecutor.js";
 import { createAsyncIterableStreamFromAsyncIterable } from "../util/stream.js";
-=======
-import { StreamTool } from "../streamTool/streamTool.js";
-import { StreamToolExecutor } from "../streamTool/StreamToolExecutor.js";
->>>>>>> e1525509
 
 /**
  * Result of an LLM call with stream tools that apply changes to a BlockNote Editor
