import { CoreMessage } from "ai";
import type { PromptBuilder } from "../PromptBuilder.js";
import {
  getDataForPromptNoSelection,
  getDataForPromptWithSelection,
} from "./htmlPromptData.js";

function promptManipulateSelectionHTMLBlocks(opts: {
  userPrompt: string;
  htmlSelectedBlocks: {
    id: string;
    block: string;
  }[];
  htmlDocument: {
    block: string;
  }[];
  isEmptyDocument: boolean;
}): Array<CoreMessage> {
  return [
    {
      role: "system",
      content: `You're manipulating a selected part of a text document using HTML blocks. 
      Make sure to follow the json schema provided and always include the trailing $ in ids. 
      List items are 1 block with 1 list item each, so block content \`<ul><li>item1</li></ul>\` is valid, but \`<ul><li>item1</li><li>item2</li></ul>\` is invalid. We'll merge them automatically.
      This is the selection as an array of html blocks:`,
    },
    {
      role: "system",
      content: JSON.stringify(opts.htmlSelectedBlocks),
    },
    {
      role: "system",
      content:
        "This is the entire document (INCLUDING the selected text), find the selected text in there to understand the context:",
    },
    {
      role: "system",
      content: JSON.stringify(opts.htmlDocument),
    },
    {
      role: "system",
      content: "The user asks you to do the following:",
    },
    {
      role: "user",
      content: opts.userPrompt,
    },
  ];
}

function promptManipulateDocumentUseHTMLBlocks(opts: {
  userPrompt: string;
  htmlBlocks: Array<
    | {
        id: string;
        block: string;
      }
    | {
        cursor: true;
      }
  >;
  isEmptyDocument: boolean;
}): Array<CoreMessage> {
  return [
    {
      role: "system",
      content: `You're manipulating a text document using HTML blocks. 
        Make sure to follow the json schema provided. When referencing ids they MUST be EXACTLY the same (including the trailing $). 
        List items are 1 block with 1 list item each, so block content \`<ul><li>item1</li></ul>\` is valid, but \`<ul><li>item1</li><li>item2</li></ul>\` is invalid. We'll merge them automatically.
        For code blocks, you can use the \`data-language\` attribute on a code block to specify the language.
        This is the document as an array of html blocks (the cursor is BETWEEN two blocks as indicated by cursor: true):`,
    },
    {
      role: "system",
      content: JSON.stringify(opts.htmlBlocks),
    },
    {
      role: "system",
<<<<<<< HEAD
      content: `First, determine what part of the document the user is talking about. You SHOULD probably take cursor info into account if needed.
=======
      content: "The user asks you to do the following:",
    },
    {
      role: "user",
      content: opts.userPrompt,
    },
    {
      role: "system",
      content:
        `First, determine what part of the document the user is talking about. You SHOULD probably take cursor info into account if needed.
>>>>>>> db88fe4a
       EXAMPLE: if user says "below" (without pointing to a specific part of the document) he / she probably indicates the block(s) after the cursor. 
       EXAMPLE: If you want to insert content AT the cursor position (UNLESS indicated otherwise by the user), 
       then you need \`referenceId\` to point to the block before the cursor with position \`after\` (or block below and \`before\`).
      
      ` +
        (opts.isEmptyDocument
          ? `Because the document is empty, first update the empty block before adding new blocks.`
          : "Prefer updating existing blocks over removing and adding (but this also depends on the user's question)."),
    },
    {
      role: "system",
      content: "The user asks you to do the following:",
    },
    {
      role: "user",
      content: opts.userPrompt,
    },
  ];
}

export const defaultHTMLPromptBuilder: PromptBuilder = async (editor, opts) => {
  if (opts.selectedBlocks) {
    const data = await getDataForPromptWithSelection(editor, {
      selectedBlocks: opts.selectedBlocks,
    });

    if (opts.previousMessages) {
      return [
        ...opts.previousMessages,
        {
          role: "system",
          content: `After processing the previous response, this is the updated selection.
            Ignore previous documents, you MUST issue operations against this latest version of the document:`,
        },
        {
          role: "system",
          content: JSON.stringify(data.htmlSelectedBlocks),
        },
        {
          role: "system",
          content: "This is the updated entire document:",
        },
        {
          role: "system",
          content: JSON.stringify(data.htmlDocument),
        },
        {
          role: "system",
          content: `You SHOULD use "update" operations to update blocks you added / edited previously 
          (unless the user explicitly asks you otherwise to add or delete other blocks).
          
          The user now asks you to do the following:`,
        },
        {
          role: "user",
          content: opts.userPrompt,
        },
      ];
    }

    return promptManipulateSelectionHTMLBlocks({
      ...data,
      userPrompt: opts.userPrompt,
      isEmptyDocument: editor.isEmpty,
    });
  } else {
    const data = await getDataForPromptNoSelection(editor, opts);
    if (opts.previousMessages) {
      return [
        ...opts.previousMessages,
        {
          role: "system",
          content: `After processing the previous response, this is the updated document.
            Ignore previous documents, you MUST issue operations against this latest version of the document:`,
        },
        {
          role: "system",
          content: JSON.stringify(data.htmlBlocks),
        },
        {
          role: "system",
          content: `You SHOULD use "update" operations to update blocks you added / edited previously 
          (unless the user explicitly asks you otherwise to add or delete other blocks).
          
          The user now asks you to do the following:`,
        },
        {
          role: "user",
          content: opts.userPrompt,
        },
      ];
    }

    return promptManipulateDocumentUseHTMLBlocks({
      ...data,
      userPrompt: opts.userPrompt,
      isEmptyDocument: editor.isEmpty,
    });
  }
};<|MERGE_RESOLUTION|>--- conflicted
+++ resolved
@@ -76,20 +76,8 @@
     },
     {
       role: "system",
-<<<<<<< HEAD
-      content: `First, determine what part of the document the user is talking about. You SHOULD probably take cursor info into account if needed.
-=======
-      content: "The user asks you to do the following:",
-    },
-    {
-      role: "user",
-      content: opts.userPrompt,
-    },
-    {
-      role: "system",
       content:
         `First, determine what part of the document the user is talking about. You SHOULD probably take cursor info into account if needed.
->>>>>>> db88fe4a
        EXAMPLE: if user says "below" (without pointing to a specific part of the document) he / she probably indicates the block(s) after the cursor. 
        EXAMPLE: If you want to insert content AT the cursor position (UNLESS indicated otherwise by the user), 
        then you need \`referenceId\` to point to the block before the cursor with position \`after\` (or block below and \`before\`).
