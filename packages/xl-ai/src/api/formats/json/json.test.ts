import { afterAll, afterEach, beforeAll, describe } from "vitest";

import { getCurrentTest } from "@vitest/runner";
import { getSortedEntries, snapshot, toHashString } from "msw-snapshot";
import { setupServer } from "msw/node";
import path from "path";
import { generateSharedTestCases } from "../tests/sharedTestCases.js";

import { ClientSideTransport } from "../../../streamTool/vercelAiSdk/clientside/ClientSideTransport.js";
import { testAIModels } from "../../../testUtil/testAIModels.js";
import { aiDocumentFormats } from "../../index.js";

const BASE_FILE_PATH = path.resolve(
  __dirname,
  "__snapshots__",
  path.basename(__filename),
);

const fetchCountMap: Record<string, number> = {};

async function createRequestHash(req: Request) {
  const url = new URL(req.url);
  return [
    // url.host,
    // url.pathname,
    toHashString([
      req.method,
      url.origin,
      url.pathname,
      getSortedEntries(url.searchParams),
      getSortedEntries(req.headers),
      // getSortedEntries(req.cookies),
      new TextDecoder("utf-8").decode(await req.arrayBuffer()),
    ]),
  ].join("/");
}

// Main test suite with snapshot middleware
describe.skip("Models", () => {
  // Define server with snapshot middleware for the main tests
  const server = setupServer(
    snapshot({
      updateSnapshots: "missing",
      // updateSnapshots: "all",
      // ignoreSnapshots: true,
      async createSnapshotPath(info) {
        // use a unique path for each model
        const t = getCurrentTest()!;
        const mswPath = path.join(
          t.suite!.name, // same directory as the test snapshot
          "__msw_snapshots__",
          t.suite!.suite!.name, // model / streaming params
          t.name,
        );
        // in case there are multiple requests in a test, we need to use a separate snapshot for each request
        fetchCountMap[mswPath] = (fetchCountMap[mswPath] || 0) + 1;
        const hash = await createRequestHash(info.request);
        return mswPath + `_${fetchCountMap[mswPath]}_${hash}.json`;
      },
      basePath: BASE_FILE_PATH,
      // onFetchFromSnapshot(info, snapshot) {
      // console.log("onFetchFromSnapshot", info, snapshot);
      // },
      // onFetchFromServer(info, snapshot) {
      //   console.log("onFetchFromServer", info, snapshot);
      // },
    }),
  );

  beforeAll(() => {
    server.listen();
  });

  afterAll(() => {
    server.close();
  });

  afterEach(() => {
    delete (window as Window & { __TEST_OPTIONS?: any }).__TEST_OPTIONS;
  });

  const testMatrix = [
    {
      model: testAIModels.openai,
      stream: true,
    },
    {
      model: testAIModels.openai,
      stream: false,
    },
    // this model doesn't work well with json format
    // {
    //   model: testAIModels.groq,
    //   stream: true,
    // },
    // {
    //   model: testAIModels.groq,
    //   stream: false,
    // },
    // this model doesn't work well with json format
    // {
    //   model: albert,
    //   stream: true,
    // },
    // {
    //   model: albert,
    //   stream: false,
    // },
  ];

  for (const params of testMatrix) {
    describe(`${params.model.provider}/${params.model.modelId} (${
      params.stream ? "streaming" : "non-streaming"
    })`, () => {
      generateSharedTestCases({
        streamToolsProvider:
          aiDocumentFormats._experimental_json.getStreamToolsProvider({
            withDelays: false,
          }),
<<<<<<< HEAD
        // aiRequestSender: defaultAIRequestSender(
        //   aiDocumentFormats._experimental_json.defaultPromptBuilder,
        //   aiDocumentFormats._experimental_json.defaultPromptInputDataBuilder,
        // ),
=======
>>>>>>> 305e0ab2
        transport: new ClientSideTransport({
          systemPrompt: aiDocumentFormats._experimental_json.systemPrompt,
          model: params.model,
          stream: params.stream,
          objectGeneration: true,
          _additionalOptions: {
            maxRetries: 0,
          },
        }),
      });
    });
  }
});<|MERGE_RESOLUTION|>--- conflicted
+++ resolved
@@ -117,13 +117,6 @@
           aiDocumentFormats._experimental_json.getStreamToolsProvider({
             withDelays: false,
           }),
-<<<<<<< HEAD
-        // aiRequestSender: defaultAIRequestSender(
-        //   aiDocumentFormats._experimental_json.defaultPromptBuilder,
-        //   aiDocumentFormats._experimental_json.defaultPromptInputDataBuilder,
-        // ),
-=======
->>>>>>> 305e0ab2
         transport: new ClientSideTransport({
           systemPrompt: aiDocumentFormats._experimental_json.systemPrompt,
           model: params.model,
