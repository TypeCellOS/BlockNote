import { BlockNoteEditor } from "@blocknote/core";
import { StreamTool } from "../../../streamTool/streamTool.js";

import { tools } from "./tools/index.js";

// Import the tool call types
import { StreamToolsProvider } from "../../index.js";

import {
  makeDocumentStateBuilder,
  StreamToolsConfig,
  StreamToolsResult,
} from "../index.js";

function getStreamTools<
  T extends StreamToolsConfig = { add: true; update: true; delete: true },
>(
  editor: BlockNoteEditor<any, any, any>,
  withDelays: boolean,
  defaultStreamTools?: T,
  selectionInfo?:
    | {
        from: number;
        to: number;
      }
    | boolean,
  onBlockUpdate?: (blockId: string) => void,
): StreamToolsResult<string, T> {
  if (typeof selectionInfo === "boolean") {
    const selection = selectionInfo
      ? editor.getSelectionCutBlocks()
      : undefined;

    selectionInfo = selection
      ? {
          from: selection._meta.startPos,
          to: selection._meta.endPos,
        }
      : undefined;
  }

  const mergedStreamTools =
    defaultStreamTools ??
    ({
      add: true,
      update: true,
      delete: true,
    } as T);

  const streamTools: StreamTool<any>[] = [
    ...(mergedStreamTools.update
      ? [
          tools.update(editor, {
            idsSuffixed: true,
            withDelays,
            updateSelection: selectionInfo,
            onBlockUpdate,
          }),
        ]
      : []),
    ...(mergedStreamTools.add
      ? [tools.add(editor, { idsSuffixed: true, withDelays, onBlockUpdate })]
      : []),
    ...(mergedStreamTools.delete
      ? [tools.delete(editor, { idsSuffixed: true, withDelays, onBlockUpdate })]
      : []),
  ];

  return streamTools as StreamToolsResult<string, T>;
}

const systemPrompt = `You're manipulating a text document using JSON blocks. 
Make sure to follow the json schema provided. When referencing ids they MUST be EXACTLY the same (including the trailing $). 

If the user requests updates to the document, use the "applyDocumentOperations" tool to update the document.
---
IF there is no selection active in the latest state, first, determine what part of the document the user is talking about. You SHOULD probably take cursor info into account if needed.
  EXAMPLE: if user says "below" (without pointing to a specific part of the document) he / she probably indicates the block(s) after the cursor. 
  EXAMPLE: If you want to insert content AT the cursor position (UNLESS indicated otherwise by the user), then you need \`referenceId\` to point to the block before the cursor with position \`after\` (or block below and \`before\`
---
 `;

export const jsonBlockLLMFormat = {
  /**
   * Function to get the stream tools that can apply JSON block updates to the editor
   */
  getStreamToolsProvider: <
    T extends StreamToolsConfig = { add: true; update: true; delete: true },
  >(
    opts: { withDelays?: boolean; defaultStreamTools?: T } = {},
  ): StreamToolsProvider<string, T> => ({
    getStreamTools: (editor, selectionInfo, onBlockUpdate) => {
      return getStreamTools(
        editor,
        opts.withDelays ?? true,
        opts.defaultStreamTools,
        selectionInfo,
        onBlockUpdate,
      );
    },
  }),

  tools,
<<<<<<< HEAD
  systemPrompt: "TODO",
=======
  systemPrompt,
>>>>>>> 305e0ab2
  defaultDocumentStateBuilder: makeDocumentStateBuilder(
    async (_editor, block) => {
      return {
        ...block,
        id: undefined, // don't pass id, because LLM should use `jsonSelectedBlocks` for this
        children: undefined,
      };
    },
  ),
};<|MERGE_RESOLUTION|>--- conflicted
+++ resolved
@@ -101,11 +101,7 @@
   }),
 
   tools,
-<<<<<<< HEAD
-  systemPrompt: "TODO",
-=======
   systemPrompt,
->>>>>>> 305e0ab2
   defaultDocumentStateBuilder: makeDocumentStateBuilder(
     async (_editor, block) => {
       return {
