--- conflicted
+++ resolved
@@ -100,11 +100,7 @@
       );
     },
   }),
-<<<<<<< HEAD
-  systemPrompt: "TODO",
-=======
   systemPrompt,
->>>>>>> 305e0ab2
   tools,
 
   defaultDocumentStateBuilder: makeDocumentStateBuilder(
