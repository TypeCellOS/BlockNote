--- conflicted
+++ resolved
@@ -69,15 +69,10 @@
     "@blocknote/prosemirror-suggest-changes": "^0.1.3",
     "@blocknote/react": "0.38.0",
     "@floating-ui/react": "^0.26.4",
-<<<<<<< HEAD
-    "@tiptap/core": "^2.12.0",
+    "@tiptap/core": "^3.4.3",
     "ai": "^5.0.29",
     "@ai-sdk/react": "^2.0.39",
     "@ai-sdk/provider-utils": "^3.0.7",
-=======
-    "@tiptap/core": "^3.4.3",
-    "ai": "^4.3.15",
->>>>>>> 90665db5
     "lodash.isequal": "^4.5.0",
     "prosemirror-changeset": "^2.3.0",
     "prosemirror-model": "^1.25.3",
@@ -95,21 +90,12 @@
     "zustand": "^5.0.3"
   },
   "devDependencies": {
-<<<<<<< HEAD
     "@ai-sdk/groq": "^2.0.16",
     "@ai-sdk/mistral": "^2.0.12",
     "@ai-sdk/openai": "^2.0.23",
     "@ai-sdk/openai-compatible": "^1.0.13",
     "@ai-sdk/anthropic": "^2.0.9",
     "@ai-sdk/google": "^2.0.11",
-=======
-    "@ai-sdk/anthropic": "^1.2.12",
-    "@ai-sdk/google": "^1.2.20",
-    "@ai-sdk/groq": "^1.2.9",
-    "@ai-sdk/mistral": "^1.2.8",
-    "@ai-sdk/openai": "^1.3.22",
-    "@ai-sdk/openai-compatible": "^0.2.14",
->>>>>>> 90665db5
     "@mswjs/interceptors": "^0.37.5",
     "@types/diff": "^6.0.0",
     "@types/json-diff": "^1.0.3",
