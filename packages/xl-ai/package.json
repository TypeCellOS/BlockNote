--- conflicted
+++ resolved
@@ -71,17 +71,10 @@
   "dependencies": {
     "@ai-sdk/provider-utils": "^3.0.17",
     "@ai-sdk/react": "^2.0.102",
-<<<<<<< HEAD
-    "@blocknote/core": "0.44.0",
-    "@blocknote/mantine": "0.44.0",
-    "@handlewithcare/prosemirror-suggest-changes": "^0.1.8",
-    "@blocknote/react": "0.44.0",
-=======
     "@blocknote/core": "0.44.1",
     "@blocknote/mantine": "0.44.1",
     "@blocknote/prosemirror-suggest-changes": "^0.1.3",
     "@blocknote/react": "0.44.1",
->>>>>>> e0a2de26
     "@floating-ui/react": "^0.26.28",
     "@tiptap/core": "^3.11.0",
     "ai": "^5.0.102",
