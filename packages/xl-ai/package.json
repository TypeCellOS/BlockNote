{
  "name": "@blocknote/xl-ai",
  "homepage": "https://github.com/TypeCellOS/BlockNote",
  "private": false,
  "sideEffects": [
    "*.css"
  ],
  "repository": {
    "type": "git",
    "url": "git+https://github.com/TypeCellOS/BlockNote.git",
    "directory": "packages/xl-ai"
  },
  "license": "GPL-3.0 OR PROPRIETARY",
  "version": "0.41.1",
  "files": [
    "dist",
    "types",
    "src"
  ],
  "keywords": [
    "ai",
    "llm",
    "react",
    "javascript",
    "editor",
    "typescript",
    "prosemirror",
    "wysiwyg",
    "rich-text-editor",
    "notion",
    "yjs",
    "block-based",
    "tiptap"
  ],
  "description": "A \"Notion-style\" block-based extensible text editor built on top of Prosemirror and Tiptap.",
  "type": "module",
  "source": "src/index.ts",
  "types": "./types/src/index.d.ts",
  "main": "./dist/blocknote-xl-ai.js",
  "module": "./dist/blocknote-xl-ai.js",
  "exports": {
    ".": {
      "types": "./types/src/index.d.ts",
      "import": "./dist/blocknote-xl-ai.js",
      "require": "./dist/blocknote-xl-ai.cjs"
    },
    "./style.css": {
      "import": "./dist/style.css",
      "require": "./dist/style.css",
      "style": "./dist/style.css"
    },
    "./locales": {
      "types": "./types/src/i18n/locales/index.d.ts",
      "import": "./dist/locales.js",
      "require": "./dist/locales.cjs"
    }
  },
  "scripts": {
    "dev": "vite",
    "build": "tsc --build && vite build",
    "lint": "eslint src --max-warnings 0",
    "test": "NODE_EXTRA_CA_CERTS=\"$(mkcert -CAROOT)/rootCA.pem\" vitest --run",
    "test-watch": "NODE_EXTRA_CA_CERTS=\"$(mkcert -CAROOT)/rootCA.pem\" vitest watch",
    "email": "email dev"
  },
  "dependencies": {
<<<<<<< HEAD
    "@ai-sdk/provider-utils": "^3.0.9",
    "@ai-sdk/react": "^2.0.45",
    "@blocknote/core": "0.40.0",
    "@blocknote/mantine": "0.40.0",
=======
    "@blocknote/core": "0.41.1",
    "@blocknote/mantine": "0.41.1",
>>>>>>> 9c6f563e
    "@blocknote/prosemirror-suggest-changes": "^0.1.3",
    "@blocknote/react": "0.41.1",
    "@floating-ui/react": "^0.26.4",
    "@tiptap/core": "^3.4.3",
    "ai": "^5.0.45",
    "lodash.isequal": "^4.5.0",
    "prosemirror-changeset": "^2.3.0",
    "prosemirror-model": "^1.25.3",
    "prosemirror-state": "^1.4.3",
    "prosemirror-tables": "^1.6.4",
    "prosemirror-transform": "^1.10.4",
    "prosemirror-view": "^1.41.2",
    "react": "^19.1.0",
    "react-dom": "^19.1.0",
    "react-icons": "^5.2.1",
    "remark-parse": "^11.0.0",
    "remark-stringify": "^11.0.0",
    "unified": "^11.0.5",
    "y-prosemirror": "^1.3.7",
    "zustand": "^5.0.3"
  },
  "devDependencies": {
    "@ai-sdk/anthropic": "^2.0.9",
    "@ai-sdk/google": "^2.0.11",
    "@ai-sdk/groq": "^2.0.16",
    "@ai-sdk/mistral": "^2.0.12",
    "@ai-sdk/openai": "^2.0.23",
    "@ai-sdk/openai-compatible": "^1.0.13",
    "@mswjs/interceptors": "^0.37.5",
    "@types/diff": "^6.0.0",
    "@types/json-diff": "^1.0.3",
    "@types/json-schema": "^7.0.15",
    "@types/lodash.isequal": "^4.5.8",
    "@types/react": "^19.1.0",
    "@types/react-dom": "^19.1.0",
    "@vitejs/plugin-react": "^4.3.1",
    "@vitest/runner": "^2.0.3",
    "eslint": "^8.10.0",
    "glob": "^10.3.10",
    "headers-polyfill": "^4.0.3",
    "msw": "^2.7.3",
    "msw-snapshot": "^5.2.0",
    "rimraf": "^5.0.5",
    "rollup-plugin-webpack-stats": "^0.2.2",
    "typescript": "^5.3.3",
    "undici": "^6",
    "vite": "^5.3.4",
    "vite-plugin-eslint": "^1.8.1",
    "vite-plugin-externalize-deps": "^0.8.0",
    "vitest": "^2.0.3"
  },
  "peerDependencies": {
    "react": "^18.0 || ^19.0 || >= 19.0.0-rc",
    "react-dom": "^18.0 || ^19.0 || >= 19.0.0-rc"
  },
  "eslintConfig": {
    "extends": [
      "../../.eslintrc.json"
    ]
  }
}<|MERGE_RESOLUTION|>--- conflicted
+++ resolved
@@ -64,15 +64,10 @@
     "email": "email dev"
   },
   "dependencies": {
-<<<<<<< HEAD
     "@ai-sdk/provider-utils": "^3.0.9",
     "@ai-sdk/react": "^2.0.45",
-    "@blocknote/core": "0.40.0",
-    "@blocknote/mantine": "0.40.0",
-=======
     "@blocknote/core": "0.41.1",
     "@blocknote/mantine": "0.41.1",
->>>>>>> 9c6f563e
     "@blocknote/prosemirror-suggest-changes": "^0.1.3",
     "@blocknote/react": "0.41.1",
     "@floating-ui/react": "^0.26.4",
