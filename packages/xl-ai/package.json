--- conflicted
+++ resolved
@@ -92,13 +92,8 @@
     "remark-parse": "^11.0.0",
     "remark-stringify": "^11.0.0",
     "unified": "^11.0.5",
-<<<<<<< HEAD
     "y-prosemirror": "^1.3.7",
-    "zustand": "^5.0.8",
     "zod": "^4.0.0"
-=======
-    "y-prosemirror": "^1.3.7"
->>>>>>> 305e0ab2
   },
   "devDependencies": {
     "@ai-sdk/anthropic": "^2.0.31",
