{
  "name": "@blocknote/xl-ai",
  "homepage": "https://github.com/TypeCellOS/BlockNote",
  "private": false,
  "sideEffects": [
    "*.css"
  ],
  "repository": {
    "type": "git",
    "url": "git+https://github.com/TypeCellOS/BlockNote.git",
    "directory": "packages/xl-ai"
  },
  "license": "GPL-3.0 OR PROPRIETARY",
  "version": "0.41.1",
  "files": [
    "dist",
    "types",
    "src"
  ],
  "keywords": [
    "ai",
    "llm",
    "react",
    "javascript",
    "editor",
    "typescript",
    "prosemirror",
    "wysiwyg",
    "rich-text-editor",
    "notion",
    "yjs",
    "block-based",
    "tiptap"
  ],
  "description": "A \"Notion-style\" block-based extensible text editor built on top of Prosemirror and Tiptap.",
  "type": "module",
  "source": "src/index.ts",
  "types": "./types/src/index.d.ts",
  "main": "./dist/blocknote-xl-ai.js",
  "module": "./dist/blocknote-xl-ai.js",
  "exports": {
    ".": {
      "types": "./types/src/index.d.ts",
      "import": "./dist/blocknote-xl-ai.js",
      "require": "./dist/blocknote-xl-ai.cjs"
    },
    "./style.css": {
      "import": "./dist/style.css",
      "require": "./dist/style.css",
      "style": "./dist/style.css"
    },
    "./locales": {
      "types": "./types/src/i18n/locales/index.d.ts",
      "import": "./dist/locales.js",
      "require": "./dist/locales.cjs"
    }
  },
  "scripts": {
    "dev": "vite",
    "build": "tsc --build && vite build",
    "lint": "eslint src --max-warnings 0",
    "test": "NODE_EXTRA_CA_CERTS=\"$(mkcert -CAROOT)/rootCA.pem\" vitest --run",
    "test-watch": "NODE_EXTRA_CA_CERTS=\"$(mkcert -CAROOT)/rootCA.pem\" vitest watch",
    "email": "email dev"
  },
  "dependencies": {
<<<<<<< HEAD
    "@ai-sdk/provider-utils": "^3.0.9",
    "@ai-sdk/react": "^2.0.45",
=======
    "@ai-sdk/provider-utils": "^3.0.12",
    "@ai-sdk/react": "^2.0.76",
>>>>>>> 7493c4e6
    "@blocknote/core": "0.41.1",
    "@blocknote/mantine": "0.41.1",
    "@blocknote/prosemirror-suggest-changes": "^0.1.3",
    "@blocknote/react": "0.41.1",
<<<<<<< HEAD
    "@floating-ui/react": "^0.26.4",
    "@tiptap/core": "^3.4.3",
    "ai": "^5.0.45",
=======
    "@floating-ui/react": "^0.26.28",
    "@tiptap/core": "^3.7.2",
    "ai": "^5.0.76",
>>>>>>> 7493c4e6
    "lodash.isequal": "^4.5.0",
    "prosemirror-changeset": "^2.3.1",
    "prosemirror-model": "^1.25.3",
    "prosemirror-state": "^1.4.3",
    "prosemirror-tables": "^1.8.1",
    "prosemirror-transform": "^1.10.4",
    "prosemirror-view": "^1.41.3",
    "react": "^19.2.0",
    "react-dom": "^19.2.0",
    "react-icons": "^5.5.0",
    "remark-parse": "^11.0.0",
    "remark-stringify": "^11.0.0",
    "unified": "^11.0.5",
    "y-prosemirror": "^1.3.7",
<<<<<<< HEAD
    "zod": "^4.0.0",
    "zustand": "^5.0.3"
  },
  "devDependencies": {
    "@ai-sdk/anthropic": "^2.0.9",
    "@ai-sdk/google": "^2.0.11",
    "@ai-sdk/groq": "^2.0.16",
    "@ai-sdk/mistral": "^2.0.12",
    "@ai-sdk/openai": "^2.0.23",
    "@ai-sdk/openai-compatible": "^1.0.13",
    "@mswjs/interceptors": "^0.37.5",
=======
    "zustand": "^5.0.8"
  },
  "devDependencies": {
    "@ai-sdk/anthropic": "^2.0.31",
    "@ai-sdk/google": "^2.0.23",
    "@ai-sdk/groq": "^2.0.24",
    "@ai-sdk/mistral": "^2.0.19",
    "@ai-sdk/openai": "^2.0.52",
    "@ai-sdk/openai-compatible": "^1.0.22",
    "@mswjs/interceptors": "^0.37.6",
>>>>>>> 7493c4e6
    "@types/diff": "^6.0.0",
    "@types/json-diff": "^1.0.3",
    "@types/json-schema": "^7.0.15",
    "@types/lodash.isequal": "^4.5.8",
    "@types/react": "^19.2.2",
    "@types/react-dom": "^19.2.2",
    "@vitejs/plugin-react": "^4.7.0",
    "@vitest/runner": "^2.1.9",
    "eslint": "^8.57.1",
    "glob": "^10.4.5",
    "headers-polyfill": "^4.0.3",
    "msw": "^2.11.5",
    "msw-snapshot": "^5.3.0",
    "rimraf": "^5.0.10",
    "rollup-plugin-webpack-stats": "^0.2.6",
    "typescript": "^5.9.3",
    "undici": "^6.22.0",
    "vite": "^5.4.20",
    "vite-plugin-eslint": "^1.8.1",
    "vite-plugin-externalize-deps": "^0.8.0",
    "vitest": "^2.1.9"
  },
  "peerDependencies": {
    "react": "^18.0 || ^19.0 || >= 19.0.0-rc",
    "react-dom": "^18.0 || ^19.0 || >= 19.0.0-rc"
  },
  "eslintConfig": {
    "extends": [
      "../../.eslintrc.json"
    ]
  }
}<|MERGE_RESOLUTION|>--- conflicted
+++ resolved
@@ -64,26 +64,15 @@
     "email": "email dev"
   },
   "dependencies": {
-<<<<<<< HEAD
-    "@ai-sdk/provider-utils": "^3.0.9",
-    "@ai-sdk/react": "^2.0.45",
-=======
     "@ai-sdk/provider-utils": "^3.0.12",
     "@ai-sdk/react": "^2.0.76",
->>>>>>> 7493c4e6
     "@blocknote/core": "0.41.1",
     "@blocknote/mantine": "0.41.1",
     "@blocknote/prosemirror-suggest-changes": "^0.1.3",
     "@blocknote/react": "0.41.1",
-<<<<<<< HEAD
-    "@floating-ui/react": "^0.26.4",
-    "@tiptap/core": "^3.4.3",
-    "ai": "^5.0.45",
-=======
     "@floating-ui/react": "^0.26.28",
     "@tiptap/core": "^3.7.2",
     "ai": "^5.0.76",
->>>>>>> 7493c4e6
     "lodash.isequal": "^4.5.0",
     "prosemirror-changeset": "^2.3.1",
     "prosemirror-model": "^1.25.3",
@@ -98,20 +87,8 @@
     "remark-stringify": "^11.0.0",
     "unified": "^11.0.5",
     "y-prosemirror": "^1.3.7",
-<<<<<<< HEAD
-    "zod": "^4.0.0",
-    "zustand": "^5.0.3"
-  },
-  "devDependencies": {
-    "@ai-sdk/anthropic": "^2.0.9",
-    "@ai-sdk/google": "^2.0.11",
-    "@ai-sdk/groq": "^2.0.16",
-    "@ai-sdk/mistral": "^2.0.12",
-    "@ai-sdk/openai": "^2.0.23",
-    "@ai-sdk/openai-compatible": "^1.0.13",
-    "@mswjs/interceptors": "^0.37.5",
-=======
-    "zustand": "^5.0.8"
+    "zustand": "^5.0.8",
+    "zod": "^4.0.0"
   },
   "devDependencies": {
     "@ai-sdk/anthropic": "^2.0.31",
@@ -121,7 +98,6 @@
     "@ai-sdk/openai": "^2.0.52",
     "@ai-sdk/openai-compatible": "^1.0.22",
     "@mswjs/interceptors": "^0.37.6",
->>>>>>> 7493c4e6
     "@types/diff": "^6.0.0",
     "@types/json-diff": "^1.0.3",
     "@types/json-schema": "^7.0.15",
