// Vitest Snapshot v1, https://vitest.dev/guide/snapshot.html

exports[`Test ServerBlockNoteEditor > converts to HTML (blocksToFullHTML) 1`] = `"<div class="bn-block-group" data-node-type="blockGroup"><div class="bn-block-outer" data-node-type="blockOuter" data-id="1"><div class="bn-block" data-node-type="blockContainer" data-id="1"><div class="bn-block-content" data-content-type="heading" data-text-color="yellow" data-background-color="blue" data-text-alignment="right" data-level="2"><h2 class="bn-inline-content"><strong><u>Heading </u></strong><em><s>2</s></em></h2></div><div class="bn-block-group" data-node-type="blockGroup"><div class="bn-block-outer" data-node-type="blockOuter" data-id="2"><div class="bn-block" data-node-type="blockContainer" data-id="2"><div class="bn-block-content" data-content-type="paragraph" data-background-color="red"><p class="bn-inline-content">Paragraph</p></div></div></div><div class="bn-block-outer" data-node-type="blockOuter" data-id="3"><div class="bn-block" data-node-type="blockContainer" data-id="3"><div class="bn-block-content" data-content-type="bulletListItem"><p class="bn-inline-content">list item</p></div></div></div></div></div></div><div class="bn-block-outer" data-node-type="blockOuter" data-id="4"><div class="bn-block" data-node-type="blockContainer" data-id="4"><div class="bn-block-content" data-content-type="image" data-name="Example" data-url="exampleURL" data-caption="Caption" data-preview-width="256" data-file-block=""><div class="bn-file-block-content-wrapper" style="width: 256px;"><div class="bn-visual-media-wrapper"><img class="bn-visual-media" src="exampleURL" alt="Example" draggable="false"></div><p class="bn-file-caption">Caption</p></div></div></div></div><div class="bn-block-outer" data-node-type="blockOuter" data-id="5"><div class="bn-block" data-node-type="blockContainer" data-id="5"><div class="bn-block-content" data-content-type="image" data-name="Example" data-url="exampleURL" data-caption="Caption" data-show-preview="false" data-preview-width="256" data-file-block=""><div class="bn-file-block-content-wrapper"><div class="bn-file-name-with-icon"><div class="bn-file-icon"><svg xmlns="http://www.w3.org/2000/svg" viewBox="0 0 24 24" fill="currentColor"><path d="M3 8L9.00319 2H19.9978C20.5513 2 21 2.45531 21 2.9918V21.0082C21 21.556 20.5551 22 20.0066 22H3.9934C3.44476 22 3 21.5501 3 20.9932V8ZM10 4V9H5V20H19V4H10Z"></path></svg></div><p class="bn-file-name">Example</p></div><p class="bn-file-caption">Caption</p></div></div></div></div></div>"`;

exports[`Test ServerBlockNoteEditor > converts to and from HTML (blocksToHTMLLossy) 1`] = `"<h2 style="--blocknote-background-blue: #ddebf1; background-color: var(--blocknote-background-blue); --blocknote-text-yellow: #dfab01; color: var(--blocknote-text-yellow); text-align: right;"><strong><u>Heading </u></strong><em><s>2</s></em></h2><p style="--blocknote-background-red: #fbe4e4; background-color: var(--blocknote-background-red);">Paragraph</p><ul><li><p>list item</p></li></ul><figure data-name="Example" data-url="exampleURL" data-caption="Caption" data-preview-width="256"><img src="exampleURL" alt="Example" width="256"><figcaption>Caption</figcaption></figure><div data-name="Example" data-url="exampleURL" data-caption="Caption" data-show-preview="false" data-preview-width="256"><a href="exampleURL">Example</a><p>Caption</p></div>"`;

exports[`Test ServerBlockNoteEditor > converts to and from HTML (blocksToHTMLLossy) 2`] = `
[
  {
    "children": [],
    "content": [
      {
        "styles": {
          "bold": true,
          "underline": true,
        },
        "text": "Heading ",
        "type": "text",
      },
      {
        "styles": {
          "italic": true,
          "strike": true,
        },
        "text": "2",
        "type": "text",
      },
    ],
    "id": "0",
    "props": {
<<<<<<< HEAD
      "backgroundColor": "blue",
=======
      "backgroundColor": "default",
      "isToggleable": false,
>>>>>>> b7e2d556
      "level": 2,
      "textAlignment": "right",
      "textColor": "yellow",
    },
    "type": "heading",
  },
  {
    "children": [],
    "content": [
      {
        "styles": {},
        "text": "Paragraph",
        "type": "text",
      },
    ],
    "id": "1",
    "props": {
      "backgroundColor": "red",
      "textAlignment": "left",
      "textColor": "default",
    },
    "type": "paragraph",
  },
  {
    "children": [],
    "content": [
      {
        "styles": {},
        "text": "list item",
        "type": "text",
      },
    ],
    "id": "2",
    "props": {
      "backgroundColor": "default",
      "textAlignment": "left",
      "textColor": "default",
    },
    "type": "bulletListItem",
  },
  {
    "children": [],
    "content": undefined,
    "id": "3",
    "props": {
      "backgroundColor": "default",
      "caption": "Caption",
      "name": "Example",
      "previewWidth": 256,
      "showPreview": true,
      "textAlignment": "left",
      "url": "exampleURL",
    },
    "type": "image",
  },
  {
    "children": [],
    "content": [
      {
        "content": [
          {
            "styles": {},
            "text": "Example",
            "type": "text",
          },
        ],
        "href": "exampleURL",
        "type": "link",
      },
    ],
    "id": "4",
    "props": {
      "backgroundColor": "default",
      "textAlignment": "left",
      "textColor": "default",
    },
    "type": "paragraph",
  },
  {
    "children": [],
    "content": [
      {
        "styles": {},
        "text": "Caption",
        "type": "text",
      },
    ],
    "id": "5",
    "props": {
      "backgroundColor": "default",
      "textAlignment": "left",
      "textColor": "default",
    },
    "type": "paragraph",
  },
]
`;

exports[`Test ServerBlockNoteEditor > converts to and from markdown (blocksToMarkdownLossy) 1`] = `
"## **Heading&#x20;***~~2~~*

Paragraph

* list item

![Example](exampleURL)

Caption

[Example](exampleURL)

Caption
"
`;

exports[`Test ServerBlockNoteEditor > converts to and from markdown (blocksToMarkdownLossy) 2`] = `
[
  {
    "children": [],
    "content": [
      {
        "styles": {
          "bold": true,
        },
        "text": "Heading ",
        "type": "text",
      },
      {
        "styles": {
          "italic": true,
          "strike": true,
        },
        "text": "2",
        "type": "text",
      },
    ],
    "id": "0",
    "props": {
      "backgroundColor": "default",
      "isToggleable": false,
      "level": 2,
      "textAlignment": "left",
      "textColor": "default",
    },
    "type": "heading",
  },
  {
    "children": [],
    "content": [
      {
        "styles": {},
        "text": "Paragraph",
        "type": "text",
      },
    ],
    "id": "1",
    "props": {
      "backgroundColor": "default",
      "textAlignment": "left",
      "textColor": "default",
    },
    "type": "paragraph",
  },
  {
    "children": [],
    "content": [
      {
        "styles": {},
        "text": "list item",
        "type": "text",
      },
    ],
    "id": "2",
    "props": {
      "backgroundColor": "default",
      "textAlignment": "left",
      "textColor": "default",
    },
    "type": "bulletListItem",
  },
  {
    "children": [],
    "content": undefined,
    "id": "3",
    "props": {
      "backgroundColor": "default",
      "caption": "",
      "name": "",
      "showPreview": true,
      "textAlignment": "left",
      "url": "exampleURL",
    },
    "type": "image",
  },
  {
    "children": [],
    "content": [
      {
        "styles": {},
        "text": "Caption",
        "type": "text",
      },
    ],
    "id": "4",
    "props": {
      "backgroundColor": "default",
      "textAlignment": "left",
      "textColor": "default",
    },
    "type": "paragraph",
  },
  {
    "children": [],
    "content": [
      {
        "content": [
          {
            "styles": {},
            "text": "Example",
            "type": "text",
          },
        ],
        "href": "exampleURL",
        "type": "link",
      },
    ],
    "id": "5",
    "props": {
      "backgroundColor": "default",
      "textAlignment": "left",
      "textColor": "default",
    },
    "type": "paragraph",
  },
  {
    "children": [],
    "content": [
      {
        "styles": {},
        "text": "Caption",
        "type": "text",
      },
    ],
    "id": "6",
    "props": {
      "backgroundColor": "default",
      "textAlignment": "left",
      "textColor": "default",
    },
    "type": "paragraph",
  },
]
`;<|MERGE_RESOLUTION|>--- conflicted
+++ resolved
@@ -28,12 +28,8 @@
     ],
     "id": "0",
     "props": {
-<<<<<<< HEAD
-      "backgroundColor": "blue",
-=======
       "backgroundColor": "default",
       "isToggleable": false,
->>>>>>> b7e2d556
       "level": 2,
       "textAlignment": "right",
       "textColor": "yellow",
