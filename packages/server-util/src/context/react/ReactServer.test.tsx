--- conflicted
+++ resolved
@@ -1,12 +1,8 @@
 import {
   BlockNoteSchema,
   defaultBlockSpecs,
-<<<<<<< HEAD
-  defaultProps,
+  defaultPropSchema,
   partialBlockToBlock,
-=======
-  defaultPropSchema,
->>>>>>> c37934c3
 } from "@blocknote/core";
 import { createReactBlockSpec } from "@blocknote/react";
 import { createContext, useContext } from "react";
