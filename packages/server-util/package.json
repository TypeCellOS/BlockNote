{
  "name": "@blocknote/server-util",
  "homepage": "https://github.com/TypeCellOS/BlockNote",
  "private": false,
  "sideEffects": [
    "*.css"
  ],
  "repository": {
    "type": "git",
    "url": "git+https://github.com/TypeCellOS/BlockNote.git",
    "directory": "packages/server-util"
  },
  "license": "MPL-2.0",
  "version": "0.41.1",
  "files": [
    "dist",
    "types",
    "src"
  ],
  "keywords": [
    "react",
    "javascript",
    "editor",
    "typescript",
    "prosemirror",
    "wysiwyg",
    "rich-text-editor",
    "notion",
    "yjs",
    "block-based",
    "tiptap"
  ],
  "description": "A \"Notion-style\" block-based extensible text editor built on top of Prosemirror and Tiptap.",
  "type": "module",
  "source": "src/index.ts",
  "types": "./types/src/index.d.ts",
  "main": "./dist/blocknote-server-util.cjs",
  "module": "./dist/blocknote-server-util.js",
  "exports": {
    ".": {
      "types": "./types/src/index.d.ts",
      "import": "./dist/blocknote-server-util.js",
      "require": "./dist/blocknote-server-util.cjs"
    },
    "./style.css": {
      "import": "./dist/style.css",
      "require": "./dist/style.css",
      "style": "./dist/style.css"
    }
  },
  "scripts": {
    "dev": "vite",
    "build": "tsc && vite build",
    "lint": "eslint src --max-warnings 0",
    "test": "vitest --run",
    "test-watch": "vitest watch"
  },
  "dependencies": {
<<<<<<< HEAD
    "@blocknote/core": "0.41.0",
    "@blocknote/react": "0.41.0",
=======
    "@blocknote/core": "0.41.1",
    "@blocknote/react": "0.41.1",
>>>>>>> 3e01080e
    "@tiptap/core": "^3.7.2",
    "@tiptap/pm": "^3.7.2",
    "jsdom": "^25.0.1",
    "y-prosemirror": "^1.3.7",
    "y-protocols": "^1.0.6",
    "yjs": "^13.6.27"
  },
  "devDependencies": {
    "@types/jsdom": "^21.1.7",
    "@types/react": "^19.2.2",
    "@types/react-dom": "^19.2.2",
    "eslint": "^8.57.1",
    "react": "^19.2.0",
    "react-dom": "^19.2.0",
    "rollup-plugin-webpack-stats": "^0.2.6",
    "typescript": "^5.9.3",
    "vite": "^5.4.20",
    "vite-plugin-eslint": "^1.8.1",
    "vitest": "^2.1.9"
  },
  "peerDependencies": {
    "react": "^18.0 || ^19.0 || >= 19.0.0-rc",
    "react-dom": "^18.0 || ^19.0 || >= 19.0.0-rc"
  },
  "eslintConfig": {
    "extends": [
      "../../.eslintrc.json"
    ]
  },
  "gitHead": "37614ab348dcc7faa830a9a88437b37197a2162d"
}<|MERGE_RESOLUTION|>--- conflicted
+++ resolved
@@ -56,13 +56,8 @@
     "test-watch": "vitest watch"
   },
   "dependencies": {
-<<<<<<< HEAD
-    "@blocknote/core": "0.41.0",
-    "@blocknote/react": "0.41.0",
-=======
     "@blocknote/core": "0.41.1",
     "@blocknote/react": "0.41.1",
->>>>>>> 3e01080e
     "@tiptap/core": "^3.7.2",
     "@tiptap/pm": "^3.7.2",
     "jsdom": "^25.0.1",
