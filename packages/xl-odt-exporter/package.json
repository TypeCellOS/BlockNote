--- conflicted
+++ resolved
@@ -57,12 +57,8 @@
     "clean": "rimraf dist && rimraf types"
   },
   "dependencies": {
-<<<<<<< HEAD
-    "@blocknote/core": "0.32.0",
-    "@blocknote/xl-multi-column": "0.32.0",
-=======
     "@blocknote/core": "0.33.0",
->>>>>>> 0c35a3fd
+    "@blocknote/xl-multi-column": "0.33.0",
     "@zip.js/zip.js": "^2.7.57",
     "buffer": "^6.0.3",
     "image-meta": "^0.2.1"
