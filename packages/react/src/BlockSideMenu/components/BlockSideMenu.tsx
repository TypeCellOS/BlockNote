--- conflicted
+++ resolved
@@ -1,9 +1,3 @@
-<<<<<<< HEAD
-import { ActionIcon, createStyles, Group, Menu } from "@mantine/core";
-import { useEffect, useRef, useState } from "react";
-import { AiOutlinePlus, MdDragIndicator } from "react-icons/all";
-import { ColorPickerMenu } from "./ColorPickerMenu";
-=======
 import { FC, useEffect, useRef, useState } from "react";
 import { ActionIcon, Group, Menu } from "@mantine/core";
 import { BlockNoteEditor } from "@blocknote/core";
@@ -11,7 +5,6 @@
 import { DragHandleMenu } from "./DragHandleMenu";
 import { RemoveBlockButton } from "./DefaultButtons/RemoveBlockButton";
 import { BlockColorsButton } from "./DefaultButtons/BlockColorsButton";
->>>>>>> 77591d75
 
 export type BlockSideMenuProps = {
   editor: BlockNoteEditor;
@@ -78,26 +71,6 @@
             </ActionIcon>
           </div>
         </Menu.Target>
-<<<<<<< HEAD
-        <Menu.Dropdown className={classes.root}>
-          <Menu.Item
-            onClick={() => {
-              setDragHandleMenuOpened(false);
-              props.unfreezeMenu();
-              props.deleteBlock();
-            }}>
-            Delete
-          </Menu.Item>
-          <ColorPickerMenu
-            onClick={() => {
-              setDragHandleMenuOpened(false);
-              props.unfreezeMenu();
-            }}
-            {...props}>
-            Colors
-          </ColorPickerMenu>
-        </Menu.Dropdown>
-=======
         {CustomDragHandleMenu ? (
           <CustomDragHandleMenu
             editor={props.editor}
@@ -116,7 +89,6 @@
             </BlockColorsButton>
           </DragHandleMenu>
         )}
->>>>>>> 77591d75
       </Menu>
     </Group>
   );
