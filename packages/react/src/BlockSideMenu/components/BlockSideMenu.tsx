--- conflicted
+++ resolved
@@ -1,29 +1,14 @@
 import { FC, useEffect, useRef, useState } from "react";
 import { ActionIcon, Group, Menu } from "@mantine/core";
-<<<<<<< HEAD
-import { BlockNoteEditor, BlockSchema } from "@blocknote/core";
-import { AiOutlinePlus, MdDragIndicator } from "react-icons/all";
-import { DragHandleMenu } from "./DragHandleMenu";
-import { RemoveBlockButton } from "./DefaultButtons/RemoveBlockButton";
-import { BlockColorsButton } from "./DefaultButtons/BlockColorsButton";
-
-export type BlockSideMenuProps<BSchema extends BlockSchema> = {
-  editor: BlockNoteEditor<BSchema>;
-  dragHandleMenu?: FC<{
-    editor: BlockNoteEditor<BSchema>;
-    closeMenu: () => void;
-  }>;
-=======
-import { Block, BlockNoteEditor } from "@blocknote/core";
+import { Block, BlockNoteEditor, BlockSchema } from "@blocknote/core";
 import { AiOutlinePlus, MdDragIndicator } from "react-icons/all";
 import { DragHandleMenuProps } from "./DragHandleMenu";
 import { DefaultDragHandleMenu } from "./DefaultDragHandleMenu";
 
-export type BlockSideMenuProps = {
-  editor: BlockNoteEditor;
-  block: Block;
+export type BlockSideMenuProps<BSchema extends BlockSchema> = {
+  editor: BlockNoteEditor<BSchema>;
+  block: Block<BSchema>;
   dragHandleMenu?: FC<DragHandleMenuProps>;
->>>>>>> 4dc80cec
   addBlock: () => void;
   blockDragStart: (event: DragEvent) => void;
   blockDragEnd: () => void;
@@ -31,13 +16,9 @@
   unfreezeMenu: () => void;
 };
 
-<<<<<<< HEAD
 export const BlockSideMenu = <BSchema extends BlockSchema>(
   props: BlockSideMenuProps<BSchema>
 ) => {
-=======
-export const BlockSideMenu = (props: BlockSideMenuProps) => {
->>>>>>> 4dc80cec
   const [dragHandleMenuOpened, setDragHandleMenuOpened] = useState(false);
 
   const dragHandleRef = useRef<HTMLDivElement>(null);
@@ -63,11 +44,7 @@
     props.unfreezeMenu();
   };
 
-<<<<<<< HEAD
-  const CustomDragHandleMenu = props.dragHandleMenu;
-=======
   const DragHandleMenu = props.dragHandleMenu || DefaultDragHandleMenu;
->>>>>>> 4dc80cec
 
   return (
     <Group spacing={0}>
@@ -95,32 +72,11 @@
             </ActionIcon>
           </div>
         </Menu.Target>
-<<<<<<< HEAD
-        {CustomDragHandleMenu ? (
-          <CustomDragHandleMenu
-            editor={props.editor}
-            closeMenu={() => {
-              setDragHandleMenuOpened(false);
-              props.unfreezeMenu();
-            }}
-          />
-        ) : (
-          <DragHandleMenu>
-            <RemoveBlockButton editor={props.editor} closeMenu={closeMenu}>
-              Delete
-            </RemoveBlockButton>
-            <BlockColorsButton editor={props.editor} closeMenu={closeMenu}>
-              Colors
-            </BlockColorsButton>
-          </DragHandleMenu>
-        )}
-=======
         <DragHandleMenu
           editor={props.editor}
           block={props.block}
           closeMenu={closeMenu}
         />
->>>>>>> 4dc80cec
       </Menu>
     </Group>
   );
