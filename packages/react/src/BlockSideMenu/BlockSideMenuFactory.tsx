--- conflicted
+++ resolved
@@ -5,21 +5,12 @@
 } from "@blocknote/core";
 import { BlockSideMenu as ReactBlockSideMenu } from "./components/BlockSideMenu";
 import { ReactElementFactory } from "../ElementFactory/components/ReactElementFactory";
-<<<<<<< HEAD
 import { MantineThemeOverride } from "@mantine/core";
-
-export const createReactBlockSideMenuFactory =
-  (theme: MantineThemeOverride): BlockSideMenuFactory =>
-  (staticParams): BlockSideMenu =>
-    ReactElementFactory<BlockSideMenuStaticParams, BlockSideMenuDynamicParams>(
-      staticParams,
-      ReactBlockSideMenu,
-      theme,
-=======
 import { DragHandleMenuProps } from "./components/DragHandleMenu";
 import { DefaultDragHandleMenu } from "./components/DefaultDragHandleMenu";
 
 export const createReactBlockSideMenuFactory = (
+  theme: MantineThemeOverride,
   dragHandleMenu: FC<DragHandleMenuProps> = DefaultDragHandleMenu
 ) => {
   const CustomDragHandleMenu = dragHandleMenu;
@@ -31,15 +22,11 @@
     ReactElementFactory<BlockSideMenuStaticParams, BlockSideMenuDynamicParams>(
       staticParams,
       CustomBlockSideMenu,
->>>>>>> 88a09a4a
+      theme,
       {
         animation: "fade",
         offset: [0, 0],
         placement: "left",
       }
-<<<<<<< HEAD
     );
-=======
-    );
-};
->>>>>>> 88a09a4a
+};