import { FC } from "react";
import {
<<<<<<< HEAD
  BlockNoteEditor,
  BlockSchema,
  BlockSideMenu,
=======
>>>>>>> 4dc80cec
  BlockSideMenuDynamicParams,
  BlockSideMenuStaticParams,
} from "@blocknote/core";
import { BlockSideMenu as ReactBlockSideMenu } from "./components/BlockSideMenu";
import { ReactElementFactory } from "../ElementFactory/components/ReactElementFactory";
import { MantineThemeOverride } from "@mantine/core";
import { DragHandleMenuProps } from "./components/DragHandleMenu";
import { DefaultDragHandleMenu } from "./components/DefaultDragHandleMenu";

<<<<<<< HEAD
export const createReactBlockSideMenuFactory = <BSchema extends BlockSchema>(
  dragHandleMenu: FC<{
    editor: BlockNoteEditor<BSchema>;
    closeMenu: () => void;
  }>
) => {
  const CustomDragHandleMenu = dragHandleMenu;
  const CustomBlockSideMenu = (
    props: BlockSideMenuStaticParams<BSchema> &
      BlockSideMenuDynamicParams<BSchema>
  ) => <ReactBlockSideMenu {...props} dragHandleMenu={CustomDragHandleMenu} />;

  return (staticParams: BlockSideMenuStaticParams<BSchema>) =>
    ReactElementFactory<
      BlockSideMenuStaticParams<BSchema>,
      BlockSideMenuDynamicParams<BSchema>
    >(staticParams, CustomBlockSideMenu, {
      animation: "fade",
      offset: [0, 0],
      placement: "left",
    });
};

export const ReactBlockSideMenuFactory = <BSchema extends BlockSchema>(
  staticParams: BlockSideMenuStaticParams<BSchema>
): BlockSideMenu<BSchema> =>
  ReactElementFactory<
    BlockSideMenuStaticParams<BSchema>,
    BlockSideMenuDynamicParams<BSchema>
  >(staticParams, ReactBlockSideMenu, {
    animation: "fade",
    offset: [0, 0],
    placement: "left",
  });
=======
export const createReactBlockSideMenuFactory = (
  theme: MantineThemeOverride,
  dragHandleMenu: FC<DragHandleMenuProps> = DefaultDragHandleMenu
) => {
  const CustomDragHandleMenu = dragHandleMenu;
  const CustomBlockSideMenu = (
    props: BlockSideMenuStaticParams & BlockSideMenuDynamicParams
  ) => <ReactBlockSideMenu {...props} dragHandleMenu={CustomDragHandleMenu} />;

  return (staticParams: BlockSideMenuStaticParams) =>
    ReactElementFactory<BlockSideMenuStaticParams, BlockSideMenuDynamicParams>(
      staticParams,
      CustomBlockSideMenu,
      theme,
      {
        animation: "fade",
        offset: [0, 0],
        placement: "left",
      }
    );
};
>>>>>>> 4dc80cec
<|MERGE_RESOLUTION|>--- conflicted
+++ resolved
@@ -1,26 +1,18 @@
 import { FC } from "react";
 import {
-<<<<<<< HEAD
-  BlockNoteEditor,
   BlockSchema,
-  BlockSideMenu,
-=======
->>>>>>> 4dc80cec
   BlockSideMenuDynamicParams,
   BlockSideMenuStaticParams,
 } from "@blocknote/core";
+import { MantineThemeOverride } from "@mantine/core";
+import { ReactElementFactory } from "../ElementFactory/components/ReactElementFactory";
 import { BlockSideMenu as ReactBlockSideMenu } from "./components/BlockSideMenu";
-import { ReactElementFactory } from "../ElementFactory/components/ReactElementFactory";
-import { MantineThemeOverride } from "@mantine/core";
 import { DragHandleMenuProps } from "./components/DragHandleMenu";
 import { DefaultDragHandleMenu } from "./components/DefaultDragHandleMenu";
 
-<<<<<<< HEAD
 export const createReactBlockSideMenuFactory = <BSchema extends BlockSchema>(
-  dragHandleMenu: FC<{
-    editor: BlockNoteEditor<BSchema>;
-    closeMenu: () => void;
-  }>
+  theme: MantineThemeOverride,
+  dragHandleMenu: FC<DragHandleMenuProps> = DefaultDragHandleMenu
 ) => {
   const CustomDragHandleMenu = dragHandleMenu;
   const CustomBlockSideMenu = (
@@ -38,38 +30,3 @@
       placement: "left",
     });
 };
-
-export const ReactBlockSideMenuFactory = <BSchema extends BlockSchema>(
-  staticParams: BlockSideMenuStaticParams<BSchema>
-): BlockSideMenu<BSchema> =>
-  ReactElementFactory<
-    BlockSideMenuStaticParams<BSchema>,
-    BlockSideMenuDynamicParams<BSchema>
-  >(staticParams, ReactBlockSideMenu, {
-    animation: "fade",
-    offset: [0, 0],
-    placement: "left",
-  });
-=======
-export const createReactBlockSideMenuFactory = (
-  theme: MantineThemeOverride,
-  dragHandleMenu: FC<DragHandleMenuProps> = DefaultDragHandleMenu
-) => {
-  const CustomDragHandleMenu = dragHandleMenu;
-  const CustomBlockSideMenu = (
-    props: BlockSideMenuStaticParams & BlockSideMenuDynamicParams
-  ) => <ReactBlockSideMenu {...props} dragHandleMenu={CustomDragHandleMenu} />;
-
-  return (staticParams: BlockSideMenuStaticParams) =>
-    ReactElementFactory<BlockSideMenuStaticParams, BlockSideMenuDynamicParams>(
-      staticParams,
-      CustomBlockSideMenu,
-      theme,
-      {
-        animation: "fade",
-        offset: [0, 0],
-        placement: "left",
-      }
-    );
-};
->>>>>>> 4dc80cec
