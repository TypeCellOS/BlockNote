<<<<<<< HEAD
import { FileBlockConfig, PropSchemaFromZod } from "@blocknote/core";
import { ReactNode, useCallback } from "react";
import { RiFile2Line } from "react-icons/ri";

import {
  baseFileZodPropSchema,
  optionalFileZodPropSchema,
} from "../../../../../../core/src/blocks/defaultFileProps.js";
=======
import { FileBlockConfig } from "@blocknote/core";
import { FilePanelExtension } from "@blocknote/core/extensions";
import { ReactNode, useCallback } from "react";
import { RiFile2Line } from "react-icons/ri";

import { useBlockNoteEditor } from "../../../../hooks/useBlockNoteEditor.js";
import { useExtension } from "../../../../hooks/useExtension.js";
>>>>>>> 305e0ab2
import { useDictionary } from "../../../../i18n/dictionary.js";
import { ReactCustomBlockRenderProps } from "../../../../schema/ReactBlockSpec.js";

const requiredZodPropSchema = baseFileZodPropSchema.extend({
  ...optionalFileZodPropSchema.pick({ url: true }).shape,
});

export const AddFileButton = (
  props: Omit<
    ReactCustomBlockRenderProps<
      FileBlockConfig["type"],
      PropSchemaFromZod<typeof requiredZodPropSchema>,
      FileBlockConfig["content"]
    >,
    "contentRef"
  > & {
    buttonIcon?: ReactNode;
  },
) => {
  const editor = useBlockNoteEditor<any, any, any>();
  const dict = useDictionary();

  const filePanel = useExtension(FilePanelExtension);

  // Prevents focus from moving to the button.
  const addFileButtonMouseDownHandler = useCallback(
    (event: React.MouseEvent) => {
      event.preventDefault();
    },
    [],
  );
  // Opens the file toolbar.
  const addFileButtonClickHandler = useCallback(() => {
    if (!editor.isEditable) {
      return;
    }

    props.editor.transact(() => filePanel.showMenu(props.block.id));
  }, [editor.isEditable, filePanel, props.block.id, props.editor]);

  return (
    <div
      className={"bn-add-file-button"}
      onMouseDown={addFileButtonMouseDownHandler}
      onClick={addFileButtonClickHandler}
    >
      <div className={"bn-add-file-button-icon"}>
        {props.buttonIcon || <RiFile2Line size={24} />}
      </div>
      <div className={"bn-add-file-button-text"}>
        {props.block.type in dict.file_blocks.add_button_text
          ? dict.file_blocks.add_button_text[props.block.type]
          : dict.file_blocks.add_button_text["file"]}
      </div>
    </div>
  );
};<|MERGE_RESOLUTION|>--- conflicted
+++ resolved
@@ -1,21 +1,14 @@
-<<<<<<< HEAD
 import { FileBlockConfig, PropSchemaFromZod } from "@blocknote/core";
+import { FilePanelExtension } from "@blocknote/core/extensions";
 import { ReactNode, useCallback } from "react";
 import { RiFile2Line } from "react-icons/ri";
-
 import {
   baseFileZodPropSchema,
   optionalFileZodPropSchema,
 } from "../../../../../../core/src/blocks/defaultFileProps.js";
-=======
-import { FileBlockConfig } from "@blocknote/core";
-import { FilePanelExtension } from "@blocknote/core/extensions";
-import { ReactNode, useCallback } from "react";
-import { RiFile2Line } from "react-icons/ri";
 
 import { useBlockNoteEditor } from "../../../../hooks/useBlockNoteEditor.js";
 import { useExtension } from "../../../../hooks/useExtension.js";
->>>>>>> 305e0ab2
 import { useDictionary } from "../../../../i18n/dictionary.js";
 import { ReactCustomBlockRenderProps } from "../../../../schema/ReactBlockSpec.js";
 
