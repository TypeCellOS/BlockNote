--- conflicted
+++ resolved
@@ -9,7 +9,6 @@
 import { FC } from "react";
 import { ReactMarkView } from "./@util/ReactMarkViewRenderer.js";
 import { renderToDOMSpec } from "./@util/ReactRenderUtil.js";
-import { ReactMarkView } from "./markviews/ReactMarkViewRenderer.js";
 
 // this file is mostly analogoues to `customBlocks.ts`, but for React blocks
 
@@ -61,13 +60,10 @@
   });
 
   const markType = mark;
-<<<<<<< HEAD
-=======
 
   // this is a bit of a hack to register an `addMarkView` function on the mark type
   //
   // we can clean this once MarkViews land in tiptap
->>>>>>> 4aa4f25c
   (markType as any).config.addMarkView = (mark: any, view: any) => {
     const markView = new ReactMarkView({
       editor: markType.child?.options.editor,
@@ -82,10 +78,7 @@
     markView.render();
     return markView;
   };
-<<<<<<< HEAD
-=======
 
->>>>>>> 4aa4f25c
   return createInternalStyleSpec(styleConfig, {
     mark,
   });
