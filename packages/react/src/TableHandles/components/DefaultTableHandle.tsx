<<<<<<< HEAD
import {
  BlockSchemaWithBlock,
  DefaultBlockSchema,
  InlineContentSchema,
  TableContent,
} from "@blocknote/core";

import { StyleSchema } from "@blocknote/core";
import { Menu } from "@mantine/core";
import { MdDragIndicator } from "react-icons/md";
import { SideMenuButton } from "../../SideMenu/components/SideMenuButton";
import { TableHandlesProps } from "./TableHandlePositioner";

const DefaultTableHandleLeft = (
  props: TableHandlesProps<
    BlockSchemaWithBlock<"table", DefaultBlockSchema["table"]>,
    InlineContentSchema,
    StyleSchema
  >
) => {
  return (
    <Menu
      trigger={"click"}
      // onOpen={props.freezeMenu}
      // onClose={props.unfreezeMenu}

      position={"right"}>
      <Menu.Target>
        <div style={{ position: "relative", left: "24px" }}>
          <SideMenuButton>
            <MdDragIndicator size={24} data-test={"dragHandle"} />
          </SideMenuButton>
        </div>
      </Menu.Target>
      <Menu.Dropdown>
        <Menu.Item
          onClick={() => {
            const content: TableContent<InlineContentSchema> = {
              type: "tableContent",
              rows: props.block.content.rows.filter(
                (_, index) => index !== props.rowIndex
              ),
            };

            props.editor.updateBlock(props.block, { type: "table", content });
          }}>
          Delete row
        </Menu.Item>
        <Menu.Item
          onClick={() => {
            const emptyCol = props.block.content.rows[props.rowIndex].cells.map(
              () => []
            );
            const rows = [...props.block.content.rows];
            rows.splice(props.rowIndex, 0, {
              cells: emptyCol,
            });

            props.editor.updateBlock(props.block, {
              type: "table",
              content: {
                type: "tableContent",
                rows,
              },
            });
          }}>
          Add row above
        </Menu.Item>
        <Menu.Item
          onClick={() => {
            const emptyCol = props.block.content.rows[props.rowIndex].cells.map(
              () => []
            );

            const rows = [...props.block.content.rows];
            rows.splice(props.rowIndex + 1, 0, {
              cells: emptyCol,
            });

            props.editor.updateBlock(props.block, {
              content: {
                type: "tableContent",
                rows,
              },
            });
          }}>
          Add row below
        </Menu.Item>
      </Menu.Dropdown>
    </Menu>
  );
};

const DefaultTableHandleTop = (
  props: TableHandlesProps<
    BlockSchemaWithBlock<"table", DefaultBlockSchema["table"]>,
    InlineContentSchema,
    StyleSchema
  >
) => {
  return (
    <Menu
      trigger={"click"}
      // onOpen={props.freezeMenu}
      // onClose={props.unfreezeMenu}

      position={"bottom"}>
      <Menu.Target>
        <div style={{ position: "relative", top: "24px" }}>
          <SideMenuButton>
            <MdDragIndicator
              size={24}
              data-test={"dragHandle"}
              style={{ transform: "rotate(90deg)" }}
            />
          </SideMenuButton>
        </div>
      </Menu.Target>
      <Menu.Dropdown>
        <Menu.Item
          onClick={() => {
            const content: TableContent<InlineContentSchema> = {
              type: "tableContent",
              rows: props.block.content.rows.map((row) => ({
                cells: row.cells.filter((_, index) => index !== props.colIndex),
              })),
            };

            props.editor.updateBlock(props.block, { content });
          }}>
          Delete column
        </Menu.Item>
        <Menu.Item
          onClick={() => {
            const content: TableContent<InlineContentSchema> = {
              type: "tableContent",
              rows: props.block.content.rows.map((row) => {
                const cells = [...row.cells];
                cells.splice(props.colIndex, 0, []);
                return { cells };
              }),
            };

            props.editor.updateBlock(props.block, { content });
          }}>
          Add column left
        </Menu.Item>
        <Menu.Item
          onClick={() => {
            const content: TableContent<InlineContentSchema> = {
              type: "tableContent",
              rows: props.block.content.rows.map((row) => {
                const cells = [...row.cells];
                cells.splice(props.colIndex + 1, 0, []);
                return { cells };
              }),
            };

            props.editor.updateBlock(props.block, { content });
          }}>
          Add column right
        </Menu.Item>
      </Menu.Dropdown>
    </Menu>
  );
};

export const DefaultTableHandle = (
  props: TableHandlesProps<
    BlockSchemaWithBlock<"table", DefaultBlockSchema["table"]>,
    any,
    any
  >
) => {
  if (props.side === "left") {
    return <DefaultTableHandleLeft {...props} />;
  } else {
    return <DefaultTableHandleTop {...props} />;
  }
};
=======
import { BlockSchema } from "@blocknote/core";
import { MdDragIndicator } from "react-icons/md";
import { TableHandleProps } from "./TableHandlePositioner";
import { TableHandle } from "./TableHandle";

export const DefaultTableHandle = <BSchema extends BlockSchema>(
  props: TableHandleProps<BSchema>
) => (
  <TableHandle {...props}>
    <div
      style={{
        display: "flex",
        alignItems: "center",
        justifyContent: "center",
        width: "16px",
        height: "24px",
        overflow: "hidden",
      }}>
      <MdDragIndicator data-test={"tableHandle"} />
    </div>
  </TableHandle>
);
>>>>>>> 2ac67228
<|MERGE_RESOLUTION|>--- conflicted
+++ resolved
@@ -1,192 +1,12 @@
-<<<<<<< HEAD
-import {
-  BlockSchemaWithBlock,
-  DefaultBlockSchema,
-  InlineContentSchema,
-  TableContent,
-} from "@blocknote/core";
+import { BlockSchemaWithBlock, DefaultBlockSchema } from "@blocknote/core";
+import { MdDragIndicator } from "react-icons/md";
+import { TableHandle } from "./TableHandle";
+import { TableHandleProps } from "./TableHandlePositioner";
 
-import { StyleSchema } from "@blocknote/core";
-import { Menu } from "@mantine/core";
-import { MdDragIndicator } from "react-icons/md";
-import { SideMenuButton } from "../../SideMenu/components/SideMenuButton";
-import { TableHandlesProps } from "./TableHandlePositioner";
-
-const DefaultTableHandleLeft = (
-  props: TableHandlesProps<
-    BlockSchemaWithBlock<"table", DefaultBlockSchema["table"]>,
-    InlineContentSchema,
-    StyleSchema
-  >
-) => {
-  return (
-    <Menu
-      trigger={"click"}
-      // onOpen={props.freezeMenu}
-      // onClose={props.unfreezeMenu}
-
-      position={"right"}>
-      <Menu.Target>
-        <div style={{ position: "relative", left: "24px" }}>
-          <SideMenuButton>
-            <MdDragIndicator size={24} data-test={"dragHandle"} />
-          </SideMenuButton>
-        </div>
-      </Menu.Target>
-      <Menu.Dropdown>
-        <Menu.Item
-          onClick={() => {
-            const content: TableContent<InlineContentSchema> = {
-              type: "tableContent",
-              rows: props.block.content.rows.filter(
-                (_, index) => index !== props.rowIndex
-              ),
-            };
-
-            props.editor.updateBlock(props.block, { type: "table", content });
-          }}>
-          Delete row
-        </Menu.Item>
-        <Menu.Item
-          onClick={() => {
-            const emptyCol = props.block.content.rows[props.rowIndex].cells.map(
-              () => []
-            );
-            const rows = [...props.block.content.rows];
-            rows.splice(props.rowIndex, 0, {
-              cells: emptyCol,
-            });
-
-            props.editor.updateBlock(props.block, {
-              type: "table",
-              content: {
-                type: "tableContent",
-                rows,
-              },
-            });
-          }}>
-          Add row above
-        </Menu.Item>
-        <Menu.Item
-          onClick={() => {
-            const emptyCol = props.block.content.rows[props.rowIndex].cells.map(
-              () => []
-            );
-
-            const rows = [...props.block.content.rows];
-            rows.splice(props.rowIndex + 1, 0, {
-              cells: emptyCol,
-            });
-
-            props.editor.updateBlock(props.block, {
-              content: {
-                type: "tableContent",
-                rows,
-              },
-            });
-          }}>
-          Add row below
-        </Menu.Item>
-      </Menu.Dropdown>
-    </Menu>
-  );
-};
-
-const DefaultTableHandleTop = (
-  props: TableHandlesProps<
-    BlockSchemaWithBlock<"table", DefaultBlockSchema["table"]>,
-    InlineContentSchema,
-    StyleSchema
-  >
-) => {
-  return (
-    <Menu
-      trigger={"click"}
-      // onOpen={props.freezeMenu}
-      // onClose={props.unfreezeMenu}
-
-      position={"bottom"}>
-      <Menu.Target>
-        <div style={{ position: "relative", top: "24px" }}>
-          <SideMenuButton>
-            <MdDragIndicator
-              size={24}
-              data-test={"dragHandle"}
-              style={{ transform: "rotate(90deg)" }}
-            />
-          </SideMenuButton>
-        </div>
-      </Menu.Target>
-      <Menu.Dropdown>
-        <Menu.Item
-          onClick={() => {
-            const content: TableContent<InlineContentSchema> = {
-              type: "tableContent",
-              rows: props.block.content.rows.map((row) => ({
-                cells: row.cells.filter((_, index) => index !== props.colIndex),
-              })),
-            };
-
-            props.editor.updateBlock(props.block, { content });
-          }}>
-          Delete column
-        </Menu.Item>
-        <Menu.Item
-          onClick={() => {
-            const content: TableContent<InlineContentSchema> = {
-              type: "tableContent",
-              rows: props.block.content.rows.map((row) => {
-                const cells = [...row.cells];
-                cells.splice(props.colIndex, 0, []);
-                return { cells };
-              }),
-            };
-
-            props.editor.updateBlock(props.block, { content });
-          }}>
-          Add column left
-        </Menu.Item>
-        <Menu.Item
-          onClick={() => {
-            const content: TableContent<InlineContentSchema> = {
-              type: "tableContent",
-              rows: props.block.content.rows.map((row) => {
-                const cells = [...row.cells];
-                cells.splice(props.colIndex + 1, 0, []);
-                return { cells };
-              }),
-            };
-
-            props.editor.updateBlock(props.block, { content });
-          }}>
-          Add column right
-        </Menu.Item>
-      </Menu.Dropdown>
-    </Menu>
-  );
-};
-
-export const DefaultTableHandle = (
-  props: TableHandlesProps<
-    BlockSchemaWithBlock<"table", DefaultBlockSchema["table"]>,
-    any,
-    any
-  >
-) => {
-  if (props.side === "left") {
-    return <DefaultTableHandleLeft {...props} />;
-  } else {
-    return <DefaultTableHandleTop {...props} />;
-  }
-};
-=======
-import { BlockSchema } from "@blocknote/core";
-import { MdDragIndicator } from "react-icons/md";
-import { TableHandleProps } from "./TableHandlePositioner";
-import { TableHandle } from "./TableHandle";
-
-export const DefaultTableHandle = <BSchema extends BlockSchema>(
-  props: TableHandleProps<BSchema>
+export const DefaultTableHandle = <
+  BSchema extends BlockSchemaWithBlock<"table", DefaultBlockSchema["table"]>
+>(
+  props: TableHandleProps<BSchema, any, any>
 ) => (
   <TableHandle {...props}>
     <div
@@ -201,5 +21,4 @@
       <MdDragIndicator data-test={"tableHandle"} />
     </div>
   </TableHandle>
-);
->>>>>>> 2ac67228
+);