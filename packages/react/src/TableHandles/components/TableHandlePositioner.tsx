--- conflicted
+++ resolved
@@ -1,83 +1,58 @@
-import { DragEvent, FC, useEffect, useMemo, useRef, useState } from "react";
 import {
   BlockNoteEditor,
-  BlockSchema,
   BlockSchemaWithBlock,
   DefaultBlockSchema,
-<<<<<<< HEAD
   InlineContentSchema,
   SpecificBlock,
   StyleSchema,
-=======
   TableHandlesProsemirrorPlugin,
->>>>>>> 2ac67228
   TableHandlesState,
 } from "@blocknote/core";
 import Tippy, { tippy } from "@tippyjs/react";
+import { DragEvent, FC, useEffect, useMemo, useRef, useState } from "react";
 import { DragHandleMenuProps } from "../../SideMenu/components/DragHandleMenu/DragHandleMenu";
 import { DefaultTableHandle } from "./DefaultTableHandle";
 
-<<<<<<< HEAD
-export type TableHandlesProps<
+export type TableHandleProps<
   BSchema extends BlockSchemaWithBlock<"table", DefaultBlockSchema["table"]>,
   I extends InlineContentSchema,
   S extends StyleSchema
-> = Omit<
-  TableHandlesState<BSchema, I, S>,
-  "referencePosLeft" | "referencePosTop" | "show"
-> & {
-  editor: BlockNoteEditor<BSchema, I, S>;
-  side: "top" | "left";
-};
-=======
-export type TableHandleProps<BSchema extends BlockSchema = DefaultBlockSchema> =
-  Pick<
-    TableHandlesProsemirrorPlugin<BSchema>,
-    "dragEnd" | "freezeHandles" | "unfreezeHandles"
-  > &
-    Omit<
-      TableHandlesState,
-      | "rowIndex"
-      | "colIndex"
-      | "referencePosCell"
-      | "referencePosTable"
-      | "show"
-      | "draggingState"
-    > & {
-      orientation: "row" | "column";
-      editor: BlockNoteEditor<
-        BlockSchemaWithBlock<"table", DefaultBlockSchema["table"]["config"]>
-      >;
-      tableHandleMenu?: FC<DragHandleMenuProps<BSchema>>;
-      dragStart: (e: DragEvent<HTMLDivElement>) => void;
-      index: number;
-      showOtherSide: () => void;
-      hideOtherSide: () => void;
-    };
->>>>>>> 2ac67228
+> = Pick<
+  TableHandlesProsemirrorPlugin<BSchema, I, S>,
+  "dragEnd" | "freezeHandles" | "unfreezeHandles"
+> &
+  Omit<
+    TableHandlesState<BSchema, I, S>,
+    | "rowIndex"
+    | "colIndex"
+    | "referencePosCell"
+    | "referencePosTable"
+    | "show"
+    | "draggingState"
+  > & {
+    orientation: "row" | "column";
+    editor: BlockNoteEditor<
+      BlockSchemaWithBlock<"table", DefaultBlockSchema["table"]>
+    >;
+    tableHandleMenu?: FC<DragHandleMenuProps<BSchema, I, S>>;
+    dragStart: (e: DragEvent<HTMLDivElement>) => void;
+    index: number;
+    showOtherSide: () => void;
+    hideOtherSide: () => void;
+  };
 
 export const TableHandlesPositioner = <
   BSchema extends BlockSchemaWithBlock<"table", DefaultBlockSchema["table"]>,
   I extends InlineContentSchema,
   S extends StyleSchema
 >(props: {
-<<<<<<< HEAD
   editor: BlockNoteEditor<BSchema, I, S>;
-  tableHandle?: FC<TableHandlesProps<BSchema, I, S>>;
-}) => {
-  const [show, setShow] = useState<boolean>(false);
-  const [block, setBlock] = useState<SpecificBlock<BSchema, "table", I, S>>();
-  const [colIndex, setColIndex] = useState<number>();
-=======
-  editor: BlockNoteEditor<BSchema>;
-  tableHandle?: FC<TableHandleProps<BSchema>>;
+  tableHandle?: FC<TableHandleProps<BSchema, I, S>>;
 }) => {
   const [show, setShow] = useState<boolean>(false);
   const [hideRow, setHideRow] = useState<boolean>(false);
   const [hideCol, setHideCol] = useState<boolean>(false);
-  const [block, setBlock] =
-    useState<Block<DefaultBlockSchema["table"]["config"]>>();
->>>>>>> 2ac67228
+  const [block, setBlock] = useState<SpecificBlock<BSchema, "table", I, S>>();
   const [rowIndex, setRowIndex] = useState<number>();
   const [colIndex, setColIndex] = useState<number>();
 
@@ -88,26 +63,14 @@
 
   const [_, setForceUpdate] = useState<number>(0);
 
-<<<<<<< HEAD
-  const referencePosLeft =
-    useRef<TableHandlesState<BSchema, I, S>["referencePosLeft"]>();
-  const referencePosTop =
-    useRef<TableHandlesState<BSchema, I, S>["referencePosTop"]>();
-=======
   const referencePosCell = useRef<DOMRect>();
   const referencePosTable = useRef<DOMRect>();
->>>>>>> 2ac67228
 
   useEffect(() => {
     tippy.setDefaultProps({ maxWidth: "" });
 
-<<<<<<< HEAD
     return props.editor.tableHandles!.onUpdate((state) => {
-      console.log("update", state);
-=======
-    return props.editor.tableHandles.onUpdate((state) => {
       // console.log("update", state.draggingState);
->>>>>>> 2ac67228
       setShow(state.show);
       setBlock(state.block);
       setRowIndex(state.rowIndex);
@@ -182,15 +145,8 @@
     [referencePosTable.current, draggedCellOrientation, mousePos] // eslint-disable-line
   );
 
-<<<<<<< HEAD
-  const tableHandleElementTop = useMemo(() => {
-    const TableHandle =
-      props.tableHandle ||
-      (DefaultTableHandle as FC<TableHandlesProps<BSchema, I, S>>);
-=======
   const columnTableHandle = useMemo(() => {
     const TableHandle = props.tableHandle || DefaultTableHandle;
->>>>>>> 2ac67228
 
     return (
       <TableHandle
@@ -199,25 +155,18 @@
         editor={props.editor as any}
         index={colIndex!}
         block={block!}
-        dragStart={props.editor.tableHandles.colDragStart}
-        dragEnd={props.editor.tableHandles.dragEnd}
-        freezeHandles={props.editor.tableHandles.freezeHandles}
-        unfreezeHandles={props.editor.tableHandles.unfreezeHandles}
+        dragStart={props.editor.tableHandles!.colDragStart}
+        dragEnd={props.editor.tableHandles!.dragEnd}
+        freezeHandles={props.editor.tableHandles!.freezeHandles}
+        unfreezeHandles={props.editor.tableHandles!.unfreezeHandles}
         showOtherSide={() => setHideRow(false)}
         hideOtherSide={() => setHideRow(true)}
       />
     );
   }, [block, props.editor, props.tableHandle, colIndex]);
 
-<<<<<<< HEAD
-  const tableHandleElementLeft = useMemo(() => {
-    const TableHandle =
-      props.tableHandle ||
-      (DefaultTableHandle as FC<TableHandlesProps<BSchema, I, S>>);
-=======
   const rowTableHandle = useMemo(() => {
     const TableHandle = props.tableHandle || DefaultTableHandle;
->>>>>>> 2ac67228
 
     return (
       <TableHandle
@@ -225,10 +174,10 @@
         editor={props.editor as any}
         index={rowIndex!}
         block={block!}
-        dragStart={props.editor.tableHandles.rowDragStart}
-        dragEnd={props.editor.tableHandles.dragEnd}
-        freezeHandles={props.editor.tableHandles.freezeHandles}
-        unfreezeHandles={props.editor.tableHandles.unfreezeHandles}
+        dragStart={props.editor.tableHandles!.rowDragStart}
+        dragEnd={props.editor.tableHandles!.dragEnd}
+        freezeHandles={props.editor.tableHandles!.freezeHandles}
+        unfreezeHandles={props.editor.tableHandles!.unfreezeHandles}
         showOtherSide={() => setHideCol(false)}
         hideOtherSide={() => setHideCol(true)}
       />
