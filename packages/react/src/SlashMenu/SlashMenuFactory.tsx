--- conflicted
+++ resolved
@@ -2,6 +2,7 @@
   BlockSchema,
   SuggestionsMenu,
   SuggestionsMenuDynamicParams,
+  SuggestionsMenuFactory,
   SuggestionsMenuStaticParams,
 } from "@blocknote/core";
 import { SlashMenu } from "./components/SlashMenu";
@@ -9,26 +10,13 @@
 import { ReactElementFactory } from "../ElementFactory/components/ReactElementFactory";
 import { MantineThemeOverride } from "@mantine/core";
 
-<<<<<<< HEAD
-export const ReactSlashMenuFactory = <BSchema extends BlockSchema>(
-  staticParams: SuggestionsMenuStaticParams<ReactSlashMenuItem<BSchema>>
-): SuggestionsMenu<ReactSlashMenuItem<BSchema>> =>
-  ReactElementFactory<
-    SuggestionsMenuStaticParams<ReactSlashMenuItem<BSchema>>,
-    SuggestionsMenuDynamicParams<ReactSlashMenuItem<BSchema>>
-  >(staticParams, SlashMenu, {
-    animation: "fade",
-    placement: "bottom-start",
-  });
-=======
 export const createReactSlashMenuFactory =
-  (theme: MantineThemeOverride): SuggestionsMenuFactory<ReactSlashMenuItem> =>
-  (staticParams): SuggestionsMenu<ReactSlashMenuItem> =>
+  <BSchema extends BlockSchema>(theme: MantineThemeOverride): SuggestionsMenuFactory<ReactSlashMenuItem<BSchema>> =>
+  (staticParams): SuggestionsMenu<ReactSlashMenuItem<BSchema>> =>
     ReactElementFactory<
-      SuggestionsMenuStaticParams<ReactSlashMenuItem>,
-      SuggestionsMenuDynamicParams<ReactSlashMenuItem>
+      SuggestionsMenuStaticParams<ReactSlashMenuItem<BSchema>>,
+      SuggestionsMenuDynamicParams<ReactSlashMenuItem<BSchema>>
     >(staticParams, SlashMenu, theme, {
       animation: "fade",
       placement: "bottom-start",
-    });
->>>>>>> 4dc80cec
+    });