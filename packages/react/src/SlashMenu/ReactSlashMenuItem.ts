<<<<<<< HEAD
import { BaseSlashMenuItem, BlockSchema } from "@blocknote/core";

export type ReactSlashMenuItem<BSchema extends BlockSchema> =
  BaseSlashMenuItem<BSchema> & {
    group: string;
    icon: JSX.Element;
    hint?: string;
    shortcut?: string;
  };
=======
import {
  BaseSlashMenuItem,
  BlockSchema,
  DefaultBlockSchema,
} from "@blocknote/core";

export type ReactSlashMenuItem<
  BSchema extends BlockSchema = DefaultBlockSchema
> = BaseSlashMenuItem<BSchema> & {
  group: string;
  icon: JSX.Element;
  hint?: string;
  shortcut?: string;
};
>>>>>>> 7b505b48
<|MERGE_RESOLUTION|>--- conflicted
+++ resolved
@@ -1,14 +1,3 @@
-<<<<<<< HEAD
-import { BaseSlashMenuItem, BlockSchema } from "@blocknote/core";
-
-export type ReactSlashMenuItem<BSchema extends BlockSchema> =
-  BaseSlashMenuItem<BSchema> & {
-    group: string;
-    icon: JSX.Element;
-    hint?: string;
-    shortcut?: string;
-  };
-=======
 import {
   BaseSlashMenuItem,
   BlockSchema,
@@ -22,5 +11,4 @@
   icon: JSX.Element;
   hint?: string;
   shortcut?: string;
-};
->>>>>>> 7b505b48
+};