import {
  BlockConfig,
<<<<<<< HEAD
=======
  BlockNoteDOMAttributes,
>>>>>>> 8d4fb2d5
  BlockNoteEditor,
  BlockSchema,
  BlockSpec,
  blockStyles,
  camelToDataKebab,
  createTipTapBlock,
<<<<<<< HEAD
  getBlockFromPos,
=======
  mergeCSSClasses,
>>>>>>> 8d4fb2d5
  parse,
  PropSchema,
  propsToAttributes,
  SpecificBlock,
} from "@blocknote/core";
import {
  NodeViewContent,
  NodeViewProps,
  NodeViewWrapper,
  ReactNodeViewRenderer,
} from "@tiptap/react";
<<<<<<< HEAD
import { FC, HTMLAttributes } from "react";
import { renderToString } from "react-dom/server";

// `BlockConfig` which returns a React component from its `render` function
// instead of a `dom` and optional `contentDOM` element.
=======
import { createContext, ElementType, FC, HTMLProps, useContext } from "react";

// extend BlockConfig but use a React render function
>>>>>>> 8d4fb2d5
export type ReactBlockConfig<
  BType extends string,
  PSchema extends PropSchema,
  ContainsInlineContent extends boolean,
  BSchema extends BlockSchema & { [k in BType]: BlockSpec<BType, PSchema> }
> = Omit<
  BlockConfig<BType, PSchema, ContainsInlineContent, BSchema>,
  "render" | "serialize"
> & {
  render: FC<{
    block: Parameters<
      BlockConfig<BType, PSchema, ContainsInlineContent, BSchema>["render"]
    >[0];
    editor: Parameters<
      BlockConfig<BType, PSchema, ContainsInlineContent, BSchema>["render"]
    >[1];
  }>;
  serialize: ReactBlockConfig<
    BType,
    PSchema,
    ContainsInlineContent,
    BSchema
  >["render"];
};

// React component that's used instead of declaring a `contentDOM` for React
// custom blocks.
export const InlineContent = (props: HTMLAttributes<HTMLDivElement>) => {
  return (
    <NodeViewContent
      {...props}
      className={`${props.className ? props.className + " " : ""}${
        blockStyles.inlineContent
      }`}
    />
  );
};

<<<<<<< HEAD
// Function that wraps the React component returned from 'blockConfig.render' in
// a `NodeViewWrapper` which also acts as a `blockContent` div. It contains the
// block type and props as HTML attributes.
export function reactRenderWithBlockStructure<
  BType extends string,
  PSchema extends PropSchema,
  ContainsInlineContent extends boolean,
  BSchema extends BlockSchema & { [k in BType]: BlockSpec<BType, PSchema> }
>(
  render: ReactBlockConfig<
    BType,
    PSchema,
    ContainsInlineContent,
    BSchema
  >["render"],
  block: SpecificBlock<BSchema, BType>,
  editor: BlockNoteEditor<BSchema>
) {
  const Content = render;
  // Add props as HTML attributes in kebab-case with "data-" prefix
  const htmlAttributes: Record<string, string> = {};
  // Add props as HTML attributes in kebab-case with "data-" prefix
  for (const [prop, value] of Object.entries(block.props)) {
    htmlAttributes[camelToDataKebab(prop)] = value;
  }

  return () => (
    <NodeViewWrapper
      className={blockStyles.blockContent}
      data-content-type={block.type}
      {...htmlAttributes}>
      <Content block={block} editor={editor} />
    </NodeViewWrapper>
  );
}
=======
const BlockNoteDOMAttributesContext = createContext<BlockNoteDOMAttributes>({});

export const InlineContent = <Tag extends ElementType>(
  props: { as?: Tag } & HTMLProps<Tag>
) => {
  const inlineContentDOMAttributes =
    useContext(BlockNoteDOMAttributesContext).inlineContent || {};

  const classNames = mergeCSSClasses(
    props.className || "",
    blockStyles.inlineContent,
    inlineContentDOMAttributes.class
  );

  return (
    <NodeViewContent
      {...Object.fromEntries(
        Object.entries(inlineContentDOMAttributes).filter(
          ([key]) => key !== "class"
        )
      )}
      {...props}
      className={classNames}
    />
  );
};
>>>>>>> 8d4fb2d5

// A function to create custom block for API consumers
// we want to hide the tiptap node from API consumers and provide a simpler API surface instead
export function createReactBlockSpec<
  BType extends string,
  PSchema extends PropSchema,
  ContainsInlineContent extends boolean,
  BSchema extends BlockSchema & { [k in BType]: BlockSpec<BType, PSchema> }
>(
  blockConfig: ReactBlockConfig<BType, PSchema, ContainsInlineContent, BSchema>
): BlockSpec<BType, PSchema, ContainsInlineContent> {
  const node = createTipTapBlock<
    BType,
    ContainsInlineContent,
    {
      editor: BlockNoteEditor<BSchema>;
      domAttributes?: BlockNoteDOMAttributes;
    }
  >({
    name: blockConfig.type,
    content: (blockConfig.containsInlineContent
      ? "inline*"
      : "") as ContainsInlineContent extends true ? "inline*" : "",
    selectable: true,

    addAttributes() {
      return propsToAttributes(blockConfig);
    },

    parseHTML() {
      return parse(blockConfig);
    },

    addNodeView() {
      return (props) =>
        ReactNodeViewRenderer(
          (props: NodeViewProps) => {
            // Gets the BlockNote editor instance
            const editor = this.options.editor as BlockNoteEditor<BSchema>;
            // Gets the block
            const block = getBlockFromPos<BType, PSchema, BSchema>(
              props.getPos,
              editor,
              this.editor,
              blockConfig.type
            );

<<<<<<< HEAD
            const BlockContent = reactRenderWithBlockStructure<
              BType,
              PSchema,
              ContainsInlineContent,
              BSchema
            >(blockConfig.render, block, this.options.editor);

            return <BlockContent />;
          },
          {
            className: blockStyles.reactNodeViewRenderer,
          }
        )(props);
=======
        // Add custom HTML attributes
        const blockContentDOMAttributes =
          this.options.domAttributes?.blockContent || {};

        // Add props as HTML attributes in kebab-case with "data-" prefix
        const htmlAttributes: Record<string, string> = {};
        for (const [attribute, value] of Object.entries(props.node.attrs)) {
          if (
            attribute in blockConfig.propSchema &&
            value !== blockConfig.propSchema[attribute].default
          ) {
            htmlAttributes[camelToDataKebab(attribute)] = value;
          }
        }

        // Gets BlockNote editor instance
        const editor = this.options.editor! as BlockNoteEditor<
          BSchema & {
            [k in BType]: BlockSpec<BType, PSchema, ContainsInlineContent>;
          }
        >;
        // Gets position of the node
        const pos =
          typeof props.getPos === "function" ? props.getPos() : undefined;
        // Gets TipTap editor instance
        const tipTapEditor = editor._tiptapEditor;
        // Gets parent blockContainer node
        const blockContainer = tipTapEditor.state.doc.resolve(pos!).node();
        // Gets block identifier
        const blockIdentifier = blockContainer.attrs.id;
        // Get the block
        const block = editor.getBlock(blockIdentifier)!;
        if (block.type !== blockConfig.type) {
          throw new Error("Block type does not match");
        }

        return (
          <NodeViewWrapper
            {...Object.fromEntries(
              Object.entries(blockContentDOMAttributes).filter(
                ([key]) => key !== "class"
              )
            )}
            className={mergeCSSClasses(
              blockStyles.blockContent,
              blockContentDOMAttributes.class
            )}
            data-content-type={blockConfig.type}
            {...htmlAttributes}>
            <BlockNoteDOMAttributesContext.Provider
              value={this.options.domAttributes || {}}>
              <Content block={block as any} editor={editor} />
            </BlockNoteDOMAttributesContext.Provider>
          </NodeViewWrapper>
        );
      };

      return ReactNodeViewRenderer(BlockContent, {
        className: blockStyles.reactNodeViewRenderer,
      });
>>>>>>> 8d4fb2d5
    },
  });

  return {
    node: node,
    propSchema: blockConfig.propSchema,
    serialize: (block, editor) => {
      const blockContentWrapper = document.createElement("div");
      const BlockContent = reactRenderWithBlockStructure<
        BType,
        PSchema,
        ContainsInlineContent,
        BSchema
      >(blockConfig.serialize || blockConfig.render, block, editor as any);
      blockContentWrapper.innerHTML = renderToString(<BlockContent />);

      return {
        dom: blockContentWrapper.firstChild! as HTMLElement,
        contentDOM: blockContentWrapper.getElementsByClassName(
          blockStyles.inlineContent
        )[0],
      };
    },
  };
}<|MERGE_RESOLUTION|>--- conflicted
+++ resolved
@@ -1,20 +1,13 @@
 import {
   BlockConfig,
-<<<<<<< HEAD
-=======
   BlockNoteDOMAttributes,
->>>>>>> 8d4fb2d5
   BlockNoteEditor,
   BlockSchema,
   BlockSpec,
   blockStyles,
   camelToDataKebab,
   createTipTapBlock,
-<<<<<<< HEAD
-  getBlockFromPos,
-=======
   mergeCSSClasses,
->>>>>>> 8d4fb2d5
   parse,
   PropSchema,
   propsToAttributes,
@@ -26,22 +19,16 @@
   NodeViewWrapper,
   ReactNodeViewRenderer,
 } from "@tiptap/react";
-<<<<<<< HEAD
 import { FC, HTMLAttributes } from "react";
 import { renderToString } from "react-dom/server";
-
-// `BlockConfig` which returns a React component from its `render` function
-// instead of a `dom` and optional `contentDOM` element.
-=======
 import { createContext, ElementType, FC, HTMLProps, useContext } from "react";
 
 // extend BlockConfig but use a React render function
->>>>>>> 8d4fb2d5
 export type ReactBlockConfig<
   BType extends string,
   PSchema extends PropSchema,
   ContainsInlineContent extends boolean,
-  BSchema extends BlockSchema & { [k in BType]: BlockSpec<BType, PSchema> }
+  BSchema extends BlockSchema
 > = Omit<
   BlockConfig<BType, PSchema, ContainsInlineContent, BSchema>,
   "render" | "serialize"
@@ -62,20 +49,33 @@
   >["render"];
 };
 
-// React component that's used instead of declaring a `contentDOM` for React
-// custom blocks.
-export const InlineContent = (props: HTMLAttributes<HTMLDivElement>) => {
+const BlockNoteDOMAttributesContext = createContext<BlockNoteDOMAttributes>({});
+
+export const InlineContent = <Tag extends ElementType>(
+  props: { as?: Tag } & HTMLProps<Tag>
+) => {
+  const inlineContentDOMAttributes =
+    useContext(BlockNoteDOMAttributesContext).inlineContent || {};
+
+  const classNames = mergeCSSClasses(
+    props.className || "",
+    blockStyles.inlineContent,
+    inlineContentDOMAttributes.class
+  );
+
   return (
     <NodeViewContent
+      {...Object.fromEntries(
+        Object.entries(inlineContentDOMAttributes).filter(
+          ([key]) => key !== "class"
+        )
+      )}
       {...props}
-      className={`${props.className ? props.className + " " : ""}${
-        blockStyles.inlineContent
-      }`}
+      className={classNames}
     />
   );
 };
 
-<<<<<<< HEAD
 // Function that wraps the React component returned from 'blockConfig.render' in
 // a `NodeViewWrapper` which also acts as a `blockContent` div. It contains the
 // block type and props as HTML attributes.
@@ -111,34 +111,6 @@
     </NodeViewWrapper>
   );
 }
-=======
-const BlockNoteDOMAttributesContext = createContext<BlockNoteDOMAttributes>({});
-
-export const InlineContent = <Tag extends ElementType>(
-  props: { as?: Tag } & HTMLProps<Tag>
-) => {
-  const inlineContentDOMAttributes =
-    useContext(BlockNoteDOMAttributesContext).inlineContent || {};
-
-  const classNames = mergeCSSClasses(
-    props.className || "",
-    blockStyles.inlineContent,
-    inlineContentDOMAttributes.class
-  );
-
-  return (
-    <NodeViewContent
-      {...Object.fromEntries(
-        Object.entries(inlineContentDOMAttributes).filter(
-          ([key]) => key !== "class"
-        )
-      )}
-      {...props}
-      className={classNames}
-    />
-  );
-};
->>>>>>> 8d4fb2d5
 
 // A function to create custom block for API consumers
 // we want to hide the tiptap node from API consumers and provide a simpler API surface instead
@@ -146,7 +118,7 @@
   BType extends string,
   PSchema extends PropSchema,
   ContainsInlineContent extends boolean,
-  BSchema extends BlockSchema & { [k in BType]: BlockSpec<BType, PSchema> }
+  BSchema extends BlockSchema
 >(
   blockConfig: ReactBlockConfig<BType, PSchema, ContainsInlineContent, BSchema>
 ): BlockSpec<BType, PSchema, ContainsInlineContent> {
@@ -173,34 +145,9 @@
     },
 
     addNodeView() {
-      return (props) =>
-        ReactNodeViewRenderer(
-          (props: NodeViewProps) => {
-            // Gets the BlockNote editor instance
-            const editor = this.options.editor as BlockNoteEditor<BSchema>;
-            // Gets the block
-            const block = getBlockFromPos<BType, PSchema, BSchema>(
-              props.getPos,
-              editor,
-              this.editor,
-              blockConfig.type
-            );
-
-<<<<<<< HEAD
-            const BlockContent = reactRenderWithBlockStructure<
-              BType,
-              PSchema,
-              ContainsInlineContent,
-              BSchema
-            >(blockConfig.render, block, this.options.editor);
-
-            return <BlockContent />;
-          },
-          {
-            className: blockStyles.reactNodeViewRenderer,
-          }
-        )(props);
-=======
+      const BlockContent: FC<NodeViewProps> = (props: NodeViewProps) => {
+        const Content = blockConfig.render;
+
         // Add custom HTML attributes
         const blockContentDOMAttributes =
           this.options.domAttributes?.blockContent || {};
@@ -257,11 +204,32 @@
           </NodeViewWrapper>
         );
       };
-
-      return ReactNodeViewRenderer(BlockContent, {
-        className: blockStyles.reactNodeViewRenderer,
-      });
->>>>>>> 8d4fb2d5
+      return (props) =>
+        ReactNodeViewRenderer(
+          (props: NodeViewProps) => {
+            // Gets the BlockNote editor instance
+            const editor = this.options.editor as BlockNoteEditor<BSchema>;
+            // Gets the block
+            const block = getBlockFromPos<BType, PSchema, BSchema>(
+              props.getPos,
+              editor,
+              this.editor,
+              blockConfig.type
+            );
+
+            const BlockContent = reactRenderWithBlockStructure<
+              BType,
+              PSchema,
+              ContainsInlineContent,
+              BSchema
+            >(blockConfig.render, block, this.options.editor);
+
+            return <BlockContent />;
+          },
+          {
+            className: blockStyles.reactNodeViewRenderer,
+          }
+        )(props);
     },
   });
 
