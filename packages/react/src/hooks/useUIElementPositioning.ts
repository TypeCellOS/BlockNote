import {
  useDismiss,
  useFloating,
  UseFloatingOptions,
  useInteractions,
  useTransitionStyles,
  VirtualElement,
} from "@floating-ui/react";
import { useEffect, useMemo } from "react";

type ReferencePos = DOMRect | HTMLElement | VirtualElement | null;

function isVirtualElement(element: ReferencePos): element is VirtualElement {
  return (element as VirtualElement).getBoundingClientRect !== undefined;
}

type UIElementPosition = {
  isMounted: boolean;
  ref: (node: HTMLElement | null) => void;
  style: React.CSSProperties;
  getFloatingProps: ReturnType<typeof useInteractions>["getFloatingProps"];
  getReferenceProps: ReturnType<typeof useInteractions>["getReferenceProps"];
  setReference: ReturnType<typeof useFloating>["refs"]["setReference"];
};

export function useUIElementPositioning(
  show: boolean,
  referencePos: DOMRect | HTMLElement | VirtualElement | null,
  zIndex: number,
<<<<<<< HEAD
  options?: Partial<UseFloatingOptions & { canDismiss: boolean }>
=======
  options?: Partial<UseFloatingOptions>,
>>>>>>> 50c4f5a7
): UIElementPosition {
  const { refs, update, context, floatingStyles } = useFloating({
    open: show,
    ...options,
  });
  const { isMounted, styles } = useTransitionStyles(context);

  // handle "escape" and other dismiss events, these will add some listeners to
  // getFloatingProps which need to be attached to the floating element
  const dismiss = useDismiss(context, { enabled: options?.canDismiss });

  const { getReferenceProps, getFloatingProps } = useInteractions([dismiss]);

  useEffect(() => {
    update();
  }, [referencePos, update]);

  useEffect(() => {
    // Will be null on initial render when used in UI component controllers.
    if (referencePos === null) {
      return;
    }

    if (referencePos instanceof HTMLElement) {
      refs.setReference(referencePos);
    } else if (isVirtualElement(referencePos)) {
      refs.setReference(referencePos);
    } else {
      refs.setReference({
        getBoundingClientRect: () => referencePos,
      });
    }
  }, [referencePos, refs]);

  return useMemo(() => {
    return {
      isMounted,
      ref: refs.setFloating,
      setReference: refs.setReference,
      style: {
        display: "flex",
        ...styles,
        ...floatingStyles,
        zIndex: zIndex,
      },
      getFloatingProps,
      getReferenceProps,
    };
  }, [
    floatingStyles,
    isMounted,
    refs.setFloating,
    refs.setReference,
    styles,
    zIndex,
    getFloatingProps,
    getReferenceProps,
  ]);
}<|MERGE_RESOLUTION|>--- conflicted
+++ resolved
@@ -27,11 +27,7 @@
   show: boolean,
   referencePos: DOMRect | HTMLElement | VirtualElement | null,
   zIndex: number,
-<<<<<<< HEAD
-  options?: Partial<UseFloatingOptions & { canDismiss: boolean }>
-=======
-  options?: Partial<UseFloatingOptions>,
->>>>>>> 50c4f5a7
+  options?: Partial<UseFloatingOptions & { canDismiss: boolean }>,
 ): UIElementPosition {
   const { refs, update, context, floatingStyles } = useFloating({
     open: show,
