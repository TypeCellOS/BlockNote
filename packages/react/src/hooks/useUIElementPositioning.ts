--- conflicted
+++ resolved
@@ -8,12 +8,12 @@
 } from "@floating-ui/react";
 import { useEffect, useMemo } from "react";
 
-<<<<<<< HEAD
 type ReferencePos = DOMRect | HTMLElement | VirtualElement | null;
+
 function isVirtualElement(element: ReferencePos): element is VirtualElement {
   return (element as VirtualElement).getBoundingClientRect !== undefined;
 }
-=======
+
 type UIElementPosition = {
   isMounted: boolean;
   ref: (node: HTMLElement | null) => void;
@@ -22,19 +22,13 @@
   getReferenceProps: ReturnType<typeof useInteractions>["getReferenceProps"];
   setReference: ReturnType<typeof useFloating>["refs"]["setReference"];
 };
->>>>>>> 1a29d8c5
 
 export function useUIElementPositioning(
   show: boolean,
   referencePos: DOMRect | HTMLElement | VirtualElement | null,
   zIndex: number,
-<<<<<<< HEAD
   options?: Partial<UseFloatingOptions & { canDismiss: boolean }>
-) {
-=======
-  options?: Partial<UseFloatingOptions>
 ): UIElementPosition {
->>>>>>> 1a29d8c5
   const { refs, update, context, floatingStyles } = useFloating({
     open: show,
     ...options,
