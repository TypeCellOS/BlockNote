import {
  useDismiss,
  useFloating,
  UseFloatingOptions,
  useInteractions,
  useTransitionStyles,
  VirtualElement,
} from "@floating-ui/react";
import { useEffect, useMemo } from "react";

type ReferencePos = DOMRect | HTMLElement | VirtualElement | null;
function isVirtualElement(element: ReferencePos): element is VirtualElement {
  return (element as VirtualElement).getBoundingClientRect !== undefined;
}

export function useUIElementPositioning(
  show: boolean,
  referencePos: DOMRect | HTMLElement | VirtualElement | null,
  zIndex: number,
  options?: Partial<UseFloatingOptions>
) {
  const { refs, update, context, floatingStyles } = useFloating({
    open: show,
    ...options,
  });
  const { isMounted, styles } = useTransitionStyles(context);

  // handle "escape" and other dismiss events, these will add some listeners to
  // getFloatingProps which need to be attached to the floating element
  const dismiss = useDismiss(context);

  const { getReferenceProps, getFloatingProps } = useInteractions([dismiss]);

  useEffect(() => {
    update();
  }, [referencePos, update]);

  useEffect(() => {
    // Will be null on initial render when used in UI component controllers.
    if (referencePos === null) {
      return;
    }
<<<<<<< HEAD

    if (referencePos instanceof HTMLElement) {
      refs.setReference(referencePos);
    } else if (isVirtualElement(referencePos)) {
      refs.setReference(referencePos);
    } else {
      refs.setReference({
        getBoundingClientRect: () => referencePos,
      });
    }
=======
    refs.setReference({
      getBoundingClientRect: () => referencePos,
    });
>>>>>>> a4b7f362
  }, [referencePos, refs]);

  return useMemo(() => {
    return {
      isMounted,
      ref: refs.setFloating,
      style: {
        display: "flex",
        ...styles,
        ...floatingStyles,
        zIndex: zIndex,
      },
      getFloatingProps,
      getReferenceProps,
    };
  }, [
    floatingStyles,
    isMounted,
    refs.setFloating,
    styles,
    zIndex,
    getFloatingProps,
    getReferenceProps,
  ]);
}<|MERGE_RESOLUTION|>--- conflicted
+++ resolved
@@ -40,7 +40,6 @@
     if (referencePos === null) {
       return;
     }
-<<<<<<< HEAD
 
     if (referencePos instanceof HTMLElement) {
       refs.setReference(referencePos);
@@ -51,11 +50,6 @@
         getBoundingClientRect: () => referencePos,
       });
     }
-=======
-    refs.setReference({
-      getBoundingClientRect: () => referencePos,
-    });
->>>>>>> a4b7f362
   }, [referencePos, refs]);
 
   return useMemo(() => {
