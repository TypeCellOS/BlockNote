import {
  BlockNoteEditor,
  BlockNoteEditorOptions,
  BlockSpecs,
  InlineContentSpecs,
  StyleSpecs,
  defaultBlockSpecs,
  defaultInlineContentSpecs,
  defaultStyleSpecs,
} from "@blocknote/core";
<<<<<<< HEAD
import { DependencyList, useMemo, useRef } from "react";
=======
import { DependencyList, useMemo } from "react";
import { getDefaultReactSlashMenuItems } from "../slashMenuItems/defaultReactSlashMenuItems";
>>>>>>> 497ae27e

// TODO: document in docs
export const createBlockNoteEditor = <
  BSpecs extends BlockSpecs,
  ISpecs extends InlineContentSpecs,
  SSpecs extends StyleSpecs
>(
  options: Partial<BlockNoteEditorOptions<BSpecs, ISpecs, SSpecs>>
) => BlockNoteEditor.create(options);

/**
 * Main hook for importing a BlockNote editor into a React project
 *
 * TODO: document in docs
 */
export const useBlockNote = <
  BSpecs extends BlockSpecs = typeof defaultBlockSpecs,
  ISpecs extends InlineContentSpecs = typeof defaultInlineContentSpecs,
  SSpecs extends StyleSpecs = typeof defaultStyleSpecs
>(
  options: Partial<BlockNoteEditorOptions<BSpecs, ISpecs, SSpecs>> = {},
  deps: DependencyList = []
) => {
  return useMemo(() => {
    const editor = createBlockNoteEditor(options);
    if (window) {
      // for testing / dev purposes
      (window as any).ProseMirror = editor._tiptapEditor;
    }
    return editor;
  }, deps); //eslint-disable-line react-hooks/exhaustive-deps
};<|MERGE_RESOLUTION|>--- conflicted
+++ resolved
@@ -8,12 +8,7 @@
   defaultInlineContentSpecs,
   defaultStyleSpecs,
 } from "@blocknote/core";
-<<<<<<< HEAD
-import { DependencyList, useMemo, useRef } from "react";
-=======
 import { DependencyList, useMemo } from "react";
-import { getDefaultReactSlashMenuItems } from "../slashMenuItems/defaultReactSlashMenuItems";
->>>>>>> 497ae27e
 
 // TODO: document in docs
 export const createBlockNoteEditor = <
