--- conflicted
+++ resolved
@@ -4,23 +4,14 @@
   BlockSchema,
   DefaultBlockSchema,
 } from "@blocknote/core";
-<<<<<<< HEAD
-import { DependencyList, useEffect, useState } from "react";
-import { ReactBlockSideMenuFactory } from "../BlockSideMenu/BlockSideMenuFactory";
-import { ReactFormattingToolbarFactory } from "../FormattingToolbar/FormattingToolbarFactory";
-import { ReactHyperlinkToolbarFactory } from "../HyperlinkToolbar/HyperlinkToolbarFactory";
-import { defaultReactSlashMenuItems } from "../SlashMenu/defaultReactSlashMenuItems";
-import { ReactSlashMenuFactory } from "../SlashMenu/SlashMenuFactory";
-=======
 import { DependencyList, FC, useEffect, useState } from "react";
+import { getBlockNoteTheme } from "../BlockNoteTheme";
 import { createReactBlockSideMenuFactory } from "../BlockSideMenu/BlockSideMenuFactory";
+import { DragHandleMenuProps } from "../BlockSideMenu/components/DragHandleMenu";
 import { createReactFormattingToolbarFactory } from "../FormattingToolbar/FormattingToolbarFactory";
 import { createReactHyperlinkToolbarFactory } from "../HyperlinkToolbar/HyperlinkToolbarFactory";
+import { defaultReactSlashMenuItems } from "../SlashMenu/defaultReactSlashMenuItems";
 import { createReactSlashMenuFactory } from "../SlashMenu/SlashMenuFactory";
-import { defaultReactSlashMenuItems } from "../SlashMenu/defaultReactSlashMenuItems";
-import { getBlockNoteTheme } from "../BlockNoteTheme";
-import { DragHandleMenuProps } from "../BlockSideMenu/components/DragHandleMenu";
->>>>>>> 060ddc4c
 
 //based on https://github.com/ueberdosis/tiptap/blob/main/packages/react/src/useEditor.ts
 
@@ -55,11 +46,7 @@
     //  but it would have to be on several different classes (BlockNoteEditor, BlockNoteEditorOptions, UiFactories) and
     //  gets messy quick.
     let newOptions: Record<any, any> = {
-<<<<<<< HEAD
-      slashCommands: defaultReactSlashMenuItems<any>(),
-=======
       slashCommands: defaultReactSlashMenuItems(),
->>>>>>> 060ddc4c
       ...options,
     };
 
