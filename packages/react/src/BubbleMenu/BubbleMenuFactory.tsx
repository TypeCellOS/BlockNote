--- conflicted
+++ resolved
@@ -1,25 +1,18 @@
+import { MantineProvider } from "@mantine/core";
+import { createRoot } from "react-dom/client";
+import tippy from "tippy.js";
 import {
   BubbleMenu,
   BubbleMenuFactory,
-<<<<<<< HEAD
   BubbleMenuParams,
-} from "../../../core/src/menu-tools/BubbleMenu/types";
+} from "@blocknote/core";
 import {
   BubbleMenu as ReactBubbleMenu,
   BubbleMenuProps,
 } from "./components/BubbleMenu";
-=======
-  BubbleMenuProps,
-} from "@blocknote/core";
-import { MantineProvider } from "@mantine/core";
-import { createRoot } from "react-dom/client";
-import tippy from "tippy.js";
 import { BlockNoteTheme } from "../BlockNoteTheme";
-import { BubbleMenu as ReactBubbleMenu } from "./components/BubbleMenu";
->>>>>>> b51092df
 // import rootStyles from "../../../core/src/root.module.css";
 
-// TODO: Rename init & update props to something like static & dynamic props?
 export const ReactBubbleMenuFactory: BubbleMenuFactory = (
   params: BubbleMenuParams
 ): BubbleMenu => {
