--- conflicted
+++ resolved
@@ -1,9 +1,5 @@
-<<<<<<< HEAD
 import { BlockNoteEditor, BlockSchema } from "@blocknote/core";
-=======
 import { FC } from "react";
-import { BlockNoteEditor } from "@blocknote/core";
->>>>>>> 4dc80cec
 import { Toolbar } from "../../SharedComponents/Toolbar/components/Toolbar";
 import { BlockTypeDropdown } from "./DefaultDropdowns/BlockTypeDropdown";
 import { ToggledStyleButton } from "./DefaultButtons/ToggledStyleButton";
@@ -15,13 +11,8 @@
 } from "./DefaultButtons/NestBlockButtons";
 import { CreateLinkButton } from "./DefaultButtons/CreateLinkButton";
 
-<<<<<<< HEAD
-export const FormattingToolbar = <BSchema extends BlockSchema>(props: {
+export const FormattingToolbar: FC<{ editor: BlockNoteEditor }> = <BSchema extends BlockSchema>(props: {
   editor: BlockNoteEditor<BSchema>;
-=======
-export const FormattingToolbar: FC<{ editor: BlockNoteEditor }> = (props: {
-  editor: BlockNoteEditor;
->>>>>>> 4dc80cec
 }) => {
   return (
     <Toolbar>
