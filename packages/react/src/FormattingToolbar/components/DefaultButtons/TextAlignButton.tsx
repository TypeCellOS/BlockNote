--- conflicted
+++ resolved
@@ -14,10 +14,7 @@
 } from "react-icons/ri";
 import { ToolbarButton } from "../../../SharedComponents/Toolbar/components/ToolbarButton";
 import { useEditorContentChange } from "../../../hooks/useEditorContentChange";
-<<<<<<< HEAD
-=======
 import { useEditorSelectionChange } from "../../../hooks/useEditorSelectionChange";
->>>>>>> 7b505b48
 
 type TextAlignment = DefaultProps["textAlignment"]["values"][number];
 
@@ -50,8 +47,6 @@
     }
   });
 
-<<<<<<< HEAD
-=======
   useEditorSelectionChange(props.editor, () => {
     const block = props.editor.getTextCursorPosition().block;
 
@@ -60,7 +55,6 @@
     }
   });
 
->>>>>>> 7b505b48
   const show = useMemo(() => {
     const selection = props.editor.getSelection();
 
