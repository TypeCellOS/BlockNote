--- conflicted
+++ resolved
@@ -5,14 +5,9 @@
 import { ToolbarButton } from "../../../SharedComponents/Toolbar/components/ToolbarButton";
 import { ColorIcon } from "../../../SharedComponents/ColorPicker/components/ColorIcon";
 import { ColorPicker } from "../../../SharedComponents/ColorPicker/components/ColorPicker";
-<<<<<<< HEAD
 import { useSelectedBlocks } from "../../../hooks/useSelectedBlocks";
 import { useEditorChange } from "../../../hooks/useEditorChange";
-=======
-import { useEditorContentChange } from "../../../hooks/useEditorContentChange";
-import { useEditorSelectionChange } from "../../../hooks/useEditorSelectionChange";
 import { usePreventMenuOverflow } from "../../../hooks/usePreventMenuOverflow";
->>>>>>> c1d2cde0
 
 export const ColorStyleButton = <BSchema extends BlockSchema>(props: {
   editor: BlockNoteEditor<BSchema>;
@@ -53,7 +48,6 @@
     [props.editor]
   );
 
-<<<<<<< HEAD
   const show = useMemo(() => {
     for (const block of selectedBlocks) {
       if (block.content !== undefined) {
@@ -67,9 +61,8 @@
   if (!show) {
     return null;
   }
-=======
+
   const { ref, updateMaxHeight } = usePreventMenuOverflow();
->>>>>>> c1d2cde0
 
   return (
     <Menu onOpen={updateMaxHeight}>
@@ -85,31 +78,20 @@
           )}
         />
       </Menu.Target>
-<<<<<<< HEAD
-      <Menu.Dropdown>
-        <ColorPicker
-          text={{
-            color: currentTextColor,
-            setColor: setTextColor,
-          }}
-          background={{
-            color: currentBackgroundColor,
-            setColor: setBackgroundColor,
-          }}
-        />
-      </Menu.Dropdown>
-=======
       <div ref={ref}>
         <Menu.Dropdown>
           <ColorPicker
-            textColor={currentTextColor}
-            setTextColor={setTextColor}
-            backgroundColor={currentBackgroundColor}
-            setBackgroundColor={setBackgroundColor}
+            text={{
+              color: currentTextColor,
+              setColor: setTextColor,
+            }}
+            background={{
+              color: currentBackgroundColor,
+              setColor: setBackgroundColor,
+            }}
           />
         </Menu.Dropdown>
       </div>
->>>>>>> c1d2cde0
     </Menu>
   );
 };