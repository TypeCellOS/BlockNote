import { ToolbarButton } from "../../../SharedComponents/Toolbar/components/ToolbarButton";
import { formatKeyboardShortcut } from "../../../utils";
import {
  RiBold,
  RiCodeFill,
  RiItalic,
  RiStrikethrough,
  RiUnderline,
} from "react-icons/ri";
import { BlockNoteEditor, BlockSchema, ToggledStyle } from "@blocknote/core";
import { IconType } from "react-icons";
import { useState } from "react";
import { useEditorContentChange } from "../../../hooks/useEditorContentChange";
<<<<<<< HEAD
=======
import { useEditorSelectionChange } from "../../../hooks/useEditorSelectionChange";
>>>>>>> 7b505b48

const shortcuts: Record<ToggledStyle, string> = {
  bold: "Mod+B",
  italic: "Mod+I",
  underline: "Mod+U",
  strike: "Mod+Shift+X",
  code: "",
};

const icons: Record<ToggledStyle, IconType> = {
  bold: RiBold,
  italic: RiItalic,
  underline: RiUnderline,
  strike: RiStrikethrough,
  code: RiCodeFill,
};

export const ToggledStyleButton = <BSchema extends BlockSchema>(props: {
  editor: BlockNoteEditor<BSchema>;
  toggledStyle: ToggledStyle;
}) => {
  const [active, setActive] = useState<boolean>(
    props.toggledStyle in props.editor.getActiveStyles()
  );

  useEditorContentChange(props.editor, () => {
    setActive(props.toggledStyle in props.editor.getActiveStyles());
  });
<<<<<<< HEAD
=======

  useEditorSelectionChange(props.editor, () => {
    setActive(props.toggledStyle in props.editor.getActiveStyles());
  });
>>>>>>> 7b505b48

  const toggleStyle = (style: ToggledStyle) => {
    props.editor.focus();
    props.editor.toggleStyles({ [style]: true });
  };

  return (
    <ToolbarButton
      onClick={() => toggleStyle(props.toggledStyle)}
      isSelected={active}
      mainTooltip={
        props.toggledStyle.slice(0, 1).toUpperCase() +
        props.toggledStyle.slice(1)
      }
      secondaryTooltip={formatKeyboardShortcut(shortcuts[props.toggledStyle])}
      icon={icons[props.toggledStyle]}
    />
  );
};<|MERGE_RESOLUTION|>--- conflicted
+++ resolved
@@ -1,5 +1,6 @@
-import { ToolbarButton } from "../../../SharedComponents/Toolbar/components/ToolbarButton";
-import { formatKeyboardShortcut } from "../../../utils";
+import { BlockNoteEditor, BlockSchema, ToggledStyle } from "@blocknote/core";
+import { useState } from "react";
+import { IconType } from "react-icons";
 import {
   RiBold,
   RiCodeFill,
@@ -7,14 +8,10 @@
   RiStrikethrough,
   RiUnderline,
 } from "react-icons/ri";
-import { BlockNoteEditor, BlockSchema, ToggledStyle } from "@blocknote/core";
-import { IconType } from "react-icons";
-import { useState } from "react";
+import { ToolbarButton } from "../../../SharedComponents/Toolbar/components/ToolbarButton";
 import { useEditorContentChange } from "../../../hooks/useEditorContentChange";
-<<<<<<< HEAD
-=======
 import { useEditorSelectionChange } from "../../../hooks/useEditorSelectionChange";
->>>>>>> 7b505b48
+import { formatKeyboardShortcut } from "../../../utils";
 
 const shortcuts: Record<ToggledStyle, string> = {
   bold: "Mod+B",
@@ -43,13 +40,10 @@
   useEditorContentChange(props.editor, () => {
     setActive(props.toggledStyle in props.editor.getActiveStyles());
   });
-<<<<<<< HEAD
-=======
 
   useEditorSelectionChange(props.editor, () => {
     setActive(props.toggledStyle in props.editor.getActiveStyles());
   });
->>>>>>> 7b505b48
 
   const toggleStyle = (style: ToggledStyle) => {
     props.editor.focus();
