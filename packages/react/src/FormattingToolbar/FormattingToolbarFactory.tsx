--- conflicted
+++ resolved
@@ -5,32 +5,19 @@
 } from "@blocknote/core";
 import { FormattingToolbar as ReactFormattingToolbar } from "./components/FormattingToolbar";
 import { ReactElementFactory } from "../ElementFactory/components/ReactElementFactory";
-<<<<<<< HEAD
+import { FC } from "react";
 import { MantineThemeOverride } from "@mantine/core";
 
-export const createReactFormattingToolbarFactory =
-  (theme: MantineThemeOverride): FormattingToolbarFactory =>
-  (staticParams): FormattingToolbar =>
-    ReactElementFactory<
-      FormattingToolbarStaticParams,
-      FormattingToolbarDynamicParams
-    >(staticParams, ReactFormattingToolbar, theme, {
-      animation: "fade",
-      placement: "top-start",
-    });
-=======
-import { FC } from "react";
-
 export const createReactFormattingToolbarFactory = (
+  theme: MantineThemeOverride,
   toolbar: FC<{ editor: BlockNoteEditor }> = ReactFormattingToolbar
 ) => {
   return (staticParams: FormattingToolbarStaticParams) =>
     ReactElementFactory<
       FormattingToolbarStaticParams,
       FormattingToolbarDynamicParams
-    >(staticParams, toolbar, {
+    >(staticParams, toolbar, theme, {
       animation: "fade",
       placement: "top-start",
     });
-};
->>>>>>> 88a09a4a
+};