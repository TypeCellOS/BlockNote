@import url("./mantineStyles.css");
@import url("@blocknote/core/style.css");

/* Default theme params */
.bn-container {
  --bn-colors-editor-text: #3f3f3f;
  --bn-colors-editor-background: #ffffff;
  --bn-colors-menu-text: #3f3f3f;
  --bn-colors-menu-background: #ffffff;
  --bn-colors-tooltip-text: #3f3f3f;
  --bn-colors-tooltip-background: #efefef;
  --bn-colors-hovered-text: #3f3f3f;
  --bn-colors-hovered-background: #efefef;
  --bn-colors-selected-text: #ffffff;
  --bn-colors-selected-background: #3f3f3f;
  --bn-colors-disabled-text: #afafaf;
  --bn-colors-disabled-background: #efefef;

  --bn-colors-shadow: #cfcfcf;
  --bn-colors-border: #efefef;
  --bn-colors-side-menu: #cfcfcf;

  --bn-colors-highlights-gray-text: #9b9a97;
  --bn-colors-highlights-gray-background: #ebeced;
  --bn-colors-highlights-brown-text: #64473a;
  --bn-colors-highlights-brown-background: #e9e5e3;
  --bn-colors-highlights-red-text: #e03e3e;
  --bn-colors-highlights-red-background: #fbe4e4;
  --bn-colors-highlights-orange-text: #d9730d;
  --bn-colors-highlights-orange-background: #f6e9d9;
  --bn-colors-highlights-yellow-text: #dfab01;
  --bn-colors-highlights-yellow-background: #fbf3db;
  --bn-colors-highlights-green-text: #4d6461;
  --bn-colors-highlights-green-background: #ddedea;
  --bn-colors-highlights-blue-text: #0b6e99;
  --bn-colors-highlights-blue-background: #ddebf1;
  --bn-colors-highlights-purple-text: #6940a5;
  --bn-colors-highlights-purple-background: #eae4f2;
  --bn-colors-highlights-pink-text: #ad1a72;
  --bn-colors-highlights-pink-background: #f4dfeb;

  --bn-font-family: "Inter", "SF Pro Display", -apple-system, BlinkMacSystemFont,
    "Open Sans", "Segoe UI", "Roboto", "Oxygen", "Ubuntu", "Cantarell",
    "Fira Sans", "Droid Sans", "Helvetica Neue", sans-serif;
  --bn-border-radius: 6px;

  /* Derived values */
  --bn-shadow-medium: 0 4px 12px var(--bn-colors-shadow);
  --bn-shadow-light: 0 2px 6px var(--bn-colors-border);
  --bn-border: 1px solid var(--bn-colors-border);
  --bn-border-radius-small: max(var(--bn-border-radius) - 2px, 1px);
  --bn-border-radius-medium: var(--bn-border-radius);
  --bn-border-radius-large: max(var(--bn-border-radius) + 2px, 1px);
}

.bn-container[data-color-scheme="dark"] {
  --bn-colors-editor-text: #cfcfcf;
  --bn-colors-editor-background: #1f1f1f;
  --bn-colors-menu-text: #cfcfcf;
  --bn-colors-menu-background: #1f1f1f;
  --bn-colors-tooltip-text: #cfcfcf;
  --bn-colors-tooltip-background: #161616;
  --bn-colors-hovered-text: #cfcfcf;
  --bn-colors-hovered-background: #161616;
  --bn-colors-selected-text: #cfcfcf;
  --bn-colors-selected-background: #0f0f0f;
  --bn-colors-disabled-text: #3f3f3f;
  --bn-colors-disabled-background: #161616;

  --bn-colors-shadow: #0f0f0f;
  --bn-colors-border: #161616;
  --bn-colors-side-menu: #7f7f7f;

  --bn-colors-highlights-gray-text: #bebdb8;
  --bn-colors-highlights-gray-background: #9b9a97;
  --bn-colors-highlights-brown-text: #8e6552;
  --bn-colors-highlights-brown-background: #64473a;
  --bn-colors-highlights-red-text: #ec4040;
  --bn-colors-highlights-red-background: #be3434;
  --bn-colors-highlights-orange-text: #e3790d;
  --bn-colors-highlights-orange-background: #b7600a;
  --bn-colors-highlights-yellow-text: #dfab01;
  --bn-colors-highlights-yellow-background: #b58b00;
  --bn-colors-highlights-green-text: #6b8b87;
  --bn-colors-highlights-green-background: #4d6461;
  --bn-colors-highlights-blue-text: #0e87bc;
  --bn-colors-highlights-blue-background: #0b6e99;
  --bn-colors-highlights-purple-text: #8552d7;
  --bn-colors-highlights-purple-background: #6940a5;
  --bn-colors-highlights-pink-text: #da208f;
  --bn-colors-highlights-pink-background: #ad1a72;
}

.bn-container * {
  font-family: var(--bn-font-family);
}

/* Mantine base styles*/

/* Mantine Badge component base styles */
.bn-container .mantine-Badge-root {
  background-color: var(--bn-colors-tooltip-background);
  color: var(--bn-colors-tooltip-text);
}

/* Mantine FileInput component base styles */
.bn-container .mantine-FileInput-input {
  align-items: center;
  background-color: var(--bn-colors-menu-background);
  border: none;
  border-radius: 4px;
  color: var(--bn-colors-menu-text);
  display: flex;
  flex-direction: row;
  justify-content: center;
}

.bn-container .mantine-FileInput-input:hover {
  background-color: var(--bn-colors-hovered-background);
}

.bn-container .mantine-FileInput-wrapper {
  border: solid var(--bn-colors-border) 1px;
  border-radius: 4px;
}

.bn-container .mantine-InputPlaceholder-placeholder {
  color: var(--bn-colors-menu-text);
  font-weight: 600;
}

/* Mantine Menu component base styles */
.bn-container .mantine-Menu-dropdown {
  background-color: var(--bn-colors-menu-background);
  border: var(--bn-border);
  border-radius: var(--bn-border-radius-medium);
  box-shadow: var(--bn-shadow-medium);
  box-sizing: border-box;
  color: var(--bn-colors-menu-text);
  overflow-y: auto;
}

.bn-container .mantine-Menu-label {
  background-color: var(--bn-colors-menu-background);
  color: var(--bn-colors-menu-text);
}

.bn-container .mantine-Menu-item {
  background-color: var(--bn-colors-menu-background);
  border: none;
  border-radius: var(--bn-border-radius-small);
  color: var(--bn-colors-menu-text);
}

.bn-container .mantine-Menu-item[data-hovered] {
  background-color: var(--bn-colors-hovered-background);
  border: none;
  color: var(--bn-colors-hovered-text);
}

/* Mantine Popover component base styles */
.bn-container .mantine-Popover-dropdown {
  background-color: transparent;
  border: none;
  border-radius: 0;
  box-shadow: none;
  padding: 0;
}

/* Mantine Tabs component base styles */
.bn-container .mantine-Tabs-root {
  width: 100%;
  background-color: var(--bn-colors-menu-background);
}

.bn-container .mantine-Tabs-list:before {
  border-color: var(--bn-colors-hovered-background);
}

.bn-container .mantine-Tabs-tab {
  color: var(--bn-colors-menu-text);
  border-color: var(--bn-colors-hovered-background);
}

.bn-container .mantine-Tabs-tab:hover {
  background-color: var(--bn-colors-hovered-background);
  border-color: var(--bn-colors-hovered-background);
  color: var(--bn-colors-hovered-text);
}

.bn-container .mantine-Tabs-tab[data-active],
.bn-container .mantine-Tabs-tab[data-active]:hover {
  border-color: var(--bn-colors-menu-text);
  color: var(--bn-colors-menu-text);
}

.bn-container .mantine-Tabs-panel {
  padding: 8px;
}

/* Mantine TextInput component base styles */
.bn-container .mantine-TextInput-input {
  background-color: var(--bn-colors-menu-background);
  border: solid var(--bn-colors-border) 1px;
  border-radius: 4px;
  color: var(--bn-colors-menu-text);
  height: 32px;
}

/* Mantine Tooltip component base styles */
.bn-container .mantine-Tooltip-tooltip {
  background-color: transparent;
  border: none;
  border-radius: 0;
  box-shadow: none;
  padding: 0;
}

/* Editor body styling */

/* Editor styling */
.bn-editor {
  background-color: var(--bn-colors-editor-background);
  border-radius: var(--bn-border-radius-large);
  color: var(--bn-colors-editor-text);
  font-family: var(--bn-font-family);
}

/* Indent line styling */
.bn-block-group
  .bn-block-group
  .bn-block-outer:not([data-prev-depth-changed])::before {
  border-left: 1px solid var(--bn-colors-side-menu);
}

/* Placeholder styling */
.bn-inline-content:has(> .ProseMirror-trailingBreak):before {
  color: var(--bn-colors-side-menu);
}

/* Highlight color styling */
[data-text-color="gray"] {
  color: var(--bn-colors-highlights-gray-text);
}

[data-text-color="brown"] {
  color: var(--bn-colors-highlights-brown-text);
}

[data-text-color="red"] {
  color: var(--bn-colors-highlights-red-text);
}

[data-text-color="orange"] {
  color: var(--bn-colors-highlights-orange-text);
}

[data-text-color="yellow"] {
  color: var(--bn-colors-highlights-yellow-text);
}

[data-text-color="green"] {
  color: var(--bn-colors-highlights-green-text);
}

[data-text-color="blue"] {
  color: var(--bn-colors-highlights-blue-text);
}

[data-text-color="purple"] {
  color: var(--bn-colors-highlights-purple-text);
}

[data-text-color="pink"] {
  color: var(--bn-colors-highlights-pink-text);
}

[data-background-color="gray"] {
  background-color: var(--bn-colors-highlights-gray-background);
}

[data-background-color="brown"] {
  background-color: var(--bn-colors-highlights-brown-background);
}

[data-background-color="red"] {
  background-color: var(--bn-colors-highlights-red-background);
}

[data-background-color="orange"] {
  background-color: var(--bn-colors-highlights-orange-background);
}

[data-background-color="yellow"] {
  background-color: var(--bn-colors-highlights-yellow-background);
}

[data-background-color="green"] {
  background-color: var(--bn-colors-highlights-green-background);
}

[data-background-color="blue"] {
  background-color: var(--bn-colors-highlights-blue-background);
}

[data-background-color="purple"] {
  background-color: var(--bn-colors-highlights-purple-background);
}

[data-background-color="pink"] {
  background-color: var(--bn-colors-highlights-pink-background);
}

/* UI element styling */

/* Toolbar styling */
.bn-container .bn-toolbar {
  background-color: var(--bn-colors-menu-background);
  border: var(--bn-border);
  border-radius: var(--bn-border-radius-medium);
  box-shadow: var(--bn-shadow-medium);
  flex-wrap: nowrap;
  gap: 2px;
  padding: 2px;
  width: fit-content;
}

.bn-container .bn-toolbar:empty {
  display: none;
}

.bn-container .bn-toolbar .mantine-Button-root,
.bn-container .bn-toolbar .mantine-ActionIcon-root {
  background-color: var(--bn-colors-menu-background);
  border: none;
  border-radius: var(--bn-border-radius-small);
  color: var(--bn-colors-menu-text);
}

.bn-container .bn-toolbar .mantine-Button-root:hover,
.bn-container .bn-toolbar .mantine-ActionIcon-root:hover {
  background-color: var(--bn-colors-hovered-background);
  border: none;
  color: var(--bn-colors-hovered-text);
}

.bn-container .bn-toolbar .mantine-Button-root[data-selected],
.bn-container .bn-toolbar .mantine-ActionIcon-root[data-selected] {
  background-color: var(--bn-colors-selected-background);
  border: none;
  color: var(--bn-colors-selected-text);
}

.bn-container .bn-toolbar .mantine-Button-root[data-disabled],
.bn-container .bn-toolbar .mantine-ActionIcon-root[data-disabled] {
  background-color: var(--bn-colors-disabled-background);
  border: none;
  color: var(--bn-colors-disabled-text);
}

.bn-container .bn-toolbar .mantine-Menu-dropdown .mantine-Menu-item {
  font-size: 12px;
  height: 30px;
}

.bn-container .bn-toolbar .mantine-Menu-dropdown .mantine-Menu-item:hover {
  background-color: var(--bn-colors-hovered-background);
}

.bn-container .bn-toolbar-input-dropdown {
  background-color: var(--bn-colors-menu-background);
  border: var(--bn-border);
  border-radius: var(--bn-border-radius-medium);
  box-shadow: var(--bn-shadow-medium);
  color: var(--bn-colors-menu-text);
  gap: 4px;
  min-width: 145px;
  padding: 2px;
}

.bn-container .bn-toolbar-input-dropdown .mantine-Group-root {
  flex-wrap: nowrap;
}

.bn-container .bn-toolbar-input-dropdown .mantine-TextInput-root,
.bn-container .bn-toolbar-input-dropdown .mantine-FileInput-root {
  width: 300px;
}

.bn-container .bn-toolbar-input-dropdown .mantine-TextInput-wrapper,
.bn-container .bn-toolbar-input-dropdown .mantine-FileInput-wrapper {
  padding: 0;
  border-radius: 4px;
}

.bn-container .bn-toolbar-input-dropdown .mantine-TextInput-wrapper:hover {
  background-color: var(--bn-colors-hovered-background);
}

.bn-container .bn-toolbar-input-dropdown .mantine-TextInput-input,
.bn-container .bn-toolbar-input-dropdown .mantine-FileInput-input {
  border: none;
  font-size: 12px;
}

.bn-container .bn-toolbar-input-dropdown .mantine-FileInput-input:hover {
  background-color: var(--bn-colors-hovered-background);
}

.bn-container
  .bn-toolbar-input-dropdown
  .mantine-FileInput-section[data-position="left"] {
  color: var(--bn-colors-menu-text);
}

.bn-container .bn-toolbar-input-dropdown .mantine-FileInput-placeholder {
  color: var(--bn-colors-menu-text);
}

<<<<<<< HEAD
.bn-container .bn-image-toolbar {
  width: 500px;
}

.bn-container .bn-image-toolbar .bn-image-toolbar-panel {
  align-items: center;
  display: flex;
  flex-direction: column;
  gap: 8px;
  width: 100%;
}

.bn-container .bn-image-toolbar .mantine-TextInput-root,
.bn-container .bn-image-toolbar .mantine-FileInput-root {
  width: 100%;
}

.bn-container .bn-image-toolbar .mantine-Button-root {
  border: solid var(--bn-colors-border) 1px;
  border-radius: var(--bn-border-radius-small);
  height: 32px;
  width: 60%;
}

.bn-container .bn-image-toolbar .mantine-Text-root {
  text-align: center;
}

=======
>>>>>>> 2776d7be
/* Slash Menu styling*/
.bn-container .bn-slash-menu {
  max-height: 100%;
  position: relative;
}

.bn-container .bn-slash-menu .mantine-Menu-item {
  height: 52px;
}

.bn-container .bn-slash-menu .mantine-Menu-itemSection {
  color: var(--bn-colors-tooltip-text);
}

.bn-container .bn-slash-menu .mantine-Menu-itemSection[data-position="left"] {
  background-color: var(--bn-colors-tooltip-background);
  border-radius: var(--bn-border-radius-small);
  padding: 8px;
}

.bn-container .bn-slash-menu .mantine-Menu-itemLabel {
  padding-right: 16px;
}

.bn-container .bn-slash-menu .mantine-Menu-itemLabel .mantine-Stack-root {
  gap: 0;
}

.bn-container .bn-slash-menu .bn-slash-menu-loader {
  height: 20px;
  width: 100%;
}

.bn-container .bn-slash-menu .bn-slash-menu-loader span {
  background-color: var(--bn-colors-side-menu);
}

/* Side Menu & Drag Handle styling */
.bn-container .bn-side-menu {
  background-color: transparent;
}

.bn-container .bn-side-menu .mantine-UnstyledButton-root {
  background-color: transparent;
  color: var(--bn-colors-side-menu);
}

.bn-container .bn-side-menu .mantine-UnstyledButton-root:hover {
  background-color: var(--bn-colors-hovered-background);
}

.bn-container .bn-drag-handle {
  height: 24px;
  width: 24px;
}

/* Image Panel styling*/
.bn-container .bn-image-panel {
  background-color: var(--bn-colors-menu-background);
  border: var(--bn-border);
  border-radius: var(--bn-border-radius-medium);
  box-shadow: var(--bn-shadow-medium);
  padding: 2px;
  width: 500px;
}

.bn-container .bn-image-panel .bn-image-panel-tab {
  align-items: center;
  display: flex;
  flex-direction: column;
  gap: 8px;
  width: 100%;
}

.bn-container .bn-image-panel .mantine-TextInput-root,
.bn-container .bn-image-panel .mantine-FileInput-root {
  width: 100%;
}

.bn-container .bn-image-panel .mantine-Button-root {
  background-color: var(--bn-colors-menu-background);
  border: solid var(--bn-colors-border) 1px;
  border-radius: var(--bn-border-radius-small);
  color: var(--bn-colors-menu-text);
  height: 32px;
  width: 60%;
}

.bn-container .bn-image-panel .mantine-Button-root:hover {
  background-color: var(--bn-colors-hovered-background);
}

.bn-container .bn-image-panel .mantine-Text-root {
  text-align: center;
}

/* Table Handle styling */
.bn-container .bn-table-handle {
  align-items: center;
  background-color: var(--bn-colors-menu-background);
  border: var(--bn-border);
  border-radius: var(--bn-border-radius-small);
  box-shadow: var(--bn-shadow-light);
  color: var(--bn-colors-side-menu);
  cursor: pointer;
  display: flex;
  justify-content: center;
  overflow: visible;
}

.bn-container .bn-table-handle > svg {
  margin-inline: -4px;
}

.bn-container .bn-table-handle:hover,
.bn-container .bn-table-handle-dragging {
  background-color: var(--bn-colors-hovered-background);
}

/* Drag Handle & Table Handle Menu styling */
.bn-container .bn-drag-handle-menu,
.bn-container .bn-table-handle-menu {
  overflow: visible;
}

.bn-container .bn-drag-handle-menu .mantine-Menu-item,
.bn-container .bn-table-handle-menu .mantine-Menu-item {
  color: var(--bn-colors-menu-text);
  font-size: 12px;
  height: 30px;
}

/* Tooltip styling */
.bn-container .bn-tooltip {
  background-color: var(--bn-colors-tooltip-background);
  border: var(--bn-border);
  border-radius: var(--bn-border-radius-medium);
  box-shadow: var(--bn-shadow-medium);
  color: var(--bn-colors-tooltip-text);
  padding: 4px 10px;
  text-align: center;
}

/* Color Icon styling */
.bn-container .bn-color-icon {
  align-items: center;
  border: var(--bn-border);
  border-radius: var(--bn-border-radius-small);
  display: flex;
  justify-content: center;
}

/* Tick styling */
.bn-container .bn-tick-icon {
  padding-left: 8px;
}

.bn-container .bn-tick-space {
  padding: 0;
  width: 20px;
}<|MERGE_RESOLUTION|>--- conflicted
+++ resolved
@@ -417,37 +417,6 @@
   color: var(--bn-colors-menu-text);
 }
 
-<<<<<<< HEAD
-.bn-container .bn-image-toolbar {
-  width: 500px;
-}
-
-.bn-container .bn-image-toolbar .bn-image-toolbar-panel {
-  align-items: center;
-  display: flex;
-  flex-direction: column;
-  gap: 8px;
-  width: 100%;
-}
-
-.bn-container .bn-image-toolbar .mantine-TextInput-root,
-.bn-container .bn-image-toolbar .mantine-FileInput-root {
-  width: 100%;
-}
-
-.bn-container .bn-image-toolbar .mantine-Button-root {
-  border: solid var(--bn-colors-border) 1px;
-  border-radius: var(--bn-border-radius-small);
-  height: 32px;
-  width: 60%;
-}
-
-.bn-container .bn-image-toolbar .mantine-Text-root {
-  text-align: center;
-}
-
-=======
->>>>>>> 2776d7be
 /* Slash Menu styling*/
 .bn-container .bn-slash-menu {
   max-height: 100%;
