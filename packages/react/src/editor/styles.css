@import url("@mantine/core/styles.css");
/* TODO: Cannot resolve file? */
@import url("@blocknote/core/style.css");

/* Default theme params */
.bn-container {
    /* TODO: Do we want this? If yes, we should probably have a similar
         shorthand in the Theme object */
    --bn-colors-text: #3F3F3F;
    --bn-colors-background: #FFFFFF;

    --bn-colors-editor-text: var(--bn-colors-text);
    --bn-colors-editor-background: var(--bn-colors-background);
    --bn-colors-menu-text: var(--bn-colors-text);
    --bn-colors-menu-background: var(--bn-colors-background);
    --bn-colors-tooltip-text: var(--bn-colors-text);
    --bn-colors-tooltip-background: #EFEFEF;
    --bn-colors-hovered-text: var(--bn-colors-text);
    --bn-colors-hovered-background: #EFEFEF;
    --bn-colors-selected-text: #FFFFFF;
    --bn-colors-selected-background: var(--bn-colors-text);
    --bn-colors-disabled-text: #AFAFAF;
    --bn-colors-disabled-background: #EFEFEF;

    --bn-colors-shadow: #CFCFCF;
    --bn-colors-border: #EFEFEF;
    --bn-colors-side-menu: #CFCFCF;

    --bn-colors-highlights-gray-text: #9b9a97;
    --bn-colors-highlights-gray-background: #ebeced;
    --bn-colors-highlights-brown-text: #64473a;
    --bn-colors-highlights-brown-background: #e9e5e3;
    --bn-colors-highlights-red-text: #e03e3e;
    --bn-colors-highlights-red-background: #fbe4e4;
    --bn-colors-highlights-orange-text: #d9730d;
    --bn-colors-highlights-orange-background: #f6e9d9;
    --bn-colors-highlights-yellow-text: #dfab01;
    --bn-colors-highlights-yellow-background: #fbf3db;
    --bn-colors-highlights-green-text: #4d6461;
    --bn-colors-highlights-green-background: #ddedea;
    --bn-colors-highlights-blue-text: #0b6e99;
    --bn-colors-highlights-blue-background: #ddebf1;
    --bn-colors-highlights-purple-text: #6940a5;
    --bn-colors-highlights-purple-background: #eae4f2;
    --bn-colors-highlights-pink-text: #ad1a72;
    --bn-colors-highlights-pink-background: #f4dfeb;

    --bn-font-family: "Inter", "SF Pro Display", -apple-system, BlinkMacSystemFont, "Open Sans", "Segoe UI", "Roboto", "Oxygen", "Ubuntu", "Cantarell", "Fira Sans", "Droid Sans", "Helvetica Neue", sans-serif;
    --bn-border-radius: 6px;

    /* Derived values */
    --bn-shadow-medium: 0 4px 12px var(--bn-colors-shadow);
    --bn-shadow-light: 0 2px 6px var(--bn-colors-border);
    --bn-border: 1px solid var(--bn-colors-border);
    --bn-border-radius-small: max(var(--bn-border-radius) - 2px, 1px);
    --bn-border-radius-medium: var(--bn-border-radius);
    --bn-border-radius-large: max(var(--bn-border-radius) + 2px, 1px);
}

.bn-container[data-color-scheme="dark"] {
    --bn-colors-text: #CFCFCF;
    --bn-colors-background: #1F1F1F;

    --bn-colors-tooltip-background: #161616;
    --bn-colors-hovered-background: #161616;
    --bn-colors-selected-text: #CFCFCF;
    --bn-colors-selected-background: #0F0F0F;
    --bn-colors-disabled-text: #3F3F3F;
    --bn-colors-disabled-background: #161616;

    --bn-colors-shadow: #0F0F0F;
    --bn-colors-border: #161616;
    --bn-colors-side-menu: #7F7F7F;

    --bn-colors-highlights-gray-text: #bebdb8;
    --bn-colors-highlights-gray-background: #9b9a97;
    --bn-colors-highlights-brown-text: #8e6552;
    --bn-colors-highlights-brown-background: #64473a;
    --bn-colors-highlights-red-text: #ec4040;
    --bn-colors-highlights-red-background: #be3434;
    --bn-colors-highlights-orange-text: #e3790d;
    --bn-colors-highlights-orange-background: #b7600a;
    --bn-colors-highlights-yellow-text: #dfab01;
    --bn-colors-highlights-yellow-background: #b58b00;
    --bn-colors-highlights-green-text: #6b8b87;
    --bn-colors-highlights-green-background: #4d6461;
    --bn-colors-highlights-blue-text: #0e87bc;
    --bn-colors-highlights-blue-background: #0b6e99;
    --bn-colors-highlights-purple-text: #8552d7;
    --bn-colors-highlights-purple-background: #6940a5;
    --bn-colors-highlights-pink-text: #da208f;
    --bn-colors-highlights-pink-background: #ad1a72;
}

.bn-container * {
    font-family: var(--bn-font-family);
}

/* Mantine base styles*/

/* Mantine Badge component base styles */
.bn-container .mantine-Badge-root {
    background-color: var(--bn-colors-tooltip-background);
    color: var(--bn-colors-tooltip-text);
}

/* Mantine FileInput component base styles */
.bn-container .mantine-FileInput-input {
    align-items: center;
    background-color: var(--bn-colors-menu-background);
    border: none;
    border-radius: 4px;
    color: var(--bn-colors-menu-text);
    display: flex;
    flex-direction: row;
    justify-content: center;
}

.bn-container .mantine-FileInput-input:hover {
    background-color: var(--bn-colors-hovered-background);
}

.bn-container .mantine-FileInput-wrapper {
    border: solid var(--bn-colors-border) 1px;
    border-radius: 4px;
}

.bn-container .mantine-InputPlaceholder-placeholder {
    color: var(--bn-colors-menu-text);
    font-weight: 600;
}

/* Mantine Menu component base styles */
.bn-container .mantine-Menu-dropdown {
    background-color: var(--bn-colors-menu-background);
    border: var(--bn-border);
    border-radius: var(--bn-border-radius-medium);
    box-shadow: var(--bn-shadow-medium);
    box-sizing: border-box;
    color: var(--bn-colors-menu-text);
    overflow-y: scroll;
    padding: 2px;
}

.bn-container .mantine-Menu-label {
    background-color: var(--bn-colors-menu-background);
    color: var(--bn-colors-menu-text);
}

.bn-container .mantine-Menu-item {
    background-color: var(--bn-colors-menu-background);
    border: none;
    border-radius: var(--bn-border-radius-small);
    color: var(--bn-colors-menu-text);
}

.bn-container .mantine-Menu-item[data-hovered] {
    background-color: var(--bn-colors-hovered-background);
    border: none;
    color: var(--bn-colors-hovered-text);
}

/* Mantine Popover component base styles */
.mantine-Popover-dropdown {
    background-color: transparent;
    border: none;
    border-radius: 0;
    box-shadow: none;
    padding: 0;
}

/* Mantine Tabs component base styles */
.bn-container .mantine-Tabs-root {
    width: 100%;
    background-color: var(--bn-colors-menu-background);
}

.bn-container .mantine-Tabs-list:before {
    border-color: var(--bn-colors-hovered-background);
}

.bn-container .mantine-Tabs-tab {
    color: var(--bn-colors-menu-text);
    border-color: var(--bn-colors-hovered-background);
}

.bn-container .mantine-Tabs-tab:hover {
    background-color: var(--bn-colors-hovered-background);
    border-color: var(--bn-colors-hovered-background);
    color: var(--bn-colors-hovered-text);
}

.bn-container .mantine-Tabs-tab[data-active],
.bn-container .mantine-Tabs-tab[data-active]:hover {
    border-color: var(--bn-colors-menu-text);
    color: var(--bn-colors-menu-text);
}

.bn-container .mantine-Tabs-panel {
    padding: 8px;
}

/* Mantine TextInput component base styles */
.bn-container .mantine-TextInput-input {
    background-color: var(--bn-colors-menu-background);
    border: solid var(--bn-colors-border) 1px;
    border-radius: 4px;
    color: var(--bn-colors-menu-text);
    height: 32px;
}

/* Mantine Tooltip component base styles */
.mantine-Tooltip-tooltip {
    background-color: transparent;
    border: none;
    border-radius: 0;
    box-shadow: none;
    padding: 0;
}


/* Editor body styling */

/* Editor styling */
.bn-editor {
    background-color: var(--bn-colors-editor-background);
    border-radius: var(--bn-border-radius-large);
    color: var(--bn-colors-editor-text);
    font-family: var(--bn-font-family);
}

/* Indent line styling */
.bn-block-group
.bn-block-group
.bn-block-outer:not([data-prev-depth-changed])::before {
    border-left: 1px solid var(--bn-colors-side-menu)
}

/* Placeholder styling */
.bn-is-empty .bn-inline-content:before, .bn-is-filter .bn-inline-content:before {
    color: var(--bn-colors-side-menu);
}

/* Highlight color styling */
[data-text-color="gray"] {
    color: var(--bn-colors-highlights-gray-text);
}
[data-text-color="brown"] {
    color: var(--bn-colors-highlights-brown-text);
}
[data-text-color="red"] {
    color: var(--bn-colors-highlights-red-text);
}
[data-text-color="orange"] {
    color: var(--bn-colors-highlights-orange-text);
}
[data-text-color="yellow"] {
    color: var(--bn-colors-highlights-yellow-text);
}
[data-text-color="green"] {
    color: var(--bn-colors-highlights-green-text);
}
[data-text-color="blue"] {
    color: var(--bn-colors-highlights-blue-text);
}
[data-text-color="purple"] {
    color: var(--bn-colors-highlights-purple-text);
}
[data-text-color="pink"] {
    color: var(--bn-colors-highlights-pink-text);
}
[data-background-color="gray"] {
    background-color: var(--bn-colors-highlights-gray-background);
}
[data-background-color="brown"] {
    background-color: var(--bn-colors-highlights-brown-background);
}
[data-background-color="red"] {
    background-color: var(--bn-colors-highlights-red-background);
}
[data-background-color="orange"] {
    background-color: var(--bn-colors-highlights-orange-background);
}
[data-background-color="yellow"] {
    background-color: var(--bn-colors-highlights-yellow-background);
}
[data-background-color="green"] {
    background-color: var(--bn-colors-highlights-green-background);
}
[data-background-color="blue"] {
    background-color: var(--bn-colors-highlights-blue-background);
}
[data-background-color="purple"] {
    background-color: var(--bn-colors-highlights-purple-background);
}
[data-background-color="pink"] {
    background-color: var(--bn-colors-highlights-pink-background);
}

/* UI element styling */

/* Toolbar styling */
.bn-container .bn-toolbar {
    background-color: var(--bn-colors-menu-background);
    border: var(--bn-border);
    border-radius: var(--bn-border-radius-medium);
    box-shadow: var(--bn-shadow-medium);
    flex-wrap: nowrap;
    gap: 2px;
    padding: 2px;
    width: fit-content;
}

.bn-container .bn-toolbar .mantine-Button-root,
.bn-container .bn-toolbar .mantine-ActionIcon-root {
    background-color: var(--bn-colors-menu-background);
    border: none;
    border-radius: var(--bn-border-radius-small);
    color: var(--bn-colors-menu-text);
}

.bn-container .bn-toolbar .mantine-Button-root:hover,
.bn-container .bn-toolbar .mantine-ActionIcon-root:hover {
    background-color: var(--bn-colors-hovered-background);
    border: none;
    color: var(--bn-colors-hovered-text);
}

.bn-container .bn-toolbar .mantine-Button-root[data-selected],
.bn-container .bn-toolbar .mantine-ActionIcon-root[data-selected] {
    background-color: var(--bn-colors-selected-background);
    border: none;
    color: var(--bn-colors-selected-text);
}

.bn-container .bn-toolbar .mantine-Button-root[data-disabled],
.bn-container .bn-toolbar .mantine-ActionIcon-root[data-disabled] {
    background-color: var(--bn-colors-disabled-background);
    border: none;
    color: var(--bn-colors-disabled-text);
}

.bn-container .bn-toolbar .mantine-Menu-dropdown .mantine-Menu-item {
    font-size: 12px;
    height: 30px;
}

.bn-container .bn-toolbar .mantine-Menu-dropdown .mantine-Menu-item:hover {
    background-color: var(--bn-colors-hovered-background);
}

.bn-container .bn-toolbar .bn-embed-image-button {
    border: solid var(--bn-colors-border) 1px;
    border-radius: var(--bn-border-radius-small);
    height: 32px;
    width: 60%;
}

.bn-container .bn-toolbar-input-dropdown {
    background-color: var(--bn-colors-menu-background);
    border: var(--bn-border);
    border-radius: var(--bn-border-radius-medium);
    box-shadow: var(--bn-shadow-medium);
    color: var(--bn-colors-menu-text);
    gap: 4px;
    min-width: 145px;
    padding: 2px;
}

.bn-container .bn-toolbar-input-dropdown .mantine-Group-root {
    flex-wrap: nowrap;
}

.bn-container .bn-toolbar-input-dropdown .mantine-TextInput-root,
.bn-container .bn-toolbar-input-dropdown .mantine-FileInput-root {
    width: 300px;
}

.bn-container .bn-toolbar-input-dropdown .mantine-TextInput-wrapper,
.bn-container .bn-toolbar-input-dropdown .mantine-FileInput-wrapper {
    padding: 0;
    border-radius: 4px;
}

.bn-container .bn-toolbar-input-dropdown .mantine-TextInput-wrapper:hover {
    background-color: var(--bn-colors-hovered-background);
}

.bn-container .bn-toolbar-input-dropdown .mantine-TextInput-input,
.bn-container .bn-toolbar-input-dropdown .mantine-FileInput-input {
    border: none;
    font-size: 12px;
}

.bn-container .bn-toolbar-input-dropdown .mantine-FileInput-input:hover {
    background-color: var(--bn-colors-hovered-background);
}

.bn-container .bn-toolbar-input-dropdown
.mantine-FileInput-section[data-position="left"] {
    color: var(--bn-colors-menu-text);
}

.bn-container .bn-toolbar-input-dropdown .mantine-FileInput-placeholder {
    color: var(--bn-colors-menu-text);
}

.bn-container .bn-image-toolbar {
    width: 500px
}

.bn-container .bn-image-toolbar .bn-upload-image-panel > div {
    align-items: stretch;
    display: flex;
    flex-direction: column;
    gap: 8px;
}

.bn-container
.bn-image-toolbar
.bn-upload-image-panel
> div
> .mantine-Text-root {
    text-align: center;
}

.bn-container .bn-image-toolbar .bn-embed-image-panel > div {
    align-items: center;
    display: flex;
    flex-direction: column;
    gap: 8px;
    width: 100%;
}

.bn-container .bn-image-toolbar .bn-embed-image-panel > div .mantine-TextInput-root {
    width: 100%;
}

/* Slash Menu styling*/
<<<<<<< HEAD
.bn-slash-menu {
    max-height: 100%;
=======
.bn-container .bn-slash-menu {
>>>>>>> 0c336dad
    position: relative;
}

.bn-container .bn-slash-menu .mantine-Menu-item {
    height: 52px;
}

.bn-container .bn-slash-menu .mantine-Menu-itemSection {
    color: var(--bn-colors-tooltip-text);
}

.bn-container .bn-slash-menu .mantine-Menu-itemSection[data-position="left"] {
    background-color: var(--bn-colors-tooltip-background);
    border-radius: var(--bn-border-radius-small);
    padding: 8px;
}

.bn-container .bn-slash-menu .mantine-Menu-itemLabel {
    padding-right: 16px;
}

.bn-container .bn-slash-menu .mantine-Menu-itemLabel .mantine-Stack-root {
    gap: 0;
}

/* Side Menu & Drag Handle styling */
.bn-container .bn-side-menu {
    background-color: transparent;
}

.bn-container .bn-side-menu .mantine-UnstyledButton-root {
    background-color: transparent;
    color: var(--bn-colors-side-menu);
}

.bn-container .bn-side-menu .mantine-UnstyledButton-root:hover {
    background-color: var(--bn-colors-hovered-background);
}

.bn-container .bn-drag-handle {
    height: 24px;
    width: 24px;
}

/* Table Handle styling */
.bn-container .bn-table-handle {
    align-items: center;
    background-color: var(--bn-colors-menu-background);
    border: var(--bn-border);
    border-radius: var(--bn-border-radius-small);
    box-shadow: var(--bn-shadow-light);
    color: var(--bn-colors-side-menu);
    cursor: pointer;
    display: flex;
    justify-content: center;
    overflow: visible;
}

.bn-container .bn-table-handle > svg {
    margin-inline: -4px;
}

.bn-container .bn-table-handle:hover, .bn-container .bn-table-handle-dragging {
    background-color: var(--bn-colors-hovered-background);
}

/* Drag Handle & Table Handle Menu styling */
.bn-container .bn-drag-handle-menu, .bn-container .bn-table-handle-menu {
    overflow: visible;
}

.bn-container .bn-drag-handle-menu .mantine-Menu-item,
.bn-container .bn-table-handle-menu .mantine-Menu-item {
    color: var(--bn-colors-menu-text);
    font-size: 12px;
    height: 30px;
}

/* Tooltip styling */
.bn-container .bn-tooltip {
    background-color: var(--bn-colors-tooltip-background);
    border: var(--bn-border);
    border-radius: var(--bn-border-radius-medium);
    box-shadow: var(--bn-shadow-medium);
    color: var(--bn-colors-tooltip-text);
    padding: 4px 10px;
    text-align: center;
}

/* Color Icon styling */
.bn-container .bn-color-icon {
    align-items: center;
    border: var(--bn-border);
    border-radius: var(--bn-border-radius-small);
    display: flex;
    justify-content: center;
}

/* Tick styling */
.bn-container .bn-tick-icon {
    padding-left: 8px;
}

.bn-container .bn-tick-space {
    padding: 0;
    width: 20px;
}<|MERGE_RESOLUTION|>--- conflicted
+++ resolved
@@ -437,12 +437,8 @@
 }
 
 /* Slash Menu styling*/
-<<<<<<< HEAD
-.bn-slash-menu {
+.bn-container .bn-slash-menu {
     max-height: 100%;
-=======
-.bn-container .bn-slash-menu {
->>>>>>> 0c336dad
     position: relative;
 }
 
