--- conflicted
+++ resolved
@@ -1,15 +1,10 @@
 import { filterSuggestionItems } from "@blocknote/core";
 import { FormattingToolbarController } from "../components/FormattingToolbar/FormattingToolbarController";
-<<<<<<< HEAD
-import { HyperlinkToolbarController } from "../components/HyperlinkToolbar/HyperlinkToolbarController";
-import { ImagePanelController } from "../components/ImageToolbar/ImagePanelController";
-=======
+import { ImagePanelController } from "../components/ImagePanel/ImagePanelController";
 import { LinkToolbarController } from "../components/LinkToolbar/LinkToolbarController";
-import { ImagePanelController } from "../components/ImagePanel/ImagePanelController";
->>>>>>> 2776d7be
 import { SideMenuController } from "../components/SideMenu/SideMenuController";
+import { SuggestionMenuController } from "../components/SuggestionMenu/SuggestionMenuController";
 import { getDefaultReactSlashMenuItems } from "../components/SuggestionMenu/getDefaultReactSlashMenuItems";
-import { SuggestionMenuController } from "../components/SuggestionMenu/SuggestionMenuController";
 import { TableHandlesController } from "../components/TableHandles/TableHandlesController";
 import { useBlockNoteEditor } from "../hooks/useBlockNoteEditor";
 
@@ -48,11 +43,7 @@
         />
       )}
       {props.sideMenu !== false && <SideMenuController />}
-<<<<<<< HEAD
-      {editor.imageToolbar && props.imageToolbar !== false && (
-=======
       {editor.imagePanel && props.imageToolbar !== false && (
->>>>>>> 2776d7be
         <ImagePanelController />
       )}
       {editor.tableHandles && props.tableHandles !== false && (
