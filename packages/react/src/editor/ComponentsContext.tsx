import {
  ChangeEvent,
  ComponentType,
  createContext,
  CSSProperties,
  KeyboardEvent,
  MouseEvent,
  ReactNode,
  useContext,
} from "react";

import { BlockNoteEditor, User } from "@blocknote/core";
import { DefaultReactGridSuggestionItem } from "../components/SuggestionMenu/GridSuggestionMenu/types.js";
import { DefaultReactSuggestionItem } from "../components/SuggestionMenu/types.js";

type ToolbarRootType = {
  className?: string;
  children?: ReactNode;
  onMouseEnter?: () => void;
  onMouseLeave?: () => void;
<<<<<<< HEAD
  variant?: "default" | "action-toolbar";
=======
>>>>>>> 4aa4f25c
};

type ToolbarButtonType = {
  className?: string;
<<<<<<< HEAD
  mainTooltip?: string;
=======
  mainTooltip: string;
>>>>>>> 4aa4f25c
  secondaryTooltip?: string;
  icon?: ReactNode;
  onClick?: (e: MouseEvent) => void;
  isSelected?: boolean;
  isDisabled?: boolean;
<<<<<<< HEAD
  variant?: "default" | "compact";
=======
>>>>>>> 4aa4f25c
} & (
  | { children: ReactNode; label?: string }
  | { children?: undefined; label: string }
);
export type ComponentProps = {
  FormattingToolbar: {
    Root: ToolbarRootType;
    Button: ToolbarButtonType;
    Select: {
      className?: string;
      items: {
        text: string;
        icon: ReactNode;
        onClick: () => void;
        isSelected: boolean;
        isDisabled?: boolean;
      }[];
      isDisabled?: boolean;
    };
  };
  FilePanel: {
    Root: {
      className?: string;
      tabs: {
        name: string;
        tabPanel: ReactNode;
      }[];
      openTab: string;
      setOpenTab: (name: string) => void;
      defaultOpenTab: string;
      loading: boolean;
    };
    Button: {
      className?: string;
      onClick: () => void;
    } & (
      | { children: ReactNode; label?: string }
      | { children?: undefined; label: string }
    );
    FileInput: {
      className?: string;
      accept: string;
      value: File | null;
      placeholder: string;
      onChange: (payload: File | null) => void;
    };
    TabPanel: {
      className?: string;
      children?: ReactNode;
    };
    TextInput: {
      className?: string;
      value: string;
      placeholder: string;
      onChange: (event: ChangeEvent<HTMLInputElement>) => void;
      onKeyDown: (event: KeyboardEvent) => void;
    };
  };
  LinkToolbar: {
    Root: ToolbarRootType;
    Button: ToolbarButtonType;
  };
  SideMenu: {
    Root: {
      className?: string;
      children?: ReactNode;
    };
    Button: {
      className?: string;
      onClick?: (e: MouseEvent) => void;
      icon?: ReactNode;
      onDragStart?: (e: React.DragEvent) => void;
      onDragEnd?: (e: React.DragEvent) => void;
      draggable?: boolean;
    } & (
      | { children: ReactNode; label?: string }
      | { children?: undefined; label: string }
    );
  };
  SuggestionMenu: {
    Root: {
      id: string;
      className?: string;
      children?: ReactNode;
    };
    EmptyItem: {
      className?: string;
      children?: ReactNode;
    };
    Item: {
      className?: string;
      id: string;
      isSelected: boolean;
      onClick: () => void;
      item: DefaultReactSuggestionItem;
    };
    Label: {
      className?: string;
      children?: ReactNode;
    };
    Loader: {
      className?: string;
      children?: ReactNode;
    };
  };
  GridSuggestionMenu: {
    Root: {
      id: string;
      columns: number;
      className?: string;
      children?: ReactNode;
    };
    EmptyItem: {
      columns: number;
      className?: string;
      children?: ReactNode;
    };
    Item: {
      className?: string;
      id: string;
      isSelected: boolean;
      onClick: () => void;
      item: DefaultReactGridSuggestionItem;
    };
    // Label: {
    //   className?: string;
    //   children?: ReactNode;
    // };
    Loader: {
      columns: number;
      className?: string;
      children?: ReactNode;
    };
  };
  TableHandle: {
    Root: {
      className?: string;
      draggable: boolean;
      onDragStart: (e: React.DragEvent) => void;
      onDragEnd: () => void;
      style?: CSSProperties;
    } & (
      | { children: ReactNode; label?: string }
      | { children?: undefined; label: string }
    );
    ExtendButton: {
      className?: string;
      onClick: (e: React.MouseEvent) => void;
      onMouseDown: (e: React.MouseEvent) => void;
      children: ReactNode;
    };
  };
  // TODO: We should try to make everything as generic as we can
  Generic: {
    Badge: {
      Root: {
        className?: string;
        text: string;
        icon?: ReactNode;
        isSelected?: boolean;
        mainTooltip?: string;
        secondaryTooltip?: string;
        onClick?: (event: React.MouseEvent) => void;
      };
      Group: {
        className?: string;
        children: ReactNode;
      };
    };
    Form: {
      Root: {
        children?: ReactNode;
      };
      TextInput: {
        className?: string;
        name: string;
        label?: string;
        icon: ReactNode;
        autoFocus?: boolean;
        placeholder: string;
        value: string;
        onKeyDown: (event: KeyboardEvent<HTMLInputElement>) => void;
        onChange: (event: ChangeEvent<HTMLInputElement>) => void;
        onSubmit?: () => void;
      };
    };
    Menu: {
      Root: {
        sub?: boolean;
        onOpenChange?: (open: boolean) => void;
        position?:
          | "top"
          | "right"
          | "bottom"
          | "left"
          | `${"top" | "right" | "bottom" | "left"}-${"start" | "end"}`;
        children?: ReactNode;
      };
      Divider: {
        className?: string;
      };
      Dropdown: {
        className?: string;
        children?: ReactNode;
        sub?: boolean;
      };
      Item: {
        className?: string;
        children?: ReactNode;

        subTrigger?: boolean;
        icon?: ReactNode;
        checked?: boolean;
        onClick?: () => void;
      };
      Label: {
        className?: string;
        children?: ReactNode;
      };
      Trigger: {
        children?: ReactNode;
        sub?: boolean;
      };
    };
    Popover: {
      Root: {
        opened?: boolean;
        onOpenChange?: (open: boolean) => void;
        position?:
          | "top"
          | "right"
          | "bottom"
          | "left"
          | `${"top" | "right" | "bottom" | "left"}-${"start" | "end"}`;
        children?: ReactNode;
      };
      Content: {
        className?: string;
        variant: "form-popover" | "panel-popover";
        children?: ReactNode;
      };
      Trigger: {
        children?: ReactNode;
      };
    };
    Toolbar: {
      Root: ToolbarRootType;
      Button: ToolbarButtonType;
    };
<<<<<<< HEAD
  };
  Comments: {
    Card: {
      className?: string;
      children?: ReactNode;
    };
    CardSection: {
      className?: string;
      children?: ReactNode;
    };
    Editor: {
      className?: string;
      editable: boolean;
      editor: BlockNoteEditor<any, any, any>;
      onFocus?: () => void;
      onBlur?: () => void;
    };
    Comment: {
      className?: string;
      children?: ReactNode;
      authorInfo: "loading" | User;
      timeString: string;
      actions?: ReactNode;
      showActions?: boolean | "hover";
    };
=======
>>>>>>> 4aa4f25c
  };
};

export type Components = {
  [Components in keyof Omit<ComponentProps, "Generic">]: {
    [Component in keyof ComponentProps[Components]]: ComponentType<
      ComponentProps[Components][Component]
    >;
  };
} & {
  // only needed as Generic Root/etc elements are 1 level of nesting deeper
  Generic: {
    [GenericComponents in keyof ComponentProps["Generic"]]: {
      [Component in keyof ComponentProps["Generic"][GenericComponents]]: ComponentType<
        ComponentProps["Generic"][GenericComponents][Component]
      >;
    };
  };
};

export const ComponentsContext = createContext<Components | undefined>(
  undefined
);

export function useComponentsContext(): Components | undefined {
  return useContext(ComponentsContext)!;
}<|MERGE_RESOLUTION|>--- conflicted
+++ resolved
@@ -18,28 +18,18 @@
   children?: ReactNode;
   onMouseEnter?: () => void;
   onMouseLeave?: () => void;
-<<<<<<< HEAD
   variant?: "default" | "action-toolbar";
-=======
->>>>>>> 4aa4f25c
 };
 
 type ToolbarButtonType = {
   className?: string;
-<<<<<<< HEAD
   mainTooltip?: string;
-=======
-  mainTooltip: string;
->>>>>>> 4aa4f25c
   secondaryTooltip?: string;
   icon?: ReactNode;
   onClick?: (e: MouseEvent) => void;
   isSelected?: boolean;
   isDisabled?: boolean;
-<<<<<<< HEAD
   variant?: "default" | "compact";
-=======
->>>>>>> 4aa4f25c
 } & (
   | { children: ReactNode; label?: string }
   | { children?: undefined; label: string }
@@ -190,6 +180,31 @@
       onClick: (e: React.MouseEvent) => void;
       onMouseDown: (e: React.MouseEvent) => void;
       children: ReactNode;
+    };
+  };
+  Comments: {
+    Card: {
+      className?: string;
+      children?: ReactNode;
+    };
+    CardSection: {
+      className?: string;
+      children?: ReactNode;
+    };
+    Editor: {
+      className?: string;
+      editable: boolean;
+      editor: BlockNoteEditor<any, any, any>;
+      onFocus?: () => void;
+      onBlur?: () => void;
+    };
+    Comment: {
+      className?: string;
+      children?: ReactNode;
+      authorInfo: "loading" | User;
+      timeString: string;
+      actions?: ReactNode;
+      showActions?: boolean | "hover";
     };
   };
   // TODO: We should try to make everything as generic as we can
@@ -289,34 +304,6 @@
       Root: ToolbarRootType;
       Button: ToolbarButtonType;
     };
-<<<<<<< HEAD
-  };
-  Comments: {
-    Card: {
-      className?: string;
-      children?: ReactNode;
-    };
-    CardSection: {
-      className?: string;
-      children?: ReactNode;
-    };
-    Editor: {
-      className?: string;
-      editable: boolean;
-      editor: BlockNoteEditor<any, any, any>;
-      onFocus?: () => void;
-      onBlur?: () => void;
-    };
-    Comment: {
-      className?: string;
-      children?: ReactNode;
-      authorInfo: "loading" | User;
-      timeString: string;
-      actions?: ReactNode;
-      showActions?: boolean | "hover";
-    };
-=======
->>>>>>> 4aa4f25c
   };
 };
 
