--- conflicted
+++ resolved
@@ -33,31 +33,9 @@
   | { children?: undefined; label: string }
 );
 export type ComponentProps = {
-<<<<<<< HEAD
-  Toolbar: {
-    Root: {
-      className?: string;
-      children?: ReactNode;
-      onMouseEnter?: () => void;
-      onMouseLeave?: () => void;
-    };
-    Button: {
-      className?: string;
-      mainTooltip?: string;
-      secondaryTooltip?: string;
-      icon?: ReactNode;
-      onClick?: (e: MouseEvent) => void;
-      isSelected?: boolean;
-      isDisabled?: boolean;
-    } & (
-      | { children: ReactNode; label?: string }
-      | { children?: undefined; label: string }
-    );
-=======
   FormattingToolbar: {
     Root: ToolbarRootType;
     Button: ToolbarButtonType;
->>>>>>> 454a91cc
     Select: {
       className?: string;
       items: {
@@ -108,13 +86,10 @@
       onKeyDown: (event: KeyboardEvent) => void;
     };
   };
-<<<<<<< HEAD
-=======
   LinkToolbar: {
     Root: ToolbarRootType;
     Button: ToolbarButtonType;
   };
->>>>>>> 454a91cc
   SideMenu: {
     Root: {
       className?: string;
