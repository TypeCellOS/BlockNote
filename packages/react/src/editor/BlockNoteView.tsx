import {
  BlockNoteEditor,
  BlockSchema,
  InlineContentSchema,
  StyleSchema,
  mergeCSSClasses,
} from "@blocknote/core";

import React, {
  HTMLAttributes,
  ReactNode,
  Ref,
  useCallback,
  useEffect,
  useMemo,
  useState,
} from "react";
import { useEditorChange } from "../hooks/useEditorChange.js";
import { useEditorSelectionChange } from "../hooks/useEditorSelectionChange.js";
import { usePrefersColorScheme } from "../hooks/usePrefersColorScheme.js";
import { BlockNoteContext, useBlockNoteContext } from "./BlockNoteContext.js";
import {
  BlockNoteDefaultUI,
  BlockNoteDefaultUIProps,
} from "./BlockNoteDefaultUI.js";
<<<<<<< HEAD
import { Portals, getInstance } from "./EditorContent.js";
=======
import { Portals, getContentComponent } from "./EditorContent.js";
>>>>>>> 4aa4f25c
import { ElementRenderer } from "./ElementRenderer.js";
import "./styles.css";

const emptyFn = () => {
  // noop
};

export type BlockNoteViewProps<
  BSchema extends BlockSchema,
  ISchema extends InlineContentSchema,
  SSchema extends StyleSchema
> = {
  editor: BlockNoteEditor<BSchema, ISchema, SSchema>;

  theme?: "light" | "dark";

  /**
   * Locks the editor from being editable by the user if set to `false`.
   */
  editable?: boolean;
  /**
   * A callback function that runs whenever the text cursor position or selection changes.
   */
  onSelectionChange?: () => void;

  /**
   * A callback function that runs whenever the editor's contents change.
   */
  onChange?: () => void;

  children?: ReactNode;

  ref?: Ref<HTMLDivElement> | undefined; // only here to get types working with the generics. Regular form doesn't work
} & Omit<
  HTMLAttributes<HTMLDivElement>,
  "onChange" | "onSelectionChange" | "children"
> &
  BlockNoteDefaultUIProps;

function BlockNoteViewComponent<
  BSchema extends BlockSchema,
  ISchema extends InlineContentSchema,
  SSchema extends StyleSchema
>(
  props: BlockNoteViewProps<BSchema, ISchema, SSchema>,
  ref: React.Ref<HTMLDivElement>
) {
  const {
    editor,
    className,
    theme,
    children,
    editable,
    onSelectionChange,
    onChange,
    formattingToolbar,
    linkToolbar,
    slashMenu,
    emojiPicker,
    sideMenu,
    filePanel,
    tableHandles,
    ...rest
  } = props;

  // Used so other components (suggestion menu) can set
  // aria related props to the contenteditable div
  const [contentEditableProps, setContentEditableProps] =
    useState<Record<string, any>>();

  const existingContext = useBlockNoteContext();
  const systemColorScheme = usePrefersColorScheme();
  const defaultColorScheme =
    existingContext?.colorSchemePreference || systemColorScheme;

  const editorColorScheme =
    theme || (defaultColorScheme === "dark" ? "dark" : "light");

  useEditorChange(onChange || emptyFn, editor);
  useEditorSelectionChange(onSelectionChange || emptyFn, editor);

  useEffect(() => {
    editor.isEditable = editable !== false;
  }, [editable, editor]);

  const renderChildren = useMemo(() => {
    return (
      <>
        {children}
        <BlockNoteDefaultUI
          formattingToolbar={formattingToolbar}
          linkToolbar={linkToolbar}
          slashMenu={slashMenu}
          emojiPicker={emojiPicker}
          sideMenu={sideMenu}
          filePanel={filePanel}
          tableHandles={tableHandles}
        />
      </>
    );
  }, [
    children,
    formattingToolbar,
    linkToolbar,
    slashMenu,
    emojiPicker,
    sideMenu,
    filePanel,
    tableHandles,
  ]);

  const context = useMemo(() => {
    return {
      ...existingContext,
      editor,
      setContentEditableProps,
    };
  }, [existingContext, editor]);

  const setElementRenderer = useCallback(
    (ref: (typeof editor)["elementRenderer"]) => {
      editor.elementRenderer = ref;
    },
    [editor]
  );

  const portalManager = useMemo(() => {
<<<<<<< HEAD
    return getInstance();
=======
    return getContentComponent();
>>>>>>> 4aa4f25c
  }, []);

  const mount = useCallback(
    (element: HTMLElement | null) => {
      editor.mount(element, portalManager);
<<<<<<< HEAD

      // Since we mount the editor ourselves, we also have to manually
      // autofocus it on mount.
      if (rest.autoFocus) {
        element?.focus();
      }
    },
    [editor, portalManager, rest.autoFocus]
=======
    },
    [editor, portalManager]
>>>>>>> 4aa4f25c
  );

  return (
    <BlockNoteContext.Provider value={context as any}>
      <ElementRenderer ref={setElementRenderer} />
      {!editor.headless && (
        <>
          <Portals contentComponent={portalManager} />
          <div
            className={mergeCSSClasses(
              "bn-container",
              editorColorScheme || "",
              className || ""
            )}
            data-color-scheme={editorColorScheme}
            {...rest}
            ref={ref}>
            <div
              aria-autocomplete="list"
              aria-haspopup="listbox"
              ref={mount}
              {...contentEditableProps}
            />
            {renderChildren}
          </div>
<<<<<<< HEAD

          {/* </EditorContent> */}
=======
>>>>>>> 4aa4f25c
        </>
      )}
    </BlockNoteContext.Provider>
  );
}

// https://fettblog.eu/typescript-react-generic-forward-refs/
export const BlockNoteViewRaw = React.forwardRef(BlockNoteViewComponent) as <
  BSchema extends BlockSchema,
  ISchema extends InlineContentSchema,
  SSchema extends StyleSchema
>(
  props: BlockNoteViewProps<BSchema, ISchema, SSchema> & {
    ref?: React.ForwardedRef<HTMLDivElement>;
  }
) => ReturnType<typeof BlockNoteViewComponent<BSchema, ISchema, SSchema>>;<|MERGE_RESOLUTION|>--- conflicted
+++ resolved
@@ -23,11 +23,7 @@
   BlockNoteDefaultUI,
   BlockNoteDefaultUIProps,
 } from "./BlockNoteDefaultUI.js";
-<<<<<<< HEAD
-import { Portals, getInstance } from "./EditorContent.js";
-=======
 import { Portals, getContentComponent } from "./EditorContent.js";
->>>>>>> 4aa4f25c
 import { ElementRenderer } from "./ElementRenderer.js";
 import "./styles.css";
 
@@ -155,29 +151,14 @@
   );
 
   const portalManager = useMemo(() => {
-<<<<<<< HEAD
-    return getInstance();
-=======
     return getContentComponent();
->>>>>>> 4aa4f25c
   }, []);
 
   const mount = useCallback(
     (element: HTMLElement | null) => {
       editor.mount(element, portalManager);
-<<<<<<< HEAD
-
-      // Since we mount the editor ourselves, we also have to manually
-      // autofocus it on mount.
-      if (rest.autoFocus) {
-        element?.focus();
-      }
-    },
-    [editor, portalManager, rest.autoFocus]
-=======
     },
     [editor, portalManager]
->>>>>>> 4aa4f25c
   );
 
   return (
@@ -203,11 +184,6 @@
             />
             {renderChildren}
           </div>
-<<<<<<< HEAD
-
-          {/* </EditorContent> */}
-=======
->>>>>>> 4aa4f25c
         </>
       )}
     </BlockNoteContext.Provider>
