--- conflicted
+++ resolved
@@ -105,10 +105,7 @@
     filePanel,
     tableHandles,
     autoFocus,
-<<<<<<< HEAD
-=======
     renderEditor,
->>>>>>> 4d3d2ff2
     ...rest
   } = props;
 
@@ -199,26 +196,9 @@
             ) : (
               children
             )}
-<<<<<<< HEAD
-            data-color-scheme={editorColorScheme}
-            {...rest}
-            ref={ref}>
-            <div
-              aria-autocomplete="list"
-              aria-haspopup="listbox"
-              data-bn-autofocus={autoFocus}
-              ref={mount}
-              {...contentEditableProps}
-            />
-            {renderChildren}
-          </div>
-        </>
-      )}
-=======
           </>
         )}
       </BlockNoteViewContext.Provider>
->>>>>>> 4d3d2ff2
     </BlockNoteContext.Provider>
   );
 }
