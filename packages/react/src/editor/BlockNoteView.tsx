--- conflicted
+++ resolved
@@ -17,30 +17,18 @@
   useState,
 } from "react";
 import usePrefersColorScheme from "use-prefers-color-scheme";
-<<<<<<< HEAD
-=======
-import { FormattingToolbarPositioner } from "../components/FormattingToolbar/FormattingToolbarPositioner";
-import { HyperlinkToolbarPositioner } from "../components/HyperlinkToolbar/HyperlinkToolbarPositioner";
-import { ImageToolbarPositioner } from "../components/ImageToolbar/ImageToolbarPositioner";
-import { SideMenuPositioner } from "../components/SideMenu/SideMenuPositioner";
-import { SlashMenuPositioner } from "../components/SlashMenu/SlashMenuPositioner";
-import { TableHandlesPositioner } from "../components/TableHandles/TableHandlePositioner";
 import { useEditorChange } from "../hooks/useEditorChange";
 import { useEditorSelectionChange } from "../hooks/useEditorSelectionChange";
 import { mergeRefs } from "../util/mergeRefs";
 import { BlockNoteContext, useBlockNoteContext } from "./BlockNoteContext";
->>>>>>> 497ae27e
+import { BlockNoteDefaultUI } from "./BlockNoteDefaultUI";
 import {
   Theme,
   applyBlockNoteCSSVariablesFromTheme,
   removeBlockNoteCSSVariables,
 } from "./BlockNoteTheme";
-<<<<<<< HEAD
-=======
 import { EditorContent } from "./EditorContent";
->>>>>>> 497ae27e
 import "./styles.css";
-import { BlockNoteDefaultUI } from "./BlockNoteDefaultUI";
 
 const mantineTheme = {
   // Removes button press effect
@@ -166,20 +154,7 @@
   }, [editable, editor]);
 
   const renderChildren = useMemo(() => {
-    return (
-      children || (
-        <>
-          <FormattingToolbarPositioner editor={editor} />
-          <HyperlinkToolbarPositioner editor={editor} />
-          <SlashMenuPositioner editor={editor} />
-          <SideMenuPositioner editor={editor} />
-          <ImageToolbarPositioner editor={editor} />
-          {editor.blockSchema.table && (
-            <TableHandlesPositioner editor={editor as any} />
-          )}
-        </>
-      )
-    );
+    return children || <BlockNoteDefaultUI editor={editor} />;
   }, [editor, children]);
 
   const context = useMemo(() => {
@@ -197,15 +172,6 @@
     // `cssVariablesSelector` scopes Mantine CSS variables to only the editor,
     // as proposed here:  https://github.com/orgs/mantinedev/discussions/5685
     <MantineProvider theme={mantineTheme} cssVariablesSelector=".bn-container">
-<<<<<<< HEAD
-      <EditorContent
-        editor={editor._tiptapEditor}
-        className={mergeCSSClasses("bn-container", className || "")}
-        data-color-scheme={editorColorScheme}
-        {...rest}>
-        {children || <BlockNoteDefaultUI editor={editor} />}
-      </EditorContent>
-=======
       <BlockNoteContext.Provider value={context as any}>
         <EditorContent editor={editor}>
           <div
@@ -217,7 +183,6 @@
           </div>
         </EditorContent>
       </BlockNoteContext.Provider>
->>>>>>> 497ae27e
     </MantineProvider>
   );
 }
