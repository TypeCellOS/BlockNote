--- conflicted
+++ resolved
@@ -105,11 +105,7 @@
     filePanel,
     tableHandles,
     autoFocus,
-<<<<<<< HEAD
-    renderEditor,
-=======
     renderEditor = !editor.headless,
->>>>>>> add526cd
     ...rest
   } = props;
 
@@ -139,8 +135,17 @@
       editor.elementRenderer = ref;
     },
     [editor]
-<<<<<<< HEAD
-=======
+  );
+
+  const portalManager = useMemo(() => {
+    return getContentComponent();
+  }, []);
+
+  const mount = useCallback(
+    (element: HTMLElement | null) => {
+      editor.mount(element, portalManager);
+    },
+    [editor, portalManager]
   );
 
   // The BlockNoteContext makes sure the editor and some helper methods
@@ -169,85 +174,6 @@
     autoFocus,
     className,
     editorColorScheme,
-    contentEditableProps,
-    ref,
-    ...rest,
-  };
-
-  return (
-    <BlockNoteContext.Provider value={blockNoteContext}>
-      <BlockNoteViewContext.Provider
-        value={{
-          editorProps,
-          defaultUIProps,
-        }}>
-        <ElementRenderer ref={setElementRenderer} />
-        {renderEditor ? (
-          <BlockNoteViewEditor>{children}</BlockNoteViewEditor>
-        ) : (
-          children
-        )}
-      </BlockNoteViewContext.Provider>
-    </BlockNoteContext.Provider>
->>>>>>> add526cd
-  );
-}
-
-// https://fettblog.eu/typescript-react-generic-forward-refs/
-export const BlockNoteViewRaw = React.forwardRef(BlockNoteViewComponent) as <
-  BSchema extends BlockSchema,
-  ISchema extends InlineContentSchema,
-  SSchema extends StyleSchema
->(
-  props: BlockNoteViewProps<BSchema, ISchema, SSchema> & {
-    ref?: React.ForwardedRef<HTMLDivElement>;
-  }
-) => ReturnType<typeof BlockNoteViewComponent<BSchema, ISchema, SSchema>>;
-
-/**
- * Renders the editor itself and the default UI elements
- */
-export const BlockNoteViewEditor = (props: { children: ReactNode }) => {
-  const ctx = useBlockNoteViewContext()!;
-  const editor = useBlockNoteEditor();
-
-  const portalManager = useMemo(() => {
-    return getContentComponent();
-  }, []);
-
-  const mount = useCallback(
-    (element: HTMLElement | null) => {
-      editor.mount(element, portalManager);
-    },
-    [editor, portalManager]
-  );
-
-  // The BlockNoteContext makes sure the editor and some helper methods
-  // are always available to nesteed compoenents
-  const blockNoteContext: BlockNoteContextValue<any, any, any> = useMemo(() => {
-    return {
-      ...existingContext,
-      editor,
-      setContentEditableProps,
-    };
-  }, [existingContext, editor]);
-
-  // We set defaultUIProps and editorProps on a different context, the BlockNoteViewContext.
-  // This BlockNoteViewContext is used to render the editor and the default UI.
-  const defaultUIProps = {
-    formattingToolbar,
-    linkToolbar,
-    slashMenu,
-    emojiPicker,
-    sideMenu,
-    filePanel,
-    tableHandles,
-  };
-
-  const editorProps = {
-    autoFocus,
-    className,
-    editorColorScheme,
     mount,
     contentEditableProps,
     ref,
@@ -255,7 +181,6 @@
   };
 
   return (
-<<<<<<< HEAD
     <BlockNoteContext.Provider value={blockNoteContext}>
       <BlockNoteViewContext.Provider
         value={{
@@ -275,21 +200,9 @@
         )}
       </BlockNoteViewContext.Provider>
     </BlockNoteContext.Provider>
-=======
-    <>
-      <Portals contentComponent={portalManager} />
-      <EditorElement {...ctx.editorProps} {...props} mount={mount}>
-        {/* Renders the UI elements such as formatting toolbar, etc, unless they have been explicitly disabled  in defaultUIProps */}
-        <BlockNoteDefaultUI {...ctx.defaultUIProps} />
-        {/* Manually passed in children, such as customized UI elements / controllers */}
-        {props.children}
-      </EditorElement>
-    </>
->>>>>>> add526cd
-  );
-};
-
-<<<<<<< HEAD
+  );
+}
+
 // https://fettblog.eu/typescript-react-generic-forward-refs/
 export const BlockNoteViewRaw = React.forwardRef(BlockNoteViewComponent) as <
   BSchema extends BlockSchema,
@@ -316,8 +229,6 @@
   );
 };
 
-=======
->>>>>>> add526cd
 /**
  * Renders the container div + contentEditable div.
  */
@@ -329,10 +240,6 @@
     mount: (element: HTMLElement | null) => void;
     contentEditableProps?: Record<string, any>;
     children: ReactNode;
-<<<<<<< HEAD
-=======
-    ref?: React.Ref<HTMLDivElement>;
->>>>>>> add526cd
   } & HTMLAttributes<HTMLDivElement>
 ) => {
   const {
