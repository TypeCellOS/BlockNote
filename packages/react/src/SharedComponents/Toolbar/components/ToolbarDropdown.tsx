--- conflicted
+++ resolved
@@ -21,14 +21,10 @@
   }
 
   return (
-<<<<<<< HEAD
-    <Menu exitTransitionDuration={0} disabled={props.isDisabled} zIndex={9000}>
-=======
     <Menu
       exitTransitionDuration={0}
       disabled={props.isDisabled}
       onOpen={updateMaxHeight}>
->>>>>>> c1d2cde0
       <Menu.Target>
         <ToolbarDropdownTarget
           text={selectedItem.text}
