<<<<<<< HEAD
=======
import {
  BaseSlashMenuItem,
  BlockSchema,
  defaultBlockSchema,
  DefaultBlockSchema,
  getDefaultSlashMenuItems,
  InlineContentSchema,
  StyleSchema,
} from "@blocknote/core";
import {
  RiH1,
  RiH2,
  RiH3,
  RiImage2Fill,
  RiListOrdered,
  RiListUnordered,
  RiTable2,
  RiText,
} from "react-icons/ri";
import { formatKeyboardShortcut } from "@blocknote/core";
import { ReactSlashMenuItem } from "./ReactSlashMenuItem";

const extraFields: Record<
  string,
  Omit<
    ReactSlashMenuItem<DefaultBlockSchema>,
    keyof BaseSlashMenuItem<DefaultBlockSchema, any, any>
  >
> = {
  Heading: {
    group: "Headings",
    icon: <RiH1 size={18} />,
    hint: "Used for a top-level heading",
    shortcut: formatKeyboardShortcut("Mod-Alt-1"),
  },
  "Heading 2": {
    group: "Headings",
    icon: <RiH2 size={18} />,
    hint: "Used for key sections",
    shortcut: formatKeyboardShortcut("Mod-Alt-2"),
  },
  "Heading 3": {
    group: "Headings",
    icon: <RiH3 size={18} />,
    hint: "Used for subsections and group headings",
    shortcut: formatKeyboardShortcut("Mod-Alt-3"),
  },
  "Numbered List": {
    group: "Basic blocks",
    icon: <RiListOrdered size={18} />,
    hint: "Used to display a numbered list",
    shortcut: formatKeyboardShortcut("Mod-Shift-7"),
  },
  "Bullet List": {
    group: "Basic blocks",
    icon: <RiListUnordered size={18} />,
    hint: "Used to display an unordered list",
    shortcut: formatKeyboardShortcut("Mod-Shift-8"),
  },
  Paragraph: {
    group: "Basic blocks",
    icon: <RiText size={18} />,
    hint: "Used for the body of your document",
    shortcut: formatKeyboardShortcut("Mod-Alt-0"),
  },
  Table: {
    group: "Advanced",
    icon: <RiTable2 size={18} />,
    hint: "Used for for tables",
    // shortcut: formatKeyboardShortcut("Mod-Alt-0"),
  },
  Image: {
    group: "Media",
    icon: <RiImage2Fill />,
    hint: "Insert an image",
  },
};

export function getDefaultReactSlashMenuItems<
  BSchema extends BlockSchema,
  I extends InlineContentSchema,
  S extends StyleSchema
>(
  // This type casting is weird, but it's the best way of doing it, as it allows
  // the schema type to be automatically inferred if it is defined, or be
  // inferred as any if it is not defined. I don't think it's possible to make it
  // infer to DefaultBlockSchema if it is not defined.
  schema: BSchema = defaultBlockSchema as any as BSchema
): ReactSlashMenuItem<BSchema, I, S>[] {
  const slashMenuItems: BaseSlashMenuItem<BSchema, I, S>[] =
    getDefaultSlashMenuItems(schema);

  return slashMenuItems.map((item) => ({
    ...item,
    ...extraFields[item.name],
  }));
}
>>>>>>> 37564e33
<|MERGE_RESOLUTION|>--- conflicted
+++ resolved
@@ -1,10 +1,9 @@
-<<<<<<< HEAD
-=======
 import {
   BaseSlashMenuItem,
   BlockSchema,
   defaultBlockSchema,
   DefaultBlockSchema,
+  formatKeyboardShortcut,
   getDefaultSlashMenuItems,
   InlineContentSchema,
   StyleSchema,
@@ -19,7 +18,6 @@
   RiTable2,
   RiText,
 } from "react-icons/ri";
-import { formatKeyboardShortcut } from "@blocknote/core";
 import { ReactSlashMenuItem } from "./ReactSlashMenuItem";
 
 const extraFields: Record<
@@ -96,5 +94,4 @@
     ...item,
     ...extraFields[item.name],
   }));
-}
->>>>>>> 37564e33
+}