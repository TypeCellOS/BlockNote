import { MantineProvider, MantineThemeOverride } from "@mantine/core";
import Tippy, { TippyProps } from "@tippyjs/react";
import { RequiredDynamicParams } from "@blocknote/core";
<<<<<<< HEAD
import { BlockNoteTheme } from "../../BlockNoteTheme";
=======
>>>>>>> 4dc80cec
import { FC, useCallback, useState } from "react";

/**
 * Component used in the ReactElementFactory to wrap the EditorElementComponent in a MantineProvider and Tippy
 * component. The MantineProvider is used to add theming while the Tippy component is used to control show/hide
 * behavior.
 *
 * @param props The component props. Includes the same props as ReactElementFactory, as well as the current set of
 * EditorDynamicParams. Also provides props to determine if the element should be open and which element it should be
 * mounted under.
 */
export function EditorElementComponentWrapper<
  ElementStaticParams extends Record<string, any>,
  ElementDynamicParams extends RequiredDynamicParams
>(props: {
  rootElement: HTMLElement;
  isOpen: boolean;
  staticParams: ElementStaticParams;
  dynamicParams: ElementDynamicParams;
  editorElementComponent: FC<ElementStaticParams & ElementDynamicParams>;
<<<<<<< HEAD
=======
  theme: MantineThemeOverride;
>>>>>>> 4dc80cec
  tippyProps?: TippyProps;
}) {
  const EditorElementComponent = props.editorElementComponent;

  const [contentCleared, setContentCleared] = useState(false);

  const getReferenceClientRect = useCallback(
    () => props.dynamicParams!.referenceRect,
    [props.dynamicParams]
  );

  const onShow = useCallback(() => {
    setContentCleared(false);
    document.body.appendChild(props.rootElement);
  }, [props.rootElement]);

  const onHidden = useCallback(() => {
    props.rootElement.remove();
    setContentCleared(true);
  }, [props.rootElement]);

  return (
    <MantineProvider theme={props.theme}>
      <Tippy
        appendTo={props.rootElement}
        content={
          !contentCleared ? (
            <EditorElementComponent
              {...props.staticParams}
              {...props.dynamicParams}
            />
          ) : undefined
        }
        getReferenceClientRect={
          !contentCleared ? getReferenceClientRect : undefined
        }
        interactive={true}
        onShow={onShow}
        onHidden={onHidden}
        visible={props.isOpen}
        {...props.tippyProps}
      />
    </MantineProvider>
  );
}<|MERGE_RESOLUTION|>--- conflicted
+++ resolved
@@ -1,10 +1,6 @@
 import { MantineProvider, MantineThemeOverride } from "@mantine/core";
 import Tippy, { TippyProps } from "@tippyjs/react";
 import { RequiredDynamicParams } from "@blocknote/core";
-<<<<<<< HEAD
-import { BlockNoteTheme } from "../../BlockNoteTheme";
-=======
->>>>>>> 4dc80cec
 import { FC, useCallback, useState } from "react";
 
 /**
@@ -25,10 +21,7 @@
   staticParams: ElementStaticParams;
   dynamicParams: ElementDynamicParams;
   editorElementComponent: FC<ElementStaticParams & ElementDynamicParams>;
-<<<<<<< HEAD
-=======
   theme: MantineThemeOverride;
->>>>>>> 4dc80cec
   tippyProps?: TippyProps;
 }) {
   const EditorElementComponent = props.editorElementComponent;
