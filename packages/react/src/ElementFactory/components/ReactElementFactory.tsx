import { FC } from "react";
import { TippyProps } from "@tippyjs/react";
import { createRoot } from "react-dom/client";
import { EditorElement, RequiredDynamicParams } from "@blocknote/core";
import { EditorElementComponentWrapper } from "./EditorElementComponentWrapper";
import { MantineThemeOverride } from "@mantine/core";

/**
 * The ReactElementFactory is a generic function used to create all other ElementFactories, which are then used in the
 * BlockNote editor. The type of ElementFactory created depends on the provided ElementStaticParams and
 * ElementDynamicParams, which determine what static/dynamic properties are used in rendering the element.
 * ElementStaticParams are initialized when the editor mounts and do not change, while ElementDynamicParams change based
 * on the editor state.
 *
 * @param staticParams Properties used in rendering the element which do not change, regardless of editor state.
 * @param EditorElementComponent The element to render, which is a React component. Takes EditorStaticParams and
 * EditorDynamicParams as props.
 * @param theme The Mantine theme used to style the element.
 * @param tippyProps Tippy props, which affect the elements' popup behaviour, e.g. popup position, animation, etc.
 */
export const ReactElementFactory = <
  ElementStaticParams extends Record<string, any>,
  ElementDynamicParams extends RequiredDynamicParams
>(
  staticParams: ElementStaticParams,
  EditorElementComponent: FC<ElementStaticParams & ElementDynamicParams>,
<<<<<<< HEAD
=======
  theme: MantineThemeOverride,
>>>>>>> 4dc80cec
  tippyProps?: TippyProps
): EditorElement<ElementDynamicParams> => {
  const rootElement = document.createElement("div");
  const root = createRoot(rootElement);

  // Used when hiding the element. If we were to pass in undefined instead, the element would be immediately cleared, not
  // leaving time for the fade out animation to complete.
  let prevDynamicParams: ElementDynamicParams | undefined = undefined;

  return {
    element: rootElement,
    render: (dynamicParams: ElementDynamicParams, _isHidden: boolean) => {
      prevDynamicParams = dynamicParams;

      root.render(
        <EditorElementComponentWrapper
          rootElement={rootElement}
          isOpen={true}
          staticParams={staticParams}
          dynamicParams={dynamicParams}
          editorElementComponent={EditorElementComponent}
          theme={theme}
          tippyProps={tippyProps}
        />
      );
    },
    hide: () => {
      root.render(
        <EditorElementComponentWrapper
          rootElement={rootElement}
          isOpen={false}
          staticParams={staticParams}
          dynamicParams={prevDynamicParams!}
          editorElementComponent={EditorElementComponent}
          theme={theme}
          tippyProps={tippyProps}
        />
      );
    },
  };
};<|MERGE_RESOLUTION|>--- conflicted
+++ resolved
@@ -24,10 +24,7 @@
 >(
   staticParams: ElementStaticParams,
   EditorElementComponent: FC<ElementStaticParams & ElementDynamicParams>,
-<<<<<<< HEAD
-=======
   theme: MantineThemeOverride,
->>>>>>> 4dc80cec
   tippyProps?: TippyProps
 ): EditorElement<ElementDynamicParams> => {
   const rootElement = document.createElement("div");
