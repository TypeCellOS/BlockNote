--- conflicted
+++ resolved
@@ -23,14 +23,8 @@
   ElementDynamicParams extends RequiredDynamicParams
 >(
   staticParams: ElementStaticParams,
-<<<<<<< HEAD
-  EditorElementComponent: (
-    props: ElementStaticParams & ElementDynamicParams
-  ) => JSX.Element,
+  EditorElementComponent: FC<ElementStaticParams & ElementDynamicParams>,
   theme: MantineThemeOverride,
-=======
-  EditorElementComponent: FC<ElementStaticParams & ElementDynamicParams>,
->>>>>>> 88a09a4a
   tippyProps?: TippyProps
 ): EditorElement<ElementDynamicParams> => {
   const rootElement = document.createElement("div");
