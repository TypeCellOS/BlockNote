import {
  BaseUiElementState,
  BlockNoteEditor,
  BlockSchema,
  DefaultBlockSchema,
  DefaultInlineContentSchema,
  DefaultStyleSchema,
  HyperlinkToolbarProsemirrorPlugin,
  HyperlinkToolbarState,
  InlineContentSchema,
  StyleSchema,
} from "@blocknote/core";
import {
  flip,
  offset,
  useFloating,
  useTransitionStyles,
} from "@floating-ui/react";
import { FC, useEffect, useRef, useState } from "react";

import { DefaultHyperlinkToolbar } from "./DefaultHyperlinkToolbar";

export type HyperlinkToolbarProps<
  BSchema extends BlockSchema,
  I extends InlineContentSchema,
  S extends StyleSchema
> = Pick<
  HyperlinkToolbarProsemirrorPlugin<BSchema, I, S>,
  "editHyperlink" | "deleteHyperlink" | "startHideTimer" | "stopHideTimer"
> &
  Omit<HyperlinkToolbarState, keyof BaseUiElementState>;

export const HyperlinkToolbarPositioner = <
  BSchema extends BlockSchema = DefaultBlockSchema,
  I extends InlineContentSchema = DefaultInlineContentSchema,
  S extends StyleSchema = DefaultStyleSchema
>(props: {
  editor: BlockNoteEditor<BSchema, I, S>;
  hyperlinkToolbar?: FC<HyperlinkToolbarProps<BSchema, I, S>>;
}) => {
  const [show, setShow] = useState<boolean>(false);
  const [url, setUrl] = useState<string>();
  const [text, setText] = useState<string>();

  const referencePos = useRef<DOMRect>();

  const { refs, update, context, floatingStyles } = useFloating({
    open: show,
    placement: "top-start",
    middleware: [offset(10), flip()],
  });

  const { isMounted, styles } = useTransitionStyles(context);

  useEffect(() => {
    return props.editor.hyperlinkToolbar.on(
      "update",
      (hyperlinkToolbarState) => {
        setShow(hyperlinkToolbarState.show);
        setUrl(hyperlinkToolbarState.url);
        setText(hyperlinkToolbarState.text);

        referencePos.current = hyperlinkToolbarState.referencePos;

        update();
      }
    );
  }, [props.editor, update]);

  useEffect(() => {
    refs.setReference({
      getBoundingClientRect: () => referencePos.current!,
    });
  }, [refs]);

  if (!url || !text || !isMounted) {
    return null;
  }

  const HyperlinkToolbar = props.hyperlinkToolbar || DefaultHyperlinkToolbar;

  return (
    <div
      ref={refs.setFloating}
      style={{ ...styles, ...floatingStyles, zIndex: 4000 }}>
      <HyperlinkToolbar
        url={url}
        text={text}
        editHyperlink={props.editor.hyperlinkToolbar.editHyperlink}
        deleteHyperlink={props.editor.hyperlinkToolbar.deleteHyperlink}
        startHideTimer={props.editor.hyperlinkToolbar.startHideTimer}
        stopHideTimer={props.editor.hyperlinkToolbar.stopHideTimer}
      />
<<<<<<< HEAD
    );
  }, [props.hyperlinkToolbar, props.editor, text, url]);

  return (
    <Tippy
      appendTo={props.editor.domElement.parentElement!}
      // onHidden={() => setIsEditing(false)}
      content={hyperlinkToolbarElement}
      getReferenceClientRect={getReferenceClientRect}
      interactive={true}
      visible={show}
      animation={"fade"}
      placement={"top-start"}
      maxWidth={"none"}
      zIndex={4000}
    />
=======
    </div>
>>>>>>> 2f0bada8
  );
};<|MERGE_RESOLUTION|>--- conflicted
+++ resolved
@@ -91,25 +91,6 @@
         startHideTimer={props.editor.hyperlinkToolbar.startHideTimer}
         stopHideTimer={props.editor.hyperlinkToolbar.stopHideTimer}
       />
-<<<<<<< HEAD
-    );
-  }, [props.hyperlinkToolbar, props.editor, text, url]);
-
-  return (
-    <Tippy
-      appendTo={props.editor.domElement.parentElement!}
-      // onHidden={() => setIsEditing(false)}
-      content={hyperlinkToolbarElement}
-      getReferenceClientRect={getReferenceClientRect}
-      interactive={true}
-      visible={show}
-      animation={"fade"}
-      placement={"top-start"}
-      maxWidth={"none"}
-      zIndex={4000}
-    />
-=======
     </div>
->>>>>>> 2f0bada8
   );
 };