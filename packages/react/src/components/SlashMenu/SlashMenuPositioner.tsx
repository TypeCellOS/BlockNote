import {
  BlockNoteEditor,
  BlockSchema,
  DefaultBlockSchema,
  SlashMenuProsemirrorPlugin,
  SuggestionsMenuState,
} from "@blocknote/core";
import {
  flip,
  offset,
  size,
  useFloating,
  useTransitionStyles,
} from "@floating-ui/react";
import { FC, useEffect, useRef, useState } from "react";

import { ReactSlashMenuItem } from "../../slashMenuItems/ReactSlashMenuItem";
import { DefaultSlashMenu } from "./DefaultSlashMenu";

export type SlashMenuProps<BSchema extends BlockSchema = DefaultBlockSchema> =
  Pick<SlashMenuProsemirrorPlugin<BSchema, any, any, any>, "itemCallback"> &
    Pick<
      SuggestionsMenuState<ReactSlashMenuItem<BSchema>>,
      "filteredItems" | "keyboardHoveredItemIndex"
    >;

export const SlashMenuPositioner = <
  BSchema extends BlockSchema = DefaultBlockSchema
>(props: {
  editor: BlockNoteEditor<BSchema, any, any>;
  slashMenu?: FC<SlashMenuProps<BSchema>>;
}) => {
  const [show, setShow] = useState<boolean>(false);
  const [filteredItems, setFilteredItems] =
    useState<ReactSlashMenuItem<BSchema>[]>();
  const [keyboardHoveredItemIndex, setKeyboardHoveredItemIndex] =
    useState<number>();

  const referencePos = useRef<DOMRect>();

  const { refs, update, context, floatingStyles } = useFloating({
    open: show,
    placement: "bottom-start",
    middleware: [
      offset(10),
      // Flips the slash menu placement to maximize the space available, and
      // prevents the menu from being cut off by the confines of the screen.
      flip(),
      size({
        apply({ availableHeight, elements }) {
          Object.assign(elements.floating.style, {
            maxHeight: `${availableHeight - 10}px`,
          });
        },
      }),
    ],
  });

  const { isMounted, styles } = useTransitionStyles(context);

  useEffect(() => {
    return props.editor.slashMenu.onUpdate((slashMenuState) => {
      setShow(slashMenuState.show);
      setFilteredItems(slashMenuState.filteredItems);
      setKeyboardHoveredItemIndex(slashMenuState.keyboardHoveredItemIndex);

      referencePos.current = slashMenuState.referencePos;

      update();
    });
  }, [props.editor, show, update]);

  useEffect(() => {
    refs.setReference({
      getBoundingClientRect: () => referencePos.current!,
    });
  }, [refs]);

  if (!isMounted || !filteredItems || keyboardHoveredItemIndex === undefined) {
    return null;
  }

  const SlashMenu = props.slashMenu || DefaultSlashMenu;

  return (
<<<<<<< HEAD
    <Tippy
      onShow={updateMaxHeight}
      appendTo={props.editor.domElement.parentElement!}
      content={slashMenuElement}
      getReferenceClientRect={getReferenceClientRect}
      interactive={true}
      visible={show}
      animation={"fade"}
      placement={"bottom-start"}
      maxWidth={"none"}
      zIndex={2000}
    />
=======
    <div
      ref={refs.setFloating}
      style={{
        display: "flex",
        ...styles,
        ...floatingStyles,
        zIndex: 2000,
      }}>
      <SlashMenu
        filteredItems={filteredItems}
        itemCallback={(item) => props.editor.slashMenu.itemCallback(item)}
        keyboardHoveredItemIndex={keyboardHoveredItemIndex}
      />
    </div>
>>>>>>> 2f0bada8
  );
};<|MERGE_RESOLUTION|>--- conflicted
+++ resolved
@@ -83,20 +83,6 @@
   const SlashMenu = props.slashMenu || DefaultSlashMenu;
 
   return (
-<<<<<<< HEAD
-    <Tippy
-      onShow={updateMaxHeight}
-      appendTo={props.editor.domElement.parentElement!}
-      content={slashMenuElement}
-      getReferenceClientRect={getReferenceClientRect}
-      interactive={true}
-      visible={show}
-      animation={"fade"}
-      placement={"bottom-start"}
-      maxWidth={"none"}
-      zIndex={2000}
-    />
-=======
     <div
       ref={refs.setFloating}
       style={{
@@ -111,6 +97,5 @@
         keyboardHoveredItemIndex={keyboardHoveredItemIndex}
       />
     </div>
->>>>>>> 2f0bada8
   );
 };