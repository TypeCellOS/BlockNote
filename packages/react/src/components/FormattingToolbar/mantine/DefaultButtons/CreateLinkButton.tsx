import { useCallback, useMemo, useState } from "react";
import { RiLink } from "react-icons/ri";

import {
  BlockNoteEditor,
  BlockSchema,
  formatKeyboardShortcut,
  InlineContentSchema,
  StyleSchema,
} from "@blocknote/core";

import { useBlockNoteEditor } from "../../../../hooks/useBlockNoteEditor";
import { useEditorContentOrSelectionChange } from "../../../../hooks/useEditorContentOrSelectionChange";
import { useSelectedBlocks } from "../../../../hooks/useSelectedBlocks";
import { ToolbarButton } from "../../../mantine-shared/Toolbar/ToolbarButton";
import { ToolbarInputsMenu } from "../../../mantine-shared/Toolbar/ToolbarInputsMenu";
<<<<<<< HEAD
import { EditLinkMenuItems } from "../../../HyperlinkToolbar/mantine/EditLinkMenuItems";
=======
import { EditLinkMenuItems } from "../../../LinkToolbar/mantine/EditLinkMenuItems";

function checkLinkInSchema(
  editor: BlockNoteEditor<BlockSchema, any, StyleSchema>
): editor is BlockNoteEditor<
  BlockSchema,
  {
    link: {
      type: "link";
      propSchema: any;
      content: "styled";
    };
  },
  StyleSchema
> {
  return (
    "link" in editor.schema.inlineContentSchema &&
    editor.schema.inlineContentSchema["link"] === "link"
  );
}
>>>>>>> 2776d7be

export const CreateLinkButton = () => {
  const editor = useBlockNoteEditor<
    BlockSchema,
    InlineContentSchema,
    StyleSchema
  >();

  const linkInSchema = checkLinkInSchema(editor);

  const selectedBlocks = useSelectedBlocks(editor);

  const [url, setUrl] = useState<string>(editor.getSelectedLinkUrl() || "");
  const [text, setText] = useState<string>(editor.getSelectedText());

  useEditorContentOrSelectionChange(() => {
    setText(editor.getSelectedText() || "");
    setUrl(editor.getSelectedLinkUrl() || "");
  }, editor);

  const update = useCallback(
    (url: string, text: string) => {
      editor.createLink(url, text);
      editor.focus();
    },
    [editor]
  );

  const show = useMemo(() => {
    if (!linkInSchema) {
      return false;
    }

    for (const block of selectedBlocks) {
      if (block.content === undefined) {
        return false;
      }
    }

    return true;
  }, [linkInSchema, selectedBlocks]);

  if (!show || !("link" in editor.schema.inlineContentSchema)) {
    return null;
  }

  return (
    <ToolbarInputsMenu
      button={
        <ToolbarButton
          mainTooltip={"Create Link"}
          secondaryTooltip={formatKeyboardShortcut("Mod+K")}
          icon={RiLink}
        />
      }
      dropdownItems={
<<<<<<< HEAD
        <EditLinkMenuItems url={url} text={text} editHyperlink={update} />
=======
        <EditLinkMenuItems url={url} text={text} editLink={update} />
>>>>>>> 2776d7be
      }
    />
  );
};<|MERGE_RESOLUTION|>--- conflicted
+++ resolved
@@ -12,12 +12,9 @@
 import { useBlockNoteEditor } from "../../../../hooks/useBlockNoteEditor";
 import { useEditorContentOrSelectionChange } from "../../../../hooks/useEditorContentOrSelectionChange";
 import { useSelectedBlocks } from "../../../../hooks/useSelectedBlocks";
+import { EditLinkMenuItems } from "../../../LinkToolbar/mantine/EditLinkMenuItems";
 import { ToolbarButton } from "../../../mantine-shared/Toolbar/ToolbarButton";
 import { ToolbarInputsMenu } from "../../../mantine-shared/Toolbar/ToolbarInputsMenu";
-<<<<<<< HEAD
-import { EditLinkMenuItems } from "../../../HyperlinkToolbar/mantine/EditLinkMenuItems";
-=======
-import { EditLinkMenuItems } from "../../../LinkToolbar/mantine/EditLinkMenuItems";
 
 function checkLinkInSchema(
   editor: BlockNoteEditor<BlockSchema, any, StyleSchema>
@@ -37,7 +34,6 @@
     editor.schema.inlineContentSchema["link"] === "link"
   );
 }
->>>>>>> 2776d7be
 
 export const CreateLinkButton = () => {
   const editor = useBlockNoteEditor<
@@ -94,11 +90,7 @@
         />
       }
       dropdownItems={
-<<<<<<< HEAD
-        <EditLinkMenuItems url={url} text={text} editHyperlink={update} />
-=======
         <EditLinkMenuItems url={url} text={text} editLink={update} />
->>>>>>> 2776d7be
       }
     />
   );
