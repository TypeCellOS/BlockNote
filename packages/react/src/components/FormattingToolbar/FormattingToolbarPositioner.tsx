import {
  BlockNoteEditor,
  BlockSchema,
  DefaultBlockSchema,
  DefaultProps,
} from "@blocknote/core";
import {
  flip,
  offset,
  useFloating,
  useTransitionStyles,
} from "@floating-ui/react";
import { FC, useEffect, useRef, useState } from "react";

import { useEditorChange } from "../../hooks/useEditorChange";
import { DefaultFormattingToolbar } from "./DefaultFormattingToolbar";

const textAlignmentToPlacement = (
  textAlignment: DefaultProps["textAlignment"]
) => {
  switch (textAlignment) {
    case "left":
      return "top-start";
    case "center":
      return "top";
    case "right":
      return "top-end";
    default:
      return "top-start";
  }
};

export type FormattingToolbarProps<
  BSchema extends BlockSchema = DefaultBlockSchema
> = {
  editor: BlockNoteEditor<BSchema, any, any>;
};

export const FormattingToolbarPositioner = <
  BSchema extends BlockSchema = DefaultBlockSchema
>(props: {
  editor: BlockNoteEditor<BSchema, any, any>;
  formattingToolbar?: FC<FormattingToolbarProps<BSchema>>;
}) => {
  const [show, setShow] = useState<boolean>(false);
  const [placement, setPlacement] = useState<"top-start" | "top" | "top-end">(
    () => {
      const block = props.editor.getTextCursorPosition().block;

      if (!("textAlignment" in block.props)) {
        return "top-start";
      }

      return textAlignmentToPlacement(
        block.props.textAlignment as DefaultProps["textAlignment"]
      );
    }
  );

  const referencePos = useRef<DOMRect>();

  const { refs, update, context, floatingStyles } = useFloating({
    open: show,
    placement,
    middleware: [offset(10), flip()],
  });

  const { isMounted, styles } = useTransitionStyles(context);

  useEffect(() => {
    return props.editor.formattingToolbar.onUpdate((state) => {
      setShow(state.show);

      referencePos.current = state.referencePos;

      update();
    });
  }, [props.editor, update]);

  useEditorChange(props.editor, () => {
    const block = props.editor.getTextCursorPosition().block;

    if (!("textAlignment" in block.props)) {
      setPlacement("top-start");
    } else {
      setPlacement(
        textAlignmentToPlacement(
          block.props.textAlignment as DefaultProps["textAlignment"]
        )
      );
    }
  });

  useEffect(() => {
    refs.setReference({
      getBoundingClientRect: () => referencePos.current!,
    });
  }, [refs]);

  const FormattingToolbar = props.formattingToolbar || DefaultFormattingToolbar;

  if (!isMounted) {
    return null;
  }

  return (
<<<<<<< HEAD
    <Tippy
      appendTo={props.editor.domElement.parentElement!}
      content={formattingToolbarElement}
      getReferenceClientRect={getReferenceClientRect}
      interactive={true}
      visible={show}
      animation={"fade"}
      placement={placement}
      sticky={true}
      plugins={tippyPlugins}
      maxWidth={"none"}
      zIndex={3000}
    />
=======
    <div
      ref={refs.setFloating}
      style={{ ...styles, ...floatingStyles, zIndex: 3000 }}>
      <FormattingToolbar editor={props.editor} />
    </div>
>>>>>>> 2f0bada8
  );
};<|MERGE_RESOLUTION|>--- conflicted
+++ resolved
@@ -104,26 +104,10 @@
   }
 
   return (
-<<<<<<< HEAD
-    <Tippy
-      appendTo={props.editor.domElement.parentElement!}
-      content={formattingToolbarElement}
-      getReferenceClientRect={getReferenceClientRect}
-      interactive={true}
-      visible={show}
-      animation={"fade"}
-      placement={placement}
-      sticky={true}
-      plugins={tippyPlugins}
-      maxWidth={"none"}
-      zIndex={3000}
-    />
-=======
     <div
       ref={refs.setFloating}
       style={{ ...styles, ...floatingStyles, zIndex: 3000 }}>
       <FormattingToolbar editor={props.editor} />
     </div>
->>>>>>> 2f0bada8
   );
 };