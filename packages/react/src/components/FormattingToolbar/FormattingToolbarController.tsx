--- conflicted
+++ resolved
@@ -1,14 +1,10 @@
 import {
   blockHasType,
   BlockSchema,
-<<<<<<< HEAD
+  defaultProps,
   DefaultPropSchema,
-=======
-  defaultProps,
-  DefaultProps,
->>>>>>> 305e0ab2
   InlineContentSchema,
-  StyleSchema,
+  StyleSchema
 } from "@blocknote/core";
 import { FormattingToolbarExtension } from "@blocknote/core/extensions";
 import { flip, offset, shift } from "@floating-ui/react";
@@ -78,54 +74,6 @@
       } else {
         return textAlignmentToPlacement(block.props.textAlignment);
       }
-<<<<<<< HEAD
-
-      return textAlignmentToPlacement(
-        block.props.textAlignment as DefaultPropSchema["textAlignment"],
-      );
-    },
-  );
-
-  useEditorContentOrSelectionChange(() => {
-    const block = editor.getTextCursorPosition().block;
-
-    if (!("textAlignment" in block.props)) {
-      setPlacement("top-start");
-    } else {
-      setPlacement(
-        textAlignmentToPlacement(
-          block.props.textAlignment as DefaultPropSchema["textAlignment"],
-        ),
-      );
-    }
-  }, editor);
-
-  const state = useUIPluginState(
-    editor.formattingToolbar.onUpdate.bind(editor.formattingToolbar),
-  );
-
-  const { isMounted, ref, style, getFloatingProps } = useUIElementPositioning(
-    state?.show || false,
-    state?.referencePos || null,
-    3000,
-    {
-      placement,
-      middleware: [offset(10), shift(), flip()],
-      onOpenChange: (open, _event) => {
-        // console.log("change", event);
-        if (!open) {
-          editor.formattingToolbar.closeMenu();
-          editor.focus();
-        }
-      },
-      canDismiss: {
-        enabled: true,
-        escapeKey: true,
-        outsidePress: (e) => {
-          const view = editor._tiptapEditor?.view;
-          if (!view) {
-            return false;
-=======
     },
   });
 
@@ -140,7 +88,6 @@
 
           if (reason === "escape-key") {
             editor.focus();
->>>>>>> 305e0ab2
           }
         },
         placement,
