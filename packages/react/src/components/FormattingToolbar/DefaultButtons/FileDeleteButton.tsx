import {
  BlockSchema,
  InlineContentSchema,
  isFileBlock,
  StyleSchema,
} from "@blocknote/core";
import { useCallback } from "react";
import { RiDeleteBin7Line } from "react-icons/ri";

import { useComponentsContext } from "../../../editor/ComponentsContext.js";
import { useBlockNoteEditor } from "../../../hooks/useBlockNoteEditor.js";
import { useEditorState } from "../../../hooks/useEditorState.js";
import { useDictionary } from "../../../i18n/dictionary.js";

export const FileDeleteButton = () => {
  const dict = useDictionary();
  const Components = useComponentsContext()!;

  const editor = useBlockNoteEditor<
    BlockSchema,
    InlineContentSchema,
    StyleSchema
  >();

  const block = useEditorState({
    editor,
    selector: ({ editor }) => {
      if (!editor.isEditable) {
        return undefined;
      }

      const selectedBlocks = editor.getSelection()?.blocks || [
        editor.getTextCursorPosition().block,
      ];

      if (selectedBlocks.length !== 1) {
        return undefined;
      }

<<<<<<< HEAD
    if (isFileBlock(editor, block.type)) {
      return block;
    }
=======
      const block = selectedBlocks[0];
>>>>>>> 305e0ab2

      if (
        !blockHasType(block, editor, block.type, {
          url: "string",
        })
      ) {
        return undefined;
      }

      return block;
    },
  });

  const onClick = useCallback(() => {
    if (block !== undefined) {
      editor.focus();
      editor.removeBlocks([block.id]);
    }
  }, [block, editor]);

  if (block === undefined) {
    return null;
  }

  return (
    <Components.FormattingToolbar.Button
      className={"bn-button"}
      label={
        dict.formatting_toolbar.file_delete.tooltip[block.type] ||
        dict.formatting_toolbar.file_delete.tooltip["file"]
      }
      mainTooltip={
        dict.formatting_toolbar.file_delete.tooltip[block.type] ||
        dict.formatting_toolbar.file_delete.tooltip["file"]
      }
      icon={<RiDeleteBin7Line />}
      onClick={onClick}
    />
  );
};<|MERGE_RESOLUTION|>--- conflicted
+++ resolved
@@ -37,19 +37,9 @@
         return undefined;
       }
 
-<<<<<<< HEAD
-    if (isFileBlock(editor, block.type)) {
-      return block;
-    }
-=======
       const block = selectedBlocks[0];
->>>>>>> 305e0ab2
 
-      if (
-        !blockHasType(block, editor, block.type, {
-          url: "string",
-        })
-      ) {
+      if (!isFileBlock(editor, block.type)) {
         return undefined;
       }
 
