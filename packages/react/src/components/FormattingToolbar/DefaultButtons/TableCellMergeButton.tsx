--- conflicted
+++ resolved
@@ -1,8 +1,7 @@
 import {
-  BlockFromConfig,
   DefaultBlockSchema,
   InlineContentSchema,
-  StyleSchema,
+  StyleSchema
 } from "@blocknote/core";
 import { TableHandlesExtension } from "@blocknote/core/extensions";
 import { useCallback } from "react";
@@ -44,17 +43,9 @@
 
       const block = selectedBlocks[0];
 
-<<<<<<< HEAD
-    if (block.type === "table") {
-      return editor.tableHandles?.getMergeDirection(
-        block as BlockFromConfig<DefaultBlockSchema["table"], any, any>,
-      );
-    }
-=======
       if (block.type !== "table") {
         return undefined;
       }
->>>>>>> 305e0ab2
 
       return {
         mergeDirection: tableHandles.getMergeDirection(block),
