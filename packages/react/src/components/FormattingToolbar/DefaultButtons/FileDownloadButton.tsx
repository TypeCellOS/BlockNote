import {
  BlockSchema,
  InlineContentSchema,
  isFileBlock,
  StyleSchema,
} from "@blocknote/core";
import { useCallback } from "react";
import { RiDownload2Fill } from "react-icons/ri";

import { useComponentsContext } from "../../../editor/ComponentsContext.js";
import { useBlockNoteEditor } from "../../../hooks/useBlockNoteEditor.js";
import { useEditorState } from "../../../hooks/useEditorState.js";
import { useDictionary } from "../../../i18n/dictionary.js";
import { sanitizeUrl } from "../../../util/sanitizeUrl.js";

export const FileDownloadButton = () => {
  const dict = useDictionary();
  const Components = useComponentsContext()!;

  const editor = useBlockNoteEditor<
    BlockSchema,
    InlineContentSchema,
    StyleSchema
  >();

  const block = useEditorState({
    editor,
    selector: ({ editor }) => {
      const selectedBlocks = editor.getSelection()?.blocks || [
        editor.getTextCursorPosition().block,
      ];

      if (selectedBlocks.length !== 1) {
        return undefined;
      }

      const block = selectedBlocks[0];

<<<<<<< HEAD
    if (isFileBlock(editor, block.type)) {
      return block;
    }
=======
      if (
        !blockHasType(block, editor, block.type, {
          url: "string",
        })
      ) {
        return undefined;
      }
>>>>>>> 305e0ab2

      return block;
    },
  });

  const onClick = useCallback(() => {
    if (block !== undefined) {
      editor.focus();

      const url = fileBlock.props.url as string;
      if (!editor.resolveFileUrl) {
<<<<<<< HEAD
        window.open(sanitizeUrl(url, window.location.href));
      } else {
        editor
          .resolveFileUrl(url)
=======
        window.open(sanitizeUrl(block.props.url, window.location.href));
      } else {
        editor
          .resolveFileUrl(block.props.url)
>>>>>>> 305e0ab2
          .then((downloadUrl) =>
            window.open(sanitizeUrl(downloadUrl, window.location.href)),
          );
      }
    }
  }, [block, editor]);

  if (block === undefined) {
    return null;
  }

  return (
    <Components.FormattingToolbar.Button
      className={"bn-button"}
      label={
        dict.formatting_toolbar.file_download.tooltip[block.type] ||
        dict.formatting_toolbar.file_download.tooltip["file"]
      }
      mainTooltip={
        dict.formatting_toolbar.file_download.tooltip[block.type] ||
        dict.formatting_toolbar.file_download.tooltip["file"]
      }
      icon={<RiDownload2Fill />}
      onClick={onClick}
    />
  );
};<|MERGE_RESOLUTION|>--- conflicted
+++ resolved
@@ -36,19 +36,9 @@
 
       const block = selectedBlocks[0];
 
-<<<<<<< HEAD
-    if (isFileBlock(editor, block.type)) {
-      return block;
-    }
-=======
-      if (
-        !blockHasType(block, editor, block.type, {
-          url: "string",
-        })
-      ) {
+      if (!isFileBlock(editor, block.type)) {
         return undefined;
       }
->>>>>>> 305e0ab2
 
       return block;
     },
@@ -58,19 +48,11 @@
     if (block !== undefined) {
       editor.focus();
 
-      const url = fileBlock.props.url as string;
       if (!editor.resolveFileUrl) {
-<<<<<<< HEAD
-        window.open(sanitizeUrl(url, window.location.href));
-      } else {
-        editor
-          .resolveFileUrl(url)
-=======
         window.open(sanitizeUrl(block.props.url, window.location.href));
       } else {
         editor
           .resolveFileUrl(block.props.url)
->>>>>>> 305e0ab2
           .then((downloadUrl) =>
             window.open(sanitizeUrl(downloadUrl, window.location.href)),
           );
