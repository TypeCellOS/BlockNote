import {
  BlockSchema,
  checkBlockIsFileBlock,
  checkBlockIsFileBlockWithPlaceholder,
  InlineContentSchema,
  StyleSchema,
} from "@blocknote/core";
import { useCallback, useMemo } from "react";
import { RiDownload2Fill } from "react-icons/ri";

<<<<<<< HEAD
import { useComponentsContext } from "../../../editor/ComponentsContext.js";
import { useBlockNoteEditor } from "../../../hooks/useBlockNoteEditor.js";
import { useSelectedBlocks } from "../../../hooks/useSelectedBlocks.js";
import { useDictionary } from "../../../i18n/dictionary.js";
=======
import { useComponentsContext } from "../../../editor/ComponentsContext";
import { useBlockNoteEditor } from "../../../hooks/useBlockNoteEditor";
import { useSelectedBlocks } from "../../../hooks/useSelectedBlocks";
import { useDictionary } from "../../../i18n/dictionary";
import { sanitizeUrl } from "../../../util/sanitizeUrl";
>>>>>>> 657e7e09

export const FileDownloadButton = () => {
  const dict = useDictionary();
  const Components = useComponentsContext()!;

  const editor = useBlockNoteEditor<
    BlockSchema,
    InlineContentSchema,
    StyleSchema
  >();

  const selectedBlocks = useSelectedBlocks(editor);

  const fileBlock = useMemo(() => {
    // Checks if only one block is selected.
    if (selectedBlocks.length !== 1) {
      return undefined;
    }

    const block = selectedBlocks[0];

    if (checkBlockIsFileBlock(block, editor)) {
      return block;
    }

    return undefined;
  }, [editor, selectedBlocks]);

  const onClick = useCallback(() => {
    if (fileBlock && fileBlock.props.url) {
      editor.focus();
      editor
        .resolveFileUrl(fileBlock.props.url)
        .then((downloadUrl) =>
          window.open(sanitizeUrl(downloadUrl, window.location.href))
        );
    }
  }, [editor, fileBlock]);

  if (!fileBlock || checkBlockIsFileBlockWithPlaceholder(fileBlock, editor)) {
    return null;
  }

  return (
    <Components.FormattingToolbar.Button
      className={"bn-button"}
      label={
        dict.formatting_toolbar.file_download.tooltip[fileBlock.type] ||
        dict.formatting_toolbar.file_download.tooltip["file"]
      }
      mainTooltip={
        dict.formatting_toolbar.file_download.tooltip[fileBlock.type] ||
        dict.formatting_toolbar.file_download.tooltip["file"]
      }
      icon={<RiDownload2Fill />}
      onClick={onClick}
    />
  );
};<|MERGE_RESOLUTION|>--- conflicted
+++ resolved
@@ -8,18 +8,11 @@
 import { useCallback, useMemo } from "react";
 import { RiDownload2Fill } from "react-icons/ri";
 
-<<<<<<< HEAD
-import { useComponentsContext } from "../../../editor/ComponentsContext.js";
-import { useBlockNoteEditor } from "../../../hooks/useBlockNoteEditor.js";
-import { useSelectedBlocks } from "../../../hooks/useSelectedBlocks.js";
-import { useDictionary } from "../../../i18n/dictionary.js";
-=======
 import { useComponentsContext } from "../../../editor/ComponentsContext";
 import { useBlockNoteEditor } from "../../../hooks/useBlockNoteEditor";
 import { useSelectedBlocks } from "../../../hooks/useSelectedBlocks";
 import { useDictionary } from "../../../i18n/dictionary";
 import { sanitizeUrl } from "../../../util/sanitizeUrl";
->>>>>>> 657e7e09
 
 export const FileDownloadButton = () => {
   const dict = useDictionary();
