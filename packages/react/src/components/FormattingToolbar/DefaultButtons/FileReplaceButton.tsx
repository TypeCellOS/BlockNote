import {
  BlockSchema,
  InlineContentSchema,
  isFileBlock,
  StyleSchema,
} from "@blocknote/core";
import { RiImageEditFill } from "react-icons/ri";

import { useComponentsContext } from "../../../editor/ComponentsContext.js";
import { useBlockNoteEditor } from "../../../hooks/useBlockNoteEditor.js";
import { useEditorState } from "../../../hooks/useEditorState.js";
import { useDictionary } from "../../../i18n/dictionary.js";
import { FilePanel } from "../../FilePanel/FilePanel.js";

export const FileReplaceButton = () => {
  const dict = useDictionary();
  const Components = useComponentsContext()!;

  const editor = useBlockNoteEditor<
    BlockSchema,
    InlineContentSchema,
    StyleSchema
  >();

  const block = useEditorState({
    editor,
    selector: ({ editor }) => {
      if (!editor.isEditable) {
        return undefined;
      }

      const selectedBlocks = editor.getSelection()?.blocks || [
        editor.getTextCursorPosition().block,
      ];

      if (selectedBlocks.length !== 1) {
        return undefined;
      }

      const block = selectedBlocks[0];

<<<<<<< HEAD
  if (
    block === undefined ||
    !isFileBlock(editor, block.type) ||
    !editor.isEditable
  ) {
=======
      if (
        !blockHasType(block, editor, block.type, {
          url: "string",
        })
      ) {
        return undefined;
      }

      return block;
    },
  });

  if (block === undefined) {
>>>>>>> 305e0ab2
    return null;
  }

  return (
    <Components.Generic.Popover.Root position={"bottom"}>
      <Components.Generic.Popover.Trigger>
        <Components.FormattingToolbar.Button
          className={"bn-button"}
          mainTooltip={
            dict.formatting_toolbar.file_replace.tooltip[block.type] ||
            dict.formatting_toolbar.file_replace.tooltip["file"]
          }
          label={
            dict.formatting_toolbar.file_replace.tooltip[block.type] ||
            dict.formatting_toolbar.file_replace.tooltip["file"]
          }
          icon={<RiImageEditFill />}
        />
      </Components.Generic.Popover.Trigger>
      <Components.Generic.Popover.Content
        className={"bn-popover-content bn-panel-popover"}
        variant={"panel-popover"}
      >
        <FilePanel blockId={block.id} />
      </Components.Generic.Popover.Content>
    </Components.Generic.Popover.Root>
  );
};<|MERGE_RESOLUTION|>--- conflicted
+++ resolved
@@ -39,17 +39,8 @@
 
       const block = selectedBlocks[0];
 
-<<<<<<< HEAD
-  if (
-    block === undefined ||
-    !isFileBlock(editor, block.type) ||
-    !editor.isEditable
-  ) {
-=======
       if (
-        !blockHasType(block, editor, block.type, {
-          url: "string",
-        })
+        !isFileBlock(editor, block.type)
       ) {
         return undefined;
       }
@@ -59,7 +50,6 @@
   });
 
   if (block === undefined) {
->>>>>>> 305e0ab2
     return null;
   }
 
