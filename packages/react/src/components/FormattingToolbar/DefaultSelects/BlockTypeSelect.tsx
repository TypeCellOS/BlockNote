import {
  BlockSchema,
  Dictionary,
  editorHasBlockWithType,
  InlineContentSchema,
  StyleSchema,
} from "@blocknote/core";
import { useMemo } from "react";
import type { IconType } from "react-icons";
import {
  RiH1,
  RiH2,
  RiH3,
  RiH4,
  RiH5,
  RiH6,
  RiListCheck3,
  RiListOrdered,
  RiListUnordered,
  RiPlayList2Fill,
  RiQuoteText,
  RiText,
} from "react-icons/ri";

import {
  ComponentProps,
  useComponentsContext,
} from "../../../editor/ComponentsContext.js";
import { useBlockNoteEditor } from "../../../hooks/useBlockNoteEditor.js";
<<<<<<< HEAD
import { useEditorContentOrSelectionChange } from "../../../hooks/useEditorContentOrSelectionChange.js";
import { useEditorState } from "../../../hooks/useEditorState.js";
import { useDictionary } from "../../../i18n/dictionary.js";
=======
import { useSelectedBlocks } from "../../../hooks/useSelectedBlocks.js";
>>>>>>> ec19b213

export type BlockTypeSelectItem = {
  name: string;
  type: string;
  props?: Record<string, boolean | number | string>;
  icon: IconType;
};

export const blockTypeSelectItems = (
  dict: Dictionary,
): BlockTypeSelectItem[] => [
  {
    name: dict.slash_menu.paragraph.title,
    type: "paragraph",
    icon: RiText,
  },
  {
    name: dict.slash_menu.heading.title,
    type: "heading",
    props: { level: 1, isToggleable: false },
    icon: RiH1,
  },
  {
    name: dict.slash_menu.heading_2.title,
    type: "heading",
    props: { level: 2, isToggleable: false },
    icon: RiH2,
  },
  {
    name: dict.slash_menu.heading_3.title,
    type: "heading",
    props: { level: 3, isToggleable: false },
    icon: RiH3,
  },
  {
    name: dict.slash_menu.heading_4.title,
    type: "heading",
    props: { level: 4, isToggleable: false },
    icon: RiH4,
  },
  {
    name: dict.slash_menu.heading_5.title,
    type: "heading",
    props: { level: 5, isToggleable: false },
    icon: RiH5,
  },
  {
    name: dict.slash_menu.heading_6.title,
    type: "heading",
    props: { level: 6, isToggleable: false },
    icon: RiH6,
  },
  {
    name: dict.slash_menu.toggle_heading.title,
    type: "heading",
    props: { level: 1, isToggleable: true },
    icon: RiH1,
  },
  {
    name: dict.slash_menu.toggle_heading_2.title,
    type: "heading",
    props: { level: 2, isToggleable: true },
    icon: RiH2,
  },
  {
    name: dict.slash_menu.toggle_heading_3.title,
    type: "heading",
    props: { level: 3, isToggleable: true },
    icon: RiH3,
  },
  {
    name: dict.slash_menu.quote.title,
    type: "quote",
    icon: RiQuoteText,
  },
  {
    name: dict.slash_menu.toggle_list.title,
    type: "toggleListItem",
    icon: RiPlayList2Fill,
  },
  {
    name: dict.slash_menu.bullet_list.title,
    type: "bulletListItem",
    icon: RiListUnordered,
  },
  {
    name: dict.slash_menu.numbered_list.title,
    type: "numberedListItem",
    icon: RiListOrdered,
  },
  {
    name: dict.slash_menu.check_list.title,
    type: "checkListItem",
    icon: RiListCheck3,
  },
];

export const BlockTypeSelect = (props: { items?: BlockTypeSelectItem[] }) => {
  const Components = useComponentsContext()!;

  const editor = useBlockNoteEditor<
    BlockSchema,
    InlineContentSchema,
    StyleSchema
  >();

<<<<<<< HEAD
  const selectedBlocks = useEditorState({
    editor,
    selector: ({ editor }) =>
      editor.getSelection()?.blocks || [editor.getTextCursorPosition().block],
  });

  const [block, setBlock] = useState(editor.getTextCursorPosition().block);

  const filteredItems: BlockTypeSelectItem[] = useMemo(() => {
    return (props.items || blockTypeSelectItems(dict)).filter(
      (item) => item.type in editor.schema.blockSchema,
    );
  }, [editor, dict, props.items]);

  const shouldShow: boolean = useMemo(
    () => filteredItems.find((item) => item.type === block.type) !== undefined,
    [block.type, filteredItems],
=======
  const selectedBlocks = useSelectedBlocks(editor);
  const firstSelectedBlock = selectedBlocks[0];

  // Filters out all items in which the block type and props don't conform to
  // the schema.
  const filteredItems = useMemo(
    () =>
      (props.items || blockTypeSelectItems(editor.dictionary)).filter((item) =>
        editorHasBlockWithType(
          editor,
          item.type,
          Object.fromEntries(
            Object.entries(item.props || {}).map(([propName, propValue]) => [
              propName,
              typeof propValue,
            ]),
          ) as Record<string, "string" | "number" | "boolean">,
        ),
      ),
    [editor, props.items],
>>>>>>> ec19b213
  );

  // Processes `filteredItems` to an array that can be passed to
  // `Components.FormattingToolbar.Select`.
  const selectItems: ComponentProps["FormattingToolbar"]["Select"]["items"] =
    useMemo(() => {
      return filteredItems.map((item) => {
        const Icon = item.icon;

        const typesMatch = item.type === firstSelectedBlock.type;
        const propsMatch =
          Object.entries(item.props || {}).filter(
            ([propName, propValue]) =>
              propValue !== firstSelectedBlock.props[propName],
          ).length === 0;

        return {
          text: item.name,
          icon: <Icon size={16} />,
          onClick: () => {
            editor.focus();
            editor.transact(() => {
              for (const block of selectedBlocks) {
                editor.updateBlock(block, {
                  type: item.type as any,
                  props: item.props as any,
                });
              }
            });
          },
          isSelected: typesMatch && propsMatch,
        };
      });
    }, [
      editor,
      filteredItems,
      firstSelectedBlock.props,
      firstSelectedBlock.type,
      selectedBlocks,
    ]);

  const shouldShow: boolean = useMemo(
    () => selectItems.find((item) => item.isSelected) !== undefined,
    [selectItems],
  );

  if (!shouldShow || !editor.isEditable) {
    return null;
  }

  return (
    <Components.FormattingToolbar.Select
      className={"bn-select"}
      items={selectItems}
    />
  );
};<|MERGE_RESOLUTION|>--- conflicted
+++ resolved
@@ -27,13 +27,7 @@
   useComponentsContext,
 } from "../../../editor/ComponentsContext.js";
 import { useBlockNoteEditor } from "../../../hooks/useBlockNoteEditor.js";
-<<<<<<< HEAD
-import { useEditorContentOrSelectionChange } from "../../../hooks/useEditorContentOrSelectionChange.js";
 import { useEditorState } from "../../../hooks/useEditorState.js";
-import { useDictionary } from "../../../i18n/dictionary.js";
-=======
-import { useSelectedBlocks } from "../../../hooks/useSelectedBlocks.js";
->>>>>>> ec19b213
 
 export type BlockTypeSelectItem = {
   name: string;
@@ -140,26 +134,11 @@
     StyleSchema
   >();
 
-<<<<<<< HEAD
   const selectedBlocks = useEditorState({
     editor,
     selector: ({ editor }) =>
       editor.getSelection()?.blocks || [editor.getTextCursorPosition().block],
   });
-
-  const [block, setBlock] = useState(editor.getTextCursorPosition().block);
-
-  const filteredItems: BlockTypeSelectItem[] = useMemo(() => {
-    return (props.items || blockTypeSelectItems(dict)).filter(
-      (item) => item.type in editor.schema.blockSchema,
-    );
-  }, [editor, dict, props.items]);
-
-  const shouldShow: boolean = useMemo(
-    () => filteredItems.find((item) => item.type === block.type) !== undefined,
-    [block.type, filteredItems],
-=======
-  const selectedBlocks = useSelectedBlocks(editor);
   const firstSelectedBlock = selectedBlocks[0];
 
   // Filters out all items in which the block type and props don't conform to
@@ -179,7 +158,6 @@
         ),
       ),
     [editor, props.items],
->>>>>>> ec19b213
   );
 
   // Processes `filteredItems` to an array that can be passed to
