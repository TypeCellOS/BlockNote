import {
  Block,
  BlockSchema,
  Dictionary,
  InlineContentSchema,
  StyleSchema,
} from "@blocknote/core";
import { useMemo, useState } from "react";
import type { IconType } from "react-icons";
import {
  RiH1,
  RiH2,
  RiH3,
  RiH4,
  RiH5,
  RiH6,
  RiListCheck3,
  RiListOrdered,
  RiListUnordered,
  RiPlayList2Fill,
  RiQuoteText,
  RiText,
} from "react-icons/ri";

import {
  ComponentProps,
  useComponentsContext,
} from "../../../editor/ComponentsContext.js";
import { useBlockNoteEditor } from "../../../hooks/useBlockNoteEditor.js";
import { useEditorContentOrSelectionChange } from "../../../hooks/useEditorContentOrSelectionChange.js";
import { useSelectedBlocks } from "../../../hooks/useSelectedBlocks.js";
import { useDictionary } from "../../../i18n/dictionary.js";

export type BlockTypeSelectItem = {
  name: string;
  type: string;
  props?: Record<string, boolean | number | string>;
  icon: IconType;
  isSelected: (
    block: Block<BlockSchema, InlineContentSchema, StyleSchema>,
  ) => boolean;
};

export const blockTypeSelectItems = (
  dict: Dictionary,
): BlockTypeSelectItem[] => [
  {
    name: dict.slash_menu.paragraph.title,
    type: "paragraph",
    icon: RiText,
    isSelected: (block) => block.type === "paragraph",
  },
  {
    name: dict.slash_menu.heading.title,
    type: "heading",
    props: { level: 1 },
    icon: RiH1,
    isSelected: (block) =>
      block.type === "heading" &&
      "level" in block.props &&
      block.props.level === 1,
  },
  {
    name: dict.slash_menu.heading_2.title,
    type: "heading",
    props: { level: 2 },
    icon: RiH2,
    isSelected: (block) =>
      block.type === "heading" &&
      "level" in block.props &&
      block.props.level === 2,
  },
  {
    name: dict.slash_menu.heading_3.title,
    type: "heading",
    props: { level: 3 },
    icon: RiH3,
    isSelected: (block) =>
      block.type === "heading" &&
      "level" in block.props &&
      block.props.level === 3,
  },
  {
<<<<<<< HEAD
    name: dict.slash_menu.heading_4.title,
    type: "heading",
    props: { level: 4 },
    icon: RiH4,
    isSelected: (block) =>
      block.type === "heading" &&
      "level" in block.props &&
      block.props.level === 4,
  },
  {
    name: dict.slash_menu.heading_5.title,
    type: "heading",
    props: { level: 5 },
    icon: RiH5,
    isSelected: (block) =>
      block.type === "heading" &&
      "level" in block.props &&
      block.props.level === 5,
  },
  {
    name: dict.slash_menu.heading_6.title,
    type: "heading",
    props: { level: 6 },
    icon: RiH6,
    isSelected: (block) =>
      block.type === "heading" &&
      "level" in block.props &&
      block.props.level === 6,
=======
    name: dict.slash_menu.toggle_heading.title,
    type: "heading",
    props: { level: 1, isToggleable: true },
    icon: RiH1,
    isSelected: (block) =>
      block.type === "heading" &&
      "level" in block.props &&
      block.props.level === 1 &&
      "isToggleable" in block.props &&
      block.props.isToggleable,
  },
  {
    name: dict.slash_menu.toggle_heading_2.title,
    type: "heading",
    props: { level: 2, isToggleable: true },
    icon: RiH2,
    isSelected: (block) =>
      block.type === "heading" &&
      "level" in block.props &&
      block.props.level === 2 &&
      "isToggleable" in block.props &&
      block.props.isToggleable,
  },
  {
    name: dict.slash_menu.toggle_heading_3.title,
    type: "heading",
    props: { level: 3, isToggleable: true },
    icon: RiH3,
    isSelected: (block) =>
      block.type === "heading" &&
      "level" in block.props &&
      block.props.level === 3 &&
      "isToggleable" in block.props &&
      block.props.isToggleable,
>>>>>>> 788c5b82
  },
  {
    name: dict.slash_menu.quote.title,
    type: "quote",
    icon: RiQuoteText,
    isSelected: (block) => block.type === "quote",
  },
  {
    name: dict.slash_menu.toggle_list.title,
    type: "toggleListItem",
    icon: RiPlayList2Fill,
    isSelected: (block) => block.type === "toggleListItem",
  },
  {
    name: dict.slash_menu.bullet_list.title,
    type: "bulletListItem",
    icon: RiListUnordered,
    isSelected: (block) => block.type === "bulletListItem",
  },
  {
    name: dict.slash_menu.numbered_list.title,
    type: "numberedListItem",
    icon: RiListOrdered,
    isSelected: (block) => block.type === "numberedListItem",
  },
  {
    name: dict.slash_menu.check_list.title,
    type: "checkListItem",
    icon: RiListCheck3,
    isSelected: (block) => block.type === "checkListItem",
  },
];

export const BlockTypeSelect = (props: { items?: BlockTypeSelectItem[] }) => {
  const Components = useComponentsContext()!;
  const dict = useDictionary();

  const editor = useBlockNoteEditor<
    BlockSchema,
    InlineContentSchema,
    StyleSchema
  >();

  const selectedBlocks = useSelectedBlocks(editor);

  const [block, setBlock] = useState(editor.getTextCursorPosition().block);

  const filteredItems: BlockTypeSelectItem[] = useMemo(() => {
    return (props.items || blockTypeSelectItems(dict)).filter(
      (item) => item.type in editor.schema.blockSchema,
    );
  }, [editor, dict, props.items]);

  const shouldShow: boolean = useMemo(
    () => filteredItems.find((item) => item.type === block.type) !== undefined,
    [block.type, filteredItems],
  );

  const fullItems: ComponentProps["FormattingToolbar"]["Select"]["items"] =
    useMemo(() => {
      const onClick = (item: BlockTypeSelectItem) => {
        editor.focus();

        editor.transact(() => {
          for (const block of selectedBlocks) {
            editor.updateBlock(block, {
              type: item.type as any,
              props: item.props as any,
            });
          }
        });
      };

      return filteredItems.map((item) => {
        const Icon = item.icon;

        return {
          text: item.name,
          icon: <Icon size={16} />,
          onClick: () => onClick(item),
          isSelected: item.isSelected(block),
        };
      });
    }, [block, filteredItems, editor, selectedBlocks]);

  useEditorContentOrSelectionChange(() => {
    setBlock(editor.getTextCursorPosition().block);
  }, editor);

  if (!shouldShow || !editor.isEditable) {
    return null;
  }

  return (
    <Components.FormattingToolbar.Select
      className={"bn-select"}
      items={fullItems}
    />
  );
};<|MERGE_RESOLUTION|>--- conflicted
+++ resolved
@@ -81,7 +81,6 @@
       block.props.level === 3,
   },
   {
-<<<<<<< HEAD
     name: dict.slash_menu.heading_4.title,
     type: "heading",
     props: { level: 4 },
@@ -110,7 +109,8 @@
       block.type === "heading" &&
       "level" in block.props &&
       block.props.level === 6,
-=======
+  },
+  {
     name: dict.slash_menu.toggle_heading.title,
     type: "heading",
     props: { level: 1, isToggleable: true },
@@ -145,7 +145,6 @@
       block.props.level === 3 &&
       "isToggleable" in block.props &&
       block.props.isToggleable,
->>>>>>> 788c5b82
   },
   {
     name: dict.slash_menu.quote.title,
