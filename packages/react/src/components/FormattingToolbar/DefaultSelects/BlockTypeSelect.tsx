import {
  BlockSchema,
  Dictionary,
  editorHasBlockWithType,
  InlineContentSchema,
  StyleSchema,
} from "@blocknote/core";
import { useMemo } from "react";
import type { IconType } from "react-icons";
import {
  RiH1,
  RiH2,
  RiH3,
  RiH4,
  RiH5,
  RiH6,
  RiListCheck3,
  RiListOrdered,
  RiListUnordered,
  RiPlayList2Fill,
  RiQuoteText,
  RiText,
} from "react-icons/ri";

import {
  ComponentProps,
  useComponentsContext,
} from "../../../editor/ComponentsContext.js";
import { useBlockNoteEditor } from "../../../hooks/useBlockNoteEditor.js";
import { useSelectedBlocks } from "../../../hooks/useSelectedBlocks.js";

export type BlockTypeSelectItem = {
  name: string;
  type: string;
  props?: Record<string, boolean | number | string>;
  icon: IconType;
};

export const blockTypeSelectItems = (
  dict: Dictionary,
): BlockTypeSelectItem[] => [
  {
    name: dict.slash_menu.paragraph.title,
    type: "paragraph",
    icon: RiText,
  },
  {
    name: dict.slash_menu.heading_1.title,
    type: "heading",
    props: { level: 1, isToggleable: false },
    icon: RiH1,
  },
  {
    name: dict.slash_menu.heading_2.title,
    type: "heading",
    props: { level: 2, isToggleable: false },
    icon: RiH2,
  },
  {
    name: dict.slash_menu.heading_3.title,
    type: "heading",
    props: { level: 3, isToggleable: false },
    icon: RiH3,
  },
  {
    name: dict.slash_menu.heading_4.title,
    type: "heading",
    props: { level: 4, isToggleable: false },
    icon: RiH4,
  },
  {
    name: dict.slash_menu.heading_5.title,
    type: "heading",
    props: { level: 5, isToggleable: false },
    icon: RiH5,
  },
  {
    name: dict.slash_menu.heading_6.title,
    type: "heading",
    props: { level: 6, isToggleable: false },
    icon: RiH6,
  },
  {
    name: dict.slash_menu.toggle_heading_1.title,
    type: "heading",
    props: { level: 1, isToggleable: true },
    icon: RiH1,
<<<<<<< HEAD
    isSelected: (block) =>
      block.type === "heading" &&
      "level" in block.props &&
      block.props.level === 1 &&
      "isToggleable" in block.props &&
      block.props.isToggleable === true,
=======
>>>>>>> d192b37e
  },
  {
    name: dict.slash_menu.toggle_heading_2.title,
    type: "heading",
    props: { level: 2, isToggleable: true },
    icon: RiH2,
<<<<<<< HEAD
    isSelected: (block) =>
      block.type === "heading" &&
      "level" in block.props &&
      block.props.level === 2 &&
      "isToggleable" in block.props &&
      block.props.isToggleable === true,
=======
>>>>>>> d192b37e
  },
  {
    name: dict.slash_menu.toggle_heading_3.title,
    type: "heading",
    props: { level: 3, isToggleable: true },
    icon: RiH3,
<<<<<<< HEAD
    isSelected: (block) =>
      block.type === "heading" &&
      "level" in block.props &&
      block.props.level === 3 &&
      "isToggleable" in block.props &&
      block.props.isToggleable === true,
=======
>>>>>>> d192b37e
  },
  {
    name: dict.slash_menu.quote.title,
    type: "quote",
    icon: RiQuoteText,
  },
  {
    name: dict.slash_menu.toggle_list.title,
    type: "toggleListItem",
    icon: RiPlayList2Fill,
  },
  {
    name: dict.slash_menu.bullet_list.title,
    type: "bulletListItem",
    icon: RiListUnordered,
  },
  {
    name: dict.slash_menu.numbered_list.title,
    type: "numberedListItem",
    icon: RiListOrdered,
  },
  {
    name: dict.slash_menu.check_list.title,
    type: "checkListItem",
    icon: RiListCheck3,
  },
];

export const BlockTypeSelect = (props: { items?: BlockTypeSelectItem[] }) => {
  const Components = useComponentsContext()!;

  const editor = useBlockNoteEditor<
    BlockSchema,
    InlineContentSchema,
    StyleSchema
  >();

  const selectedBlocks = useSelectedBlocks(editor);
  const firstSelectedBlock = selectedBlocks[0];

  // Filters out all items in which the block type and props don't conform to
  // the schema.
  const filteredItems = useMemo(
    () =>
      (props.items || blockTypeSelectItems(editor.dictionary)).filter((item) =>
        editorHasBlockWithType(
          editor,
          item.type,
          Object.fromEntries(
            Object.entries(item.props || {}).map(([propName, propValue]) => [
              propName,
              typeof propValue,
            ]),
          ) as Record<string, "string" | "number" | "boolean">,
        ),
      ),
    [editor, props.items],
  );

  // Processes `filteredItems` to an array that can be passed to
  // `Components.FormattingToolbar.Select`.
  const selectItems: ComponentProps["FormattingToolbar"]["Select"]["items"] =
    useMemo(() => {
      return filteredItems.map((item) => {
        const Icon = item.icon;

        const typesMatch = item.type === firstSelectedBlock.type;
        const propsMatch =
          Object.entries(item.props || {}).filter(
            ([propName, propValue]) =>
              propValue !== firstSelectedBlock.props[propName],
          ).length === 0;

        return {
          text: item.name,
          icon: <Icon size={16} />,
          onClick: () => {
            editor.focus();
            editor.transact(() => {
              for (const block of selectedBlocks) {
                editor.updateBlock(block, {
                  type: item.type as any,
                  props: item.props as any,
                });
              }
            });
          },
          isSelected: typesMatch && propsMatch,
        };
      });
    }, [
      editor,
      filteredItems,
      firstSelectedBlock.props,
      firstSelectedBlock.type,
      selectedBlocks,
    ]);

  const shouldShow: boolean = useMemo(
    () => selectItems.find((item) => item.isSelected) !== undefined,
    [selectItems],
  );

  if (!shouldShow || !editor.isEditable) {
    return null;
  }

  return (
    <Components.FormattingToolbar.Select
      className={"bn-select"}
      items={selectItems}
    />
  );
};<|MERGE_RESOLUTION|>--- conflicted
+++ resolved
@@ -1,7 +1,8 @@
 import {
   BlockSchema,
   Dictionary,
-  editorHasBlockWithType,
+  editorHasBlockType,
+  editorHasBlockTypeAndPropsAreValid,
   InlineContentSchema,
   StyleSchema,
 } from "@blocknote/core";
@@ -85,45 +86,18 @@
     type: "heading",
     props: { level: 1, isToggleable: true },
     icon: RiH1,
-<<<<<<< HEAD
-    isSelected: (block) =>
-      block.type === "heading" &&
-      "level" in block.props &&
-      block.props.level === 1 &&
-      "isToggleable" in block.props &&
-      block.props.isToggleable === true,
-=======
->>>>>>> d192b37e
   },
   {
     name: dict.slash_menu.toggle_heading_2.title,
     type: "heading",
     props: { level: 2, isToggleable: true },
     icon: RiH2,
-<<<<<<< HEAD
-    isSelected: (block) =>
-      block.type === "heading" &&
-      "level" in block.props &&
-      block.props.level === 2 &&
-      "isToggleable" in block.props &&
-      block.props.isToggleable === true,
-=======
->>>>>>> d192b37e
   },
   {
     name: dict.slash_menu.toggle_heading_3.title,
     type: "heading",
     props: { level: 3, isToggleable: true },
     icon: RiH3,
-<<<<<<< HEAD
-    isSelected: (block) =>
-      block.type === "heading" &&
-      "level" in block.props &&
-      block.props.level === 3 &&
-      "isToggleable" in block.props &&
-      block.props.isToggleable === true,
-=======
->>>>>>> d192b37e
   },
   {
     name: dict.slash_menu.quote.title,
@@ -169,16 +143,9 @@
   const filteredItems = useMemo(
     () =>
       (props.items || blockTypeSelectItems(editor.dictionary)).filter((item) =>
-        editorHasBlockWithType(
-          editor,
-          item.type,
-          Object.fromEntries(
-            Object.entries(item.props || {}).map(([propName, propValue]) => [
-              propName,
-              typeof propValue,
-            ]),
-          ) as Record<string, "string" | "number" | "boolean">,
-        ),
+        item.props
+          ? editorHasBlockTypeAndPropsAreValid(editor, item.type, item.props)
+          : editorHasBlockType(editor, item.type),
       ),
     [editor, props.items],
   );
