import {
  BaseUiElementState,
  BlockNoteEditor,
  BlockSchema,
  DefaultBlockSchema,
  DefaultInlineContentSchema,
  ImageToolbarState,
  InlineContentSchema,
  SpecificBlock,
} from "@blocknote/core";
import {
  flip,
  offset,
  useFloating,
  useTransitionStyles,
} from "@floating-ui/react";
import { FC, useEffect, useRef, useState } from "react";

import { DefaultImageToolbar } from "./DefaultImageToolbar";

export type ImageToolbarProps<
  BSchema extends BlockSchema = DefaultBlockSchema,
  I extends InlineContentSchema = DefaultInlineContentSchema
> = Omit<ImageToolbarState<BSchema, I>, keyof BaseUiElementState> & {
  editor: BlockNoteEditor<BSchema, I>;
};

export const ImageToolbarPositioner = <
  BSchema extends BlockSchema = DefaultBlockSchema,
  I extends InlineContentSchema = DefaultInlineContentSchema
>(props: {
  editor: BlockNoteEditor<BSchema, I, any>;
  imageToolbar?: FC<ImageToolbarProps<BSchema, I>>;
}) => {
  const [show, setShow] = useState<boolean>(false);
  const [block, setBlock] = useState<SpecificBlock<BSchema, "image", I, any>>();

  const referencePos = useRef<DOMRect>();

  const { refs, update, context, floatingStyles } = useFloating({
    open: show,
    placement: "bottom",
    middleware: [offset(10), flip()],
  });

  const { isMounted, styles } = useTransitionStyles(context);

  useEffect(() => {
    return props.editor.imageToolbar.onUpdate((imageToolbarState) => {
      setShow(imageToolbarState.show);
      setBlock(imageToolbarState.block);

      referencePos.current = imageToolbarState.referencePos;

      update();
    });
  }, [props.editor, update]);

  useEffect(() => {
    refs.setReference({
      getBoundingClientRect: () => referencePos.current!,
    });
  }, [refs]);

  const ImageToolbar = props.imageToolbar || DefaultImageToolbar;

  if (!isMounted) {
    return null;
  }

  return (
<<<<<<< HEAD
    <Tippy
      appendTo={props.editor.domElement.parentElement!}
      content={imageToolbarElement}
      getReferenceClientRect={getReferenceClientRect}
      interactive={true}
      visible={show}
      animation={"fade"}
      placement={"bottom"}
      maxWidth={"none"}
      zIndex={5000}
    />
=======
    <div
      ref={refs.setFloating}
      style={{ ...styles, ...floatingStyles, zIndex: 5000 }}>
      <ImageToolbar editor={props.editor} block={block!} />
    </div>
>>>>>>> 2f0bada8
  );
};<|MERGE_RESOLUTION|>--- conflicted
+++ resolved
@@ -69,24 +69,10 @@
   }
 
   return (
-<<<<<<< HEAD
-    <Tippy
-      appendTo={props.editor.domElement.parentElement!}
-      content={imageToolbarElement}
-      getReferenceClientRect={getReferenceClientRect}
-      interactive={true}
-      visible={show}
-      animation={"fade"}
-      placement={"bottom"}
-      maxWidth={"none"}
-      zIndex={5000}
-    />
-=======
     <div
       ref={refs.setFloating}
       style={{ ...styles, ...floatingStyles, zIndex: 5000 }}>
       <ImageToolbar editor={props.editor} block={block!} />
     </div>
->>>>>>> 2f0bada8
   );
 };