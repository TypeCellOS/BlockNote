import {
  BlockNoteEditor,
  BlockSchema,
  InlineContentSchema,
  StyleSchema,
  SuggestionMenuState,
} from "@blocknote/core";
import { flip, offset, size } from "@floating-ui/react";
import { FC, useCallback } from "react";

import { useUIPluginState } from "../../hooks/useUIPluginState";
import { useUiElementPositioning } from "../../hooks/useUiElementPositioning";
import { DefaultSuggestionMenu } from "./DefaultSuggestionMenu";
import { MantineSuggestionMenu } from "./mantine/MantineSuggestionMenu";
import { DefaultSuggestionItem, SuggestionMenuProps } from "./types";

type ArrayElement<A> = A extends readonly (infer T)[] ? T : never;

type ItemType<GetItemsType extends (query: string) => Promise<any[]>> =
  ArrayElement<Awaited<ReturnType<GetItemsType>>>;

export function DefaultPositionedSuggestionMenu<
  BSchema extends BlockSchema,
  I extends InlineContentSchema,
  S extends StyleSchema,
  // This is a bit hacky, but only way I found to make types work so the optionality
  // of suggestionMenuComponent depends on the return type of getItems
  GetItemsType extends (query: string) => Promise<any[]>
>(
  props: {
    editor: BlockNoteEditor<BSchema, I, S>;
    triggerCharacter?: string;
    getItems: GetItemsType;
    onItemClick?: (item: ItemType<GetItemsType>) => void;
  } & (ItemType<GetItemsType> extends DefaultSuggestionItem
    ? {
        // can be undefined
        suggestionMenuComponent?: FC<
          SuggestionMenuProps<ItemType<GetItemsType>>
        >;
      }
    : {
        // getItems doesn't return DefaultSuggestionItem, so suggestionMenuComponent is required
        suggestionMenuComponent: FC<
          SuggestionMenuProps<ItemType<GetItemsType>>
        >;
      })
) {
  const {
    editor,
    triggerCharacter,
    onItemClick,
    getItems,
    suggestionMenuComponent,
  } = props;

  const callbacks = {
    closeMenu: editor.suggestionMenus.closeMenu,
    clearQuery: editor.suggestionMenus.clearQuery,
  };

<<<<<<< HEAD
  const state = useUiElement((callback: (state: SuggestionMenuState) => void) =>
    props.editor.suggestionMenus.onUpdate.bind(editor.suggestionMenus)(
      triggerCharacter || "/",
      callback
    )
=======
  const state = useUIPluginState(
    (callback: (state: SuggestionMenuState) => void) =>
      props.editor.suggestionMenus.onUpdate.bind(props.editor.suggestionMenus)(
        props.triggerCharacter || "/",
        callback
      )
>>>>>>> e0a7c257
  );
  const { isMounted, ref, style } = useUiElementPositioning(
    state?.show || false,
    state?.referencePos || null,
    2000,
    {
      placement: "bottom-start",
      middleware: [
        offset(10),
        // Flips the menu placement to maximize the space available, and prevents
        // the menu from being cut off by the confines of the screen.
        flip(),
        size({
          apply({ availableHeight, elements }) {
            Object.assign(elements.floating.style, {
              maxHeight: `${availableHeight - 10}px`,
            });
          },
        }),
      ],
    }
  );

  const clickHandler = useCallback(
    (item: ItemType<GetItemsType>) => {
      editor.suggestionMenus.closeMenu();
      editor.suggestionMenus.clearQuery();
      onItemClick?.(item);
    },
    [onItemClick, editor.suggestionMenus]
  );

  if (!isMounted || !state) {
    return null;
  }

  const { show, referencePos, ...data } = state;

  return (
    <div ref={ref} style={style}>
      <DefaultSuggestionMenu
        editor={editor}
        getItems={getItems}
        suggestionMenuComponent={
          suggestionMenuComponent || MantineSuggestionMenu
        }
        onItemClick={clickHandler}
        {...data}
        {...callbacks}
      />
    </div>
  );
}<|MERGE_RESOLUTION|>--- conflicted
+++ resolved
@@ -59,20 +59,11 @@
     clearQuery: editor.suggestionMenus.clearQuery,
   };
 
-<<<<<<< HEAD
-  const state = useUiElement((callback: (state: SuggestionMenuState) => void) =>
+  const state = useUIPluginState((callback: (state: SuggestionMenuState) => void) =>
     props.editor.suggestionMenus.onUpdate.bind(editor.suggestionMenus)(
       triggerCharacter || "/",
       callback
     )
-=======
-  const state = useUIPluginState(
-    (callback: (state: SuggestionMenuState) => void) =>
-      props.editor.suggestionMenus.onUpdate.bind(props.editor.suggestionMenus)(
-        props.triggerCharacter || "/",
-        callback
-      )
->>>>>>> e0a7c257
   );
   const { isMounted, ref, style } = useUiElementPositioning(
     state?.show || false,
