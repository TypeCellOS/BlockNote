--- conflicted
+++ resolved
@@ -15,49 +15,7 @@
     useSuggestionMenuKeyboardHandler(items, onItemClick);
 
   useEffect(() => {
-<<<<<<< HEAD
     (element || editor.domElement).addEventListener("keydown", handler, true);
-=======
-    const handleMenuNavigationKeys = (event: KeyboardEvent) => {
-      if (event.key === "ArrowUp") {
-        event.preventDefault();
-
-        if (items.length) {
-          setSelectedIndex((selectedIndex - 1 + items!.length) % items!.length);
-        }
-
-        return true;
-      }
-
-      if (event.key === "ArrowDown") {
-        event.preventDefault();
-
-        if (items.length) {
-          setSelectedIndex((selectedIndex + 1) % items!.length);
-        }
-
-        return true;
-      }
-
-      if (event.key === "Enter" && !event.isComposing) {
-        event.preventDefault();
-
-        if (items.length) {
-          onItemClick?.(items[selectedIndex]);
-        }
-
-        return true;
-      }
-
-      return false;
-    };
-
-    editor.domElement.addEventListener(
-      "keydown",
-      handleMenuNavigationKeys,
-      true
-    );
->>>>>>> 8cf3d969
 
     return () => {
       (element || editor.domElement).removeEventListener(
@@ -66,7 +24,7 @@
         true
       );
     };
-  }, [editor.domElement, items, selectedIndex, onItemClick, element]);
+  }, [editor.domElement, items, selectedIndex, onItemClick, element, handler]);
 
   // Resets index when items change
   useEffect(() => {
