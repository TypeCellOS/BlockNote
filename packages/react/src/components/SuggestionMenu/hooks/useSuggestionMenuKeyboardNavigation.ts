--- conflicted
+++ resolved
@@ -9,70 +9,19 @@
   query: string,
   items: Item[],
   onItemClick?: (item: Item) => void,
-<<<<<<< HEAD
-  element?: HTMLElement
-=======
->>>>>>> 50c4f5a7
+  element?: HTMLElement,
 ) {
   const { selectedIndex, setSelectedIndex, handler } =
     useSuggestionMenuKeyboardHandler(items, onItemClick);
 
   useEffect(() => {
-<<<<<<< HEAD
     (element || editor.domElement)?.addEventListener("keydown", handler, true);
-=======
-    const handleMenuNavigationKeys = (event: KeyboardEvent) => {
-      if (event.key === "ArrowUp") {
-        event.preventDefault();
-
-        if (items.length) {
-          setSelectedIndex((selectedIndex - 1 + items!.length) % items!.length);
-        }
-
-        return true;
-      }
-
-      if (event.key === "ArrowDown") {
-        event.preventDefault();
-
-        if (items.length) {
-          setSelectedIndex((selectedIndex + 1) % items!.length);
-        }
-
-        return true;
-      }
-
-      if (event.key === "Enter" && !event.isComposing) {
-        event.preventDefault();
-        event.stopPropagation();
-
-        if (items.length) {
-          onItemClick?.(items[selectedIndex]);
-        }
-
-        return true;
-      }
-
-      return false;
-    };
-
-    editor.domElement?.addEventListener(
-      "keydown",
-      handleMenuNavigationKeys,
-      true,
-    );
->>>>>>> 50c4f5a7
 
     return () => {
       (element || editor.domElement)?.removeEventListener(
         "keydown",
-<<<<<<< HEAD
         handler,
-        true
-=======
-        handleMenuNavigationKeys,
         true,
->>>>>>> 50c4f5a7
       );
     };
   }, [editor.domElement, items, selectedIndex, onItemClick, element, handler]);
