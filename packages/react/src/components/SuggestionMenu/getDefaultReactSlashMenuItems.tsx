import {
  BlockNoteEditor,
  BlockSchema,
  getDefaultSlashMenuItems,
  InlineContentSchema,
  StyleSchema,
} from "@blocknote/core";
import {
  RiEmotionFill,
  RiFile2Line,
  RiFilmLine,
  RiH1,
  RiH2,
  RiH3,
  RiImage2Fill,
  RiListCheck3,
  RiListOrdered,
  RiListUnordered,
  RiTable2,
  RiText,
  RiVolumeUpFill,
  RiCodeBlock,
} from "react-icons/ri";
<<<<<<< HEAD

import { IconType } from "react-icons";
import { DefaultReactSuggestionItem } from "./types";
=======
import { DefaultReactSuggestionItem } from "./types.js";
>>>>>>> 1f18799d

const icons: Record<string, IconType> = {
  heading: RiH1,
  heading_2: RiH2,
  heading_3: RiH3,
  numbered_list: RiListOrdered,
  bullet_list: RiListUnordered,
  check_list: RiListCheck3,
  paragraph: RiText,
  table: RiTable2,
  image: RiImage2Fill,
  video: RiFilmLine,
  audio: RiVolumeUpFill,
  file: RiFile2Line,
  emoji: RiEmotionFill,
  code_block: RiCodeBlock,
};

export function getDefaultReactSlashMenuItems<
  BSchema extends BlockSchema,
  I extends InlineContentSchema,
  S extends StyleSchema
>(editor: BlockNoteEditor<BSchema, I, S>): DefaultReactSuggestionItem[] {
  return getDefaultSlashMenuItems(editor).map((item) => {
    const Icon = icons[item.name];
    return {
      ...item,
      icon: <Icon size={18} />,
    };
  });
}<|MERGE_RESOLUTION|>--- conflicted
+++ resolved
@@ -6,6 +6,7 @@
   StyleSchema,
 } from "@blocknote/core";
 import {
+  RiCodeBlock,
   RiEmotionFill,
   RiFile2Line,
   RiFilmLine,
@@ -19,15 +20,10 @@
   RiTable2,
   RiText,
   RiVolumeUpFill,
-  RiCodeBlock,
 } from "react-icons/ri";
-<<<<<<< HEAD
 
 import { IconType } from "react-icons";
-import { DefaultReactSuggestionItem } from "./types";
-=======
 import { DefaultReactSuggestionItem } from "./types.js";
->>>>>>> 1f18799d
 
 const icons: Record<string, IconType> = {
   heading: RiH1,
@@ -52,7 +48,7 @@
   S extends StyleSchema
 >(editor: BlockNoteEditor<BSchema, I, S>): DefaultReactSuggestionItem[] {
   return getDefaultSlashMenuItems(editor).map((item) => {
-    const Icon = icons[item.name];
+    const Icon = icons[item.key];
     return {
       ...item,
       icon: <Icon size={18} />,
