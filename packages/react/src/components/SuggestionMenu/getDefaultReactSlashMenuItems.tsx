import {
  BlockNoteEditor,
  BlockSchema,
  getDefaultSlashMenuItems,
  InlineContentSchema,
  StyleSchema,
} from "@blocknote/core";
import {
  RiCodeBlock,
  RiEmotionFill,
  RiFile2Line,
  RiFilmLine,
  RiH1,
  RiH2,
  RiH3,
  RiImage2Fill,
  RiListCheck3,
  RiListOrdered,
  RiListUnordered,
  RiTable2,
  RiText,
  RiVolumeUpFill,
<<<<<<< HEAD
=======
  RiCodeBlock,
  RiQuoteText,
>>>>>>> 8e0cc4f0
} from "react-icons/ri";

import { IconType } from "react-icons";
import { DefaultReactSuggestionItem } from "./types.js";

const icons: Record<string, IconType> = {
  heading: RiH1,
  heading_2: RiH2,
  heading_3: RiH3,
  quote: RiQuoteText,
  numbered_list: RiListOrdered,
  bullet_list: RiListUnordered,
  check_list: RiListCheck3,
  paragraph: RiText,
  table: RiTable2,
  image: RiImage2Fill,
  video: RiFilmLine,
  audio: RiVolumeUpFill,
  file: RiFile2Line,
  emoji: RiEmotionFill,
  code_block: RiCodeBlock,
};

export function getDefaultReactSlashMenuItems<
  BSchema extends BlockSchema,
  I extends InlineContentSchema,
  S extends StyleSchema
>(editor: BlockNoteEditor<BSchema, I, S>): DefaultReactSuggestionItem[] {
  return getDefaultSlashMenuItems(editor).map((item) => {
    const Icon = icons[item.key];
    return {
      ...item,
      icon: <Icon size={18} />,
    };
  });
}<|MERGE_RESOLUTION|>--- conflicted
+++ resolved
@@ -17,14 +17,10 @@
   RiListCheck3,
   RiListOrdered,
   RiListUnordered,
+  RiQuoteText,
   RiTable2,
   RiText,
   RiVolumeUpFill,
-<<<<<<< HEAD
-=======
-  RiCodeBlock,
-  RiQuoteText,
->>>>>>> 8e0cc4f0
 } from "react-icons/ri";
 
 import { IconType } from "react-icons";
