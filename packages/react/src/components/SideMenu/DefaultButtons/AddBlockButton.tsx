import {
  BlockSchema,
  DefaultBlockSchema,
  DefaultInlineContentSchema,
  DefaultStyleSchema,
  InlineContentSchema,
  StyleSchema,
} from "@blocknote/core";
import { AiOutlinePlus } from "react-icons/ai";

<<<<<<< HEAD
import { useComponentsContext } from "../../../editor/ComponentsContext";
import { useDictionary } from "../../../i18n/dictionary";
import { SideMenuProps } from "../SideMenuProps";
import { useBlockNoteEditor } from "../../../hooks/useBlockNoteEditor";
import { useCallback } from "react";
=======
import { useComponentsContext } from "../../../editor/ComponentsContext.js";
import { useDictionary } from "../../../i18n/dictionary.js";
import { SideMenuProps } from "../SideMenuProps.js";
>>>>>>> 19e5e5b1

export const AddBlockButton = <
  BSchema extends BlockSchema = DefaultBlockSchema,
  I extends InlineContentSchema = DefaultInlineContentSchema,
  S extends StyleSchema = DefaultStyleSchema
>(
  props: Pick<SideMenuProps<BSchema, I, S>, "block">
) => {
  const Components = useComponentsContext()!;
  const dict = useDictionary();

  const editor = useBlockNoteEditor<BSchema, I, S>();

  const onClick = useCallback(() => {
    const blockContent = props.block.content;
    const isBlockEmpty =
      blockContent !== undefined &&
      Array.isArray(blockContent) &&
      blockContent.length === 0;

    if (isBlockEmpty) {
      editor.setTextCursorPosition(props.block);
      editor.openSuggestionMenu("/");
    } else {
      const insertedBlock = editor.insertBlocks(
        [{ type: "paragraph" }],
        props.block,
        "after"
      )[0];
      editor.setTextCursorPosition(insertedBlock);
      editor.openSuggestionMenu("/");
    }
  }, [editor, props.block]);

  return (
    <Components.SideMenu.Button
      className={"bn-button"}
      label={dict.side_menu.add_block_label}
      icon={
        <AiOutlinePlus size={24} onClick={onClick} data-test="dragHandleAdd" />
      }
    />
  );
};<|MERGE_RESOLUTION|>--- conflicted
+++ resolved
@@ -8,17 +8,11 @@
 } from "@blocknote/core";
 import { AiOutlinePlus } from "react-icons/ai";
 
-<<<<<<< HEAD
-import { useComponentsContext } from "../../../editor/ComponentsContext";
-import { useDictionary } from "../../../i18n/dictionary";
-import { SideMenuProps } from "../SideMenuProps";
-import { useBlockNoteEditor } from "../../../hooks/useBlockNoteEditor";
 import { useCallback } from "react";
-=======
 import { useComponentsContext } from "../../../editor/ComponentsContext.js";
+import { useBlockNoteEditor } from "../../../hooks/useBlockNoteEditor.js";
 import { useDictionary } from "../../../i18n/dictionary.js";
 import { SideMenuProps } from "../SideMenuProps.js";
->>>>>>> 19e5e5b1
 
 export const AddBlockButton = <
   BSchema extends BlockSchema = DefaultBlockSchema,
