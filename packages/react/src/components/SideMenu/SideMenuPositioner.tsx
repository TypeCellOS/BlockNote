--- conflicted
+++ resolved
@@ -84,26 +84,6 @@
         freezeMenu={props.editor.sideMenu.freezeMenu}
         unfreezeMenu={props.editor.sideMenu.unfreezeMenu}
       />
-<<<<<<< HEAD
-    );
-  }, [block, props.editor, props.sideMenu]);
-
-  return (
-    <Tippy
-      appendTo={props.editor.domElement.parentElement!}
-      content={sideMenuElement}
-      getReferenceClientRect={getReferenceClientRect}
-      interactive={true}
-      visible={show}
-      animation={"fade"}
-      offset={offset}
-      placement={"left"}
-      popperOptions={popperOptions}
-      maxWidth={"none"}
-      zIndex={1000}
-    />
-=======
     </div>
->>>>>>> 2f0bada8
   );
 };