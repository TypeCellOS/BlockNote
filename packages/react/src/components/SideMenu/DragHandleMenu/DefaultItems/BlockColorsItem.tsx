--- conflicted
+++ resolved
@@ -1,35 +1,27 @@
-<<<<<<< HEAD
 import {
-  Block,
-  BlockSchema,
-  DefaultBlockSchema,
-  DefaultInlineContentSchema,
-  DefaultStyleSchema,
   defaultZodPropSchema,
-  editorHasBlockTypeAndZodProps,
-  InlineContentSchema,
-  StyleSchema,
+  editorHasBlockTypeAndZodProps
 } from "@blocknote/core";
-=======
-import { blockHasType, editorHasBlockWithType } from "@blocknote/core";
 import { SideMenuExtension } from "@blocknote/core/extensions";
->>>>>>> 305e0ab2
 import { ReactNode } from "react";
 
 import { useComponentsContext } from "../../../../editor/ComponentsContext.js";
 import { useBlockNoteEditor } from "../../../../hooks/useBlockNoteEditor.js";
+import { useExtensionState } from "../../../../hooks/useExtension.js";
 import { ColorPicker } from "../../../ColorPicker/ColorPicker.js";
-import { useExtensionState } from "../../../../hooks/useExtension.js";
 
 export const BlockColorsItem = (props: { children: ReactNode }) => {
   const Components = useComponentsContext()!;
 
   const editor = useBlockNoteEditor<any, any, any>();
 
-<<<<<<< HEAD
-  const block = props.block as Block<any, any, any>;
+  const block = useExtensionState(SideMenuExtension, {
+    editor,
+    selector: (state) => state?.block,
+  });
 
   if (
+    block === undefined ||
     !editorHasBlockTypeAndZodProps(
       editor,
       block.type,
@@ -40,21 +32,6 @@
       block.type,
       defaultZodPropSchema.pick({ backgroundColor: true }),
     )
-=======
-  const block = useExtensionState(SideMenuExtension, {
-    editor,
-    selector: (state) => state?.block,
-  });
-
-  if (
-    block === undefined ||
-    (!blockHasType(block, editor, block.type, {
-      textColor: "string",
-    }) &&
-      !blockHasType(block, editor, block.type, {
-        backgroundColor: "string",
-      }))
->>>>>>> 305e0ab2
   ) {
     return null;
   }
