<<<<<<< HEAD
import {
  BlockFromConfig,
  BlockSchema,
  DefaultBlockSchema,
  DefaultInlineContentSchema,
  DefaultStyleSchema,
  InlineContentSchema,
  StyleSchema,
} from "@blocknote/core";
=======
import { DefaultBlockSchema, SpecificBlock } from "@blocknote/core";
import { SideMenuExtension } from "@blocknote/core/extensions";
>>>>>>> 305e0ab2
import { ReactNode } from "react";

import { useComponentsContext } from "../../../../editor/ComponentsContext.js";
import { useBlockNoteEditor } from "../../../../hooks/useBlockNoteEditor.js";
import { useExtensionState } from "../../../../hooks/useExtension.js";

<<<<<<< HEAD
export const TableRowHeaderItem = <
  BSchema extends BlockSchema = DefaultBlockSchema,
  I extends InlineContentSchema = DefaultInlineContentSchema,
  S extends StyleSchema = DefaultStyleSchema,
>(
  props: Omit<DragHandleMenuProps<BSchema, I, S>, "block"> & {
    block: BlockFromConfig<DefaultBlockSchema["table"], I, S>;
    children: ReactNode;
  },
) => {
=======
export const TableRowHeaderItem = (props: { children: ReactNode }) => {
>>>>>>> 305e0ab2
  const Components = useComponentsContext()!;

  const editor = useBlockNoteEditor<
    { table: DefaultBlockSchema["table"] },
    any,
    any
  >();

  const block = useExtensionState(SideMenuExtension, {
    editor,
    selector: (state) =>
      state?.block as
        | SpecificBlock<
            { table: DefaultBlockSchema["table"] },
            "table",
            any,
            any
          >
        | undefined,
  });

  if (
    block === undefined ||
    block.type !== "table" ||
    !editor.settings.tables.headers
  ) {
    return null;
  }

  // TODO only support 1 header row for now
  const isHeaderRow = Boolean(block.content.headerRows);

  return (
    <Components.Generic.Menu.Item
      className={"bn-menu-item"}
      checked={isHeaderRow}
      onClick={() => {
        editor.updateBlock(block, {
          content: {
            ...block.content,
            headerRows: isHeaderRow ? undefined : 1,
          },
        });
      }}
    >
      {props.children}
    </Components.Generic.Menu.Item>
  );
};

<<<<<<< HEAD
export const TableColumnHeaderItem = <
  BSchema extends BlockSchema = DefaultBlockSchema,
  I extends InlineContentSchema = DefaultInlineContentSchema,
  S extends StyleSchema = DefaultStyleSchema,
>(
  props: Omit<DragHandleMenuProps<BSchema, I, S>, "block"> & {
    block: BlockFromConfig<DefaultBlockSchema["table"], I, S>;
    children: ReactNode;
  },
) => {
=======
export const TableColumnHeaderItem = (props: { children: ReactNode }) => {
>>>>>>> 305e0ab2
  const Components = useComponentsContext()!;

  const editor = useBlockNoteEditor<
    { table: DefaultBlockSchema["table"] },
    any,
    any
  >();

  const block = useExtensionState(SideMenuExtension, {
    editor,
    selector: (state) =>
      state?.block as
        | SpecificBlock<
            { table: DefaultBlockSchema["table"] },
            "table",
            any,
            any
          >
        | undefined,
  });

  if (
    block === undefined ||
    block.type !== "table" ||
    !editor.settings.tables.headers
  ) {
    return null;
  }

  // TODO only support 1 header column for now
  const isHeaderColumn = Boolean(block.content.headerCols);

  return (
    <Components.Generic.Menu.Item
      className={"bn-menu-item"}
      checked={isHeaderColumn}
      onClick={() => {
        editor.updateBlock(block, {
          content: {
            ...block.content,
            headerCols: isHeaderColumn ? undefined : 1,
          },
        });
      }}
    >
      {props.children}
    </Components.Generic.Menu.Item>
  );
};<|MERGE_RESOLUTION|>--- conflicted
+++ resolved
@@ -1,37 +1,15 @@
-<<<<<<< HEAD
 import {
   BlockFromConfig,
-  BlockSchema,
-  DefaultBlockSchema,
-  DefaultInlineContentSchema,
-  DefaultStyleSchema,
-  InlineContentSchema,
-  StyleSchema,
+  DefaultBlockSchema
 } from "@blocknote/core";
-=======
-import { DefaultBlockSchema, SpecificBlock } from "@blocknote/core";
 import { SideMenuExtension } from "@blocknote/core/extensions";
->>>>>>> 305e0ab2
 import { ReactNode } from "react";
 
 import { useComponentsContext } from "../../../../editor/ComponentsContext.js";
 import { useBlockNoteEditor } from "../../../../hooks/useBlockNoteEditor.js";
 import { useExtensionState } from "../../../../hooks/useExtension.js";
 
-<<<<<<< HEAD
-export const TableRowHeaderItem = <
-  BSchema extends BlockSchema = DefaultBlockSchema,
-  I extends InlineContentSchema = DefaultInlineContentSchema,
-  S extends StyleSchema = DefaultStyleSchema,
->(
-  props: Omit<DragHandleMenuProps<BSchema, I, S>, "block"> & {
-    block: BlockFromConfig<DefaultBlockSchema["table"], I, S>;
-    children: ReactNode;
-  },
-) => {
-=======
 export const TableRowHeaderItem = (props: { children: ReactNode }) => {
->>>>>>> 305e0ab2
   const Components = useComponentsContext()!;
 
   const editor = useBlockNoteEditor<
@@ -44,12 +22,7 @@
     editor,
     selector: (state) =>
       state?.block as
-        | SpecificBlock<
-            { table: DefaultBlockSchema["table"] },
-            "table",
-            any,
-            any
-          >
+        | BlockFromConfig<DefaultBlockSchema["table"], any, any>
         | undefined,
   });
 
@@ -82,20 +55,7 @@
   );
 };
 
-<<<<<<< HEAD
-export const TableColumnHeaderItem = <
-  BSchema extends BlockSchema = DefaultBlockSchema,
-  I extends InlineContentSchema = DefaultInlineContentSchema,
-  S extends StyleSchema = DefaultStyleSchema,
->(
-  props: Omit<DragHandleMenuProps<BSchema, I, S>, "block"> & {
-    block: BlockFromConfig<DefaultBlockSchema["table"], I, S>;
-    children: ReactNode;
-  },
-) => {
-=======
 export const TableColumnHeaderItem = (props: { children: ReactNode }) => {
->>>>>>> 305e0ab2
   const Components = useComponentsContext()!;
 
   const editor = useBlockNoteEditor<
@@ -108,12 +68,7 @@
     editor,
     selector: (state) =>
       state?.block as
-        | SpecificBlock<
-            { table: DefaultBlockSchema["table"] },
-            "table",
-            any,
-            any
-          >
+        BlockFromConfig<DefaultBlockSchema["table"], any, any>
         | undefined,
   });
 
