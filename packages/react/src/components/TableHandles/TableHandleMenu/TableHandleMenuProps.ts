--- conflicted
+++ resolved
@@ -1,22 +1,3 @@
-<<<<<<< HEAD
-import type {
-  BlockFromConfig,
-  DefaultBlockSchema,
-  DefaultInlineContentSchema,
-  DefaultStyleSchema,
-  InlineContentSchema,
-  StyleSchema,
-} from "@blocknote/core";
-
-export type TableHandleMenuProps<
-  I extends InlineContentSchema = DefaultInlineContentSchema,
-  S extends StyleSchema = DefaultStyleSchema,
-> = {
-  orientation: "row" | "column";
-  block: BlockFromConfig<DefaultBlockSchema["table"], I, S>;
-  index: number;
-=======
 export type TableHandleMenuProps = {
   orientation: "row" | "column";
->>>>>>> 305e0ab2
 };