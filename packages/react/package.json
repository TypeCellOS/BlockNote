{
  "name": "@blocknote/react",
  "homepage": "https://github.com/yousefed/blocknote",
  "private": false,
  "license": "MPL-2.0",
<<<<<<< HEAD
  "version": "0.2.0",
=======
  "version": "0.2.2",
>>>>>>> 839c9554
  "files": [
    "dist",
    "types",
    "src"
  ],
  "keywords": [
    "react",
    "javascript",
    "editor",
    "typescript",
    "prosemirror",
    "wysiwyg",
    "rich-text-editor",
    "notion",
    "yjs",
    "block-based",
    "tiptap"
  ],
  "description": "A \"Notion-style\" block-based extensible text editor built on top of Prosemirror and Tiptap.",
  "type": "module",
  "source": "src/index.ts",
  "types": "./types/src/index.d.ts",
  "main": "./dist/blocknote-react.umd.cjs",
  "module": "./dist/blocknote-react.js",
  "exports": {
    ".": {
      "import": "./dist/blocknote-react.js",
      "require": "./dist/blocknote-react.umd.cjs"
    },
    "./style.css": {
      "import": "./dist/style.css",
      "require": "./dist/style.css"
    }
  },
  "scripts": {
    "dev": "vite",
    "build": "tsc && vite build",
    "build-bundled": "tsc && vite build --config vite.config.bundled.ts && git checkout tmp-releases && rm -rf ../../release && mv ../../release-tmp ../../release",
    "preview": "vite preview",
    "lint": "eslint src --max-warnings 0"
  },
  "dependencies": {
<<<<<<< HEAD
    "@blocknote/core": "^0.2.0",
    "@mantine/core": "^5.6.1",
=======
    "@blocknote/core": "^0.2.2",
    "@emotion/react": "^11.10.5",
    "@mantine/core": "^5.6.1",
    "@mantine/hooks": "^5.6.1",
>>>>>>> 839c9554
    "@tippyjs/react": "^4.2.6",
    "@tiptap/react": "2.0.0-beta.209",
    "react-icons": "^4.3.1"
  },
  "devDependencies": {
    "@types/react": "^18.0.25",
    "@types/react-dom": "^18.0.9",
    "@vitejs/plugin-react": "^1.0.7",
    "eslint": "^8.10.0",
    "eslint-config-react-app": "^7.0.0",
    "prettier": "^2.7.1",
    "typescript": "^4.5.4",
    "vite": "^3.0.5",
    "vite-plugin-eslint": "^1.7.0"
  },
  "peerDependencies": {
    "react": "^18",
    "react-dom": "^18"
  },
  "eslintConfig": {
    "extends": [
      "react-app",
      "react-app/jest"
    ],
    "rules": {
      "curly": 1
    }
  },
  "publishConfig": {
    "access": "public",
    "registry": "https://registry.npmjs.org/"
  },
  "gitHead": "37614ab348dcc7faa830a9a88437b37197a2162d"
}<|MERGE_RESOLUTION|>--- conflicted
+++ resolved
@@ -3,11 +3,7 @@
   "homepage": "https://github.com/yousefed/blocknote",
   "private": false,
   "license": "MPL-2.0",
-<<<<<<< HEAD
-  "version": "0.2.0",
-=======
   "version": "0.2.2",
->>>>>>> 839c9554
   "files": [
     "dist",
     "types",
@@ -50,15 +46,10 @@
     "lint": "eslint src --max-warnings 0"
   },
   "dependencies": {
-<<<<<<< HEAD
-    "@blocknote/core": "^0.2.0",
-    "@mantine/core": "^5.6.1",
-=======
     "@blocknote/core": "^0.2.2",
     "@emotion/react": "^11.10.5",
     "@mantine/core": "^5.6.1",
     "@mantine/hooks": "^5.6.1",
->>>>>>> 839c9554
     "@tippyjs/react": "^4.2.6",
     "@tiptap/react": "2.0.0-beta.209",
     "react-icons": "^4.3.1"
