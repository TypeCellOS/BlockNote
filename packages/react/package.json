{
  "name": "@blocknote/react",
  "homepage": "https://github.com/TypeCellOS/BlockNote",
  "private": false,
  "license": "MPL-2.0",
<<<<<<< HEAD
  "version": "0.6.2",
=======
  "version": "0.8.0",
>>>>>>> fe25c157
  "files": [
    "dist",
    "types",
    "src"
  ],
  "keywords": [
    "react",
    "javascript",
    "editor",
    "typescript",
    "prosemirror",
    "wysiwyg",
    "rich-text-editor",
    "notion",
    "yjs",
    "block-based",
    "tiptap"
  ],
  "description": "A \"Notion-style\" block-based extensible text editor built on top of Prosemirror and Tiptap.",
  "type": "module",
  "source": "src/index.ts",
  "types": "./types/src/index.d.ts",
  "main": "./dist/blocknote-react.umd.cjs",
  "module": "./dist/blocknote-react.js",
  "exports": {
    ".": {
      "types": "./types/src/index.d.ts",
      "import": "./dist/blocknote-react.js",
      "require": "./dist/blocknote-react.umd.cjs"
    },
    "./style.css": {
      "import": "./dist/style.css",
      "require": "./dist/style.css"
    }
  },
  "scripts": {
    "dev": "vite",
    "build": "tsc && vite build",
    "build-bundled": "tsc && vite build --config vite.config.bundled.ts && git checkout tmp-releases && rm -rf ../../release && mv ../../release-tmp ../../release",
    "preview": "vite preview",
    "lint": "eslint src --max-warnings 0"
  },
  "dependencies": {
<<<<<<< HEAD
    "@blocknote/core": "^0.6.2",
=======
    "@blocknote/core": "^0.8.0",
>>>>>>> fe25c157
    "@emotion/react": "^11.10.5",
    "@mantine/core": "^5.6.1",
    "@mantine/hooks": "^5.6.1",
    "@mantine/utils": "^6.0.5",
    "@tippyjs/react": "^4.2.6",
    "@tiptap/react": "^2.0.3",
    "react-icons": "^4.3.1"
  },
  "devDependencies": {
    "@types/react": "^18.0.25",
    "@types/react-dom": "^18.0.9",
    "@vitejs/plugin-react": "^3.1.0",
    "eslint": "^8.10.0",
    "eslint-config-react-app": "^7.0.0",
    "prettier": "^2.7.1",
    "typescript": "^5.0.4",
    "vite": "^4.1.4",
    "vite-plugin-eslint": "^1.8.1"
  },
  "peerDependencies": {
    "react": "^18",
    "react-dom": "^18"
  },
  "eslintConfig": {
    "extends": [
      "react-app",
      "react-app/jest"
    ],
    "rules": {
      "curly": 1
    }
  },
  "publishConfig": {
    "access": "public",
    "registry": "https://registry.npmjs.org/"
  },
  "gitHead": "d5e8c96e2ad5f6832da60bc3c9acd3f6c16c25c5"
}<|MERGE_RESOLUTION|>--- conflicted
+++ resolved
@@ -3,11 +3,7 @@
   "homepage": "https://github.com/TypeCellOS/BlockNote",
   "private": false,
   "license": "MPL-2.0",
-<<<<<<< HEAD
-  "version": "0.6.2",
-=======
   "version": "0.8.0",
->>>>>>> fe25c157
   "files": [
     "dist",
     "types",
@@ -51,11 +47,7 @@
     "lint": "eslint src --max-warnings 0"
   },
   "dependencies": {
-<<<<<<< HEAD
-    "@blocknote/core": "^0.6.2",
-=======
     "@blocknote/core": "^0.8.0",
->>>>>>> fe25c157
     "@emotion/react": "^11.10.5",
     "@mantine/core": "^5.6.1",
     "@mantine/hooks": "^5.6.1",
