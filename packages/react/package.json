{
  "name": "@blocknote/react",
  "homepage": "https://github.com/TypeCellOS/BlockNote",
  "private": false,
  "sideEffects": [
    "*.css"
  ],
  "license": "MPL-2.0",
<<<<<<< HEAD
  "version": "0.17.0",
=======
  "version": "0.19.0",
>>>>>>> 8717e57e
  "files": [
    "dist",
    "types",
    "src"
  ],
  "keywords": [
    "react",
    "javascript",
    "editor",
    "typescript",
    "prosemirror",
    "wysiwyg",
    "rich-text-editor",
    "notion",
    "yjs",
    "block-based",
    "tiptap"
  ],
  "description": "A \"Notion-style\" block-based extensible text editor built on top of Prosemirror and Tiptap.",
  "type": "module",
  "source": "src/index.ts",
  "types": "./types/src/index.d.ts",
  "main": "./dist/blocknote-react.umd.cjs",
  "module": "./dist/blocknote-react.js",
  "exports": {
    ".": {
      "types": "./types/src/index.d.ts",
      "import": "./dist/blocknote-react.js",
      "require": "./dist/blocknote-react.umd.cjs"
    },
    "./style.css": {
      "import": "./dist/style.css",
      "require": "./dist/style.css"
    }
  },
  "scripts": {
    "dev": "vite",
    "build": "tsc && vite build",
    "preview": "vite preview",
    "lint": "eslint src --max-warnings 0",
    "test": "vitest --run",
    "test:watch": "vitest --watch",
    "clean": "rimraf dist && rimraf types"
  },
  "dependencies": {
<<<<<<< HEAD
    "@blocknote/core": "^0.17.0",
=======
    "@blocknote/core": "^0.19.0",
>>>>>>> 8717e57e
    "@floating-ui/react": "^0.26.4",
    "@tiptap/core": "^2.7.1",
    "@tiptap/react": "^2.7.1",
    "lodash.merge": "^4.6.2",
    "react-icons": "^5.2.1"
  },
  "devDependencies": {
    "@types/lodash.foreach": "^4.5.9",
    "@types/lodash.groupby": "^4.6.9",
    "@types/lodash.merge": "^4.6.9",
    "@types/react": "^18.0.25",
    "@types/react-dom": "^18.0.9",
    "@vitejs/plugin-react": "^4.3.1",
    "eslint": "^8.10.0",
    "prettier": "^2.7.1",
    "rimraf": "^5.0.5",
    "rollup-plugin-webpack-stats": "^0.2.2",
    "typescript": "^5.3.3",
    "vite": "^5.3.4",
    "vite-plugin-eslint": "^1.8.1",
    "vite-plugin-externalize-deps": "^0.8.0",
    "vitest": "^2.0.3"
  },
  "peerDependencies": {
    "react": "^18.0 || ^19.0 || >= 19.0.0-rc",
    "react-dom": "^18.0 || ^19.0 || >= 19.0.0-rc"
  },
  "eslintConfig": {
    "extends": [
      "../../.eslintrc.js"
    ]
  },
  "publishConfig": {
    "access": "public",
    "registry": "https://registry.npmjs.org/"
  },
  "gitHead": "d5e8c96e2ad5f6832da60bc3c9acd3f6c16c25c5"
}<|MERGE_RESOLUTION|>--- conflicted
+++ resolved
@@ -6,11 +6,7 @@
     "*.css"
   ],
   "license": "MPL-2.0",
-<<<<<<< HEAD
-  "version": "0.17.0",
-=======
   "version": "0.19.0",
->>>>>>> 8717e57e
   "files": [
     "dist",
     "types",
@@ -56,11 +52,7 @@
     "clean": "rimraf dist && rimraf types"
   },
   "dependencies": {
-<<<<<<< HEAD
-    "@blocknote/core": "^0.17.0",
-=======
     "@blocknote/core": "^0.19.0",
->>>>>>> 8717e57e
     "@floating-ui/react": "^0.26.4",
     "@tiptap/core": "^2.7.1",
     "@tiptap/react": "^2.7.1",
