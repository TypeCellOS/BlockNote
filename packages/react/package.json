{
  "name": "@blocknote/react",
  "homepage": "https://github.com/TypeCellOS/BlockNote",
  "private": false,
  "license": "MPL-2.0",
  "version": "0.8.5",
  "files": [
    "dist",
    "types",
    "src"
  ],
  "keywords": [
    "react",
    "javascript",
    "editor",
    "typescript",
    "prosemirror",
    "wysiwyg",
    "rich-text-editor",
    "notion",
    "yjs",
    "block-based",
    "tiptap"
  ],
  "description": "A \"Notion-style\" block-based extensible text editor built on top of Prosemirror and Tiptap.",
  "type": "module",
  "source": "src/index.ts",
  "types": "./types/src/index.d.ts",
  "main": "./dist/blocknote-react.umd.cjs",
  "module": "./dist/blocknote-react.js",
  "exports": {
    ".": {
      "types": "./types/src/index.d.ts",
      "import": "./dist/blocknote-react.js",
      "require": "./dist/blocknote-react.umd.cjs"
    },
    "./style.css": {
      "import": "./dist/style.css",
      "require": "./dist/style.css"
    }
  },
  "scripts": {
    "dev": "vite",
    "build": "tsc && vite build",
    "build-bundled": "tsc && vite build --config vite.config.bundled.ts && git checkout tmp-releases && rm -rf ../../release && mv ../../release-tmp ../../release",
    "preview": "vite preview",
    "lint": "eslint src --max-warnings 0"
  },
  "dependencies": {
    "@blocknote/core": "^0.8.5",
    "@emotion/react": "^11.10.5",
    "@mantine/core": "^5.6.1",
    "@mantine/hooks": "^5.6.1",
    "@mantine/utils": "^6.0.5",
    "@tippyjs/react": "^4.2.6",
    "@tiptap/core": "^2.0.3",
    "@tiptap/react": "^2.0.3",
<<<<<<< HEAD
    "react-icons": "^4.3.1",
    "@floating-ui/react": "^0.25.0"
=======
    "lodash": "^4.17.21",
    "react": "^18.2.0",
    "react-icons": "^4.3.1",
    "tippy.js": "^6.3.7"
>>>>>>> 7b505b48
  },
  "devDependencies": {
    "@types/react": "^18.0.25",
    "@types/react-dom": "^18.0.9",
    "@vitejs/plugin-react": "^4.0.4",
    "eslint": "^8.10.0",
    "prettier": "^2.7.1",
    "typescript": "^5.0.4",
    "vite": "^4.4.8",
    "vite-plugin-eslint": "^1.8.1",
    "vite-plugin-externalize-deps": "^0.7.0"
  },
  "peerDependencies": {
    "react": "^18",
    "react-dom": "^18"
  },
  "eslintConfig": {
    "extends": [
      "../../.eslintrc.js"
    ]
  },
  "publishConfig": {
    "access": "public",
    "registry": "https://registry.npmjs.org/"
  },
  "gitHead": "d5e8c96e2ad5f6832da60bc3c9acd3f6c16c25c5"
}<|MERGE_RESOLUTION|>--- conflicted
+++ resolved
@@ -55,15 +55,11 @@
     "@tippyjs/react": "^4.2.6",
     "@tiptap/core": "^2.0.3",
     "@tiptap/react": "^2.0.3",
-<<<<<<< HEAD
-    "react-icons": "^4.3.1",
-    "@floating-ui/react": "^0.25.0"
-=======
     "lodash": "^4.17.21",
     "react": "^18.2.0",
     "react-icons": "^4.3.1",
+    "@floating-ui/react": "^0.25.0",
     "tippy.js": "^6.3.7"
->>>>>>> 7b505b48
   },
   "devDependencies": {
     "@types/react": "^18.0.25",
