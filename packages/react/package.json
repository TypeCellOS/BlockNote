{
  "name": "@blocknote/react",
  "homepage": "https://github.com/TypeCellOS/BlockNote",
  "private": false,
  "license": "MPL-2.0",
  "version": "0.12.2",
  "files": [
    "dist",
    "types",
    "src"
  ],
  "keywords": [
    "react",
    "javascript",
    "editor",
    "typescript",
    "prosemirror",
    "wysiwyg",
    "rich-text-editor",
    "notion",
    "yjs",
    "block-based",
    "tiptap"
  ],
  "description": "A \"Notion-style\" block-based extensible text editor built on top of Prosemirror and Tiptap.",
  "type": "module",
  "source": "src/index.ts",
  "types": "./types/src/index.d.ts",
  "main": "./dist/blocknote-react.umd.cjs",
  "module": "./dist/blocknote-react.js",
  "exports": {
    ".": {
      "types": "./types/src/index.d.ts",
      "import": "./dist/blocknote-react.js",
      "require": "./dist/blocknote-react.umd.cjs"
    },
    "./style.css": {
      "import": "./dist/style.css",
      "require": "./dist/style.css"
    }
  },
  "scripts": {
    "dev": "vite",
    "build": "tsc && vite build",
    "build-bundled": "tsc && vite build --config vite.config.bundled.ts && git checkout tmp-releases && rm -rf ../../release && mv ../../release-tmp ../../release",
    "preview": "vite preview",
    "lint": "eslint src --max-warnings 0",
    "test": "vitest --run",
    "test:watch": "vitest --watch",
    "clean": "rimraf dist && rimraf types"
  },
  "dependencies": {
<<<<<<< HEAD
    "@ariakit/react": "^0.4.3",
    "@blocknote/core": "^0.12.0",
=======
    "@blocknote/core": "^0.12.1",
>>>>>>> 2776d7be
    "@floating-ui/react": "^0.26.4",
    "@mantine/core": "^7.5.0",
    "@mantine/hooks": "^7.5.0",
    "@mantine/utils": "^6.0.21",
    "@tiptap/core": "^2.0.3",
    "@tiptap/react": "^2.0.3",
    "lodash.merge": "^4.6.2",
    "react": "^18",
    "react-dom": "^18",
    "react-icons": "^4.3.1",
    "use-prefers-color-scheme": "^1.1.3"
  },
  "devDependencies": {
    "@types/lodash.foreach": "^4.5.9",
    "@types/lodash.groupby": "^4.6.9",
    "@types/lodash.merge": "^4.6.9",
    "@types/react": "^18.0.25",
    "@types/react-dom": "^18.0.9",
    "@vitejs/plugin-react": "^4.0.4",
    "eslint": "^8.10.0",
    "prettier": "^2.7.1",
    "rimraf": "^5.0.5",
    "rollup-plugin-webpack-stats": "^0.2.2",
    "typescript": "^5.3.3",
    "vite": "^4.4.8",
    "vite-plugin-eslint": "^1.8.1",
    "vite-plugin-externalize-deps": "^0.7.0",
    "vitest": "^0.34.1"
  },
  "peerDependencies": {
    "react": "^18",
    "react-dom": "^18"
  },
  "eslintConfig": {
    "extends": [
      "../../.eslintrc.js"
    ]
  },
  "publishConfig": {
    "access": "public",
    "registry": "https://registry.npmjs.org/"
  },
  "gitHead": "d5e8c96e2ad5f6832da60bc3c9acd3f6c16c25c5"
}<|MERGE_RESOLUTION|>--- conflicted
+++ resolved
@@ -50,12 +50,8 @@
     "clean": "rimraf dist && rimraf types"
   },
   "dependencies": {
-<<<<<<< HEAD
     "@ariakit/react": "^0.4.3",
-    "@blocknote/core": "^0.12.0",
-=======
     "@blocknote/core": "^0.12.1",
->>>>>>> 2776d7be
     "@floating-ui/react": "^0.26.4",
     "@mantine/core": "^7.5.0",
     "@mantine/hooks": "^7.5.0",
