--- conflicted
+++ resolved
@@ -6,11 +6,7 @@
     "*.css"
   ],
   "license": "MPL-2.0",
-<<<<<<< HEAD
-  "version": "0.23.2",
-=======
   "version": "0.24.1",
->>>>>>> 6ee1a4ca
   "files": [
     "dist",
     "types",
@@ -56,11 +52,7 @@
     "clean": "rimraf dist && rimraf types"
   },
   "dependencies": {
-<<<<<<< HEAD
-    "@blocknote/core": "^0.23.2",
-=======
     "@blocknote/core": "^0.24.1",
->>>>>>> 6ee1a4ca
     "@floating-ui/react": "^0.26.4",
     "@tiptap/core": "^2.7.1",
     "@tiptap/react": "^2.7.1",
