--- conflicted
+++ resolved
@@ -52,13 +52,9 @@
     "clean": "rimraf dist && rimraf types"
   },
   "dependencies": {
-<<<<<<< HEAD
-    "@blocknote/core": "^0.23.4",
+    "@blocknote/core": "^0.23.6",
     "@emoji-mart/data": "^1.2.1",
     "@emoji-mart/react": "^1.1.1",
-=======
-    "@blocknote/core": "^0.23.6",
->>>>>>> 6067a2be
     "@floating-ui/react": "^0.26.4",
     "@tiptap/core": "^2.7.1",
     "@tiptap/react": "^2.7.1",
