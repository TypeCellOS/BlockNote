{
  "name": "@blocknote/react",
  "homepage": "https://github.com/TypeCellOS/BlockNote",
  "private": false,
  "license": "MPL-2.0",
  "version": "0.10.1",
  "files": [
    "dist",
    "types",
    "src"
  ],
  "keywords": [
    "react",
    "javascript",
    "editor",
    "typescript",
    "prosemirror",
    "wysiwyg",
    "rich-text-editor",
    "notion",
    "yjs",
    "block-based",
    "tiptap"
  ],
  "description": "A \"Notion-style\" block-based extensible text editor built on top of Prosemirror and Tiptap.",
  "type": "module",
  "source": "src/index.ts",
  "types": "./types/src/index.d.ts",
  "main": "./dist/blocknote-react.umd.cjs",
  "module": "./dist/blocknote-react.js",
  "exports": {
    ".": {
      "types": "./types/src/index.d.ts",
      "import": "./dist/blocknote-react.js",
      "require": "./dist/blocknote-react.umd.cjs"
    },
    "./style.css": {
      "import": "./dist/style.css",
      "require": "./dist/style.css"
    }
  },
  "scripts": {
    "dev": "vite",
    "build": "tsc && vite build",
    "build-bundled": "tsc && vite build --config vite.config.bundled.ts && git checkout tmp-releases && rm -rf ../../release && mv ../../release-tmp ../../release",
    "preview": "vite preview",
    "lint": "eslint src --max-warnings 0",
    "test": "vitest --run",
    "test:watch": "vitest --watch",
    "clean": "rimraf dist && rimraf types"
  },
  "dependencies": {
    "@blocknote/core": "^0.10.1",
<<<<<<< HEAD
    "@emotion/react": "^11.10.5",
    "@mantine/core": "^5.6.1",
    "@mantine/hooks": "^5.6.1",
=======
    "@floating-ui/react": "^0.26.4",
    "@mantine/core": "^7.3.1",
    "@mantine/hooks": "^7.3.1",
>>>>>>> 509470b8
    "@mantine/utils": "^6.0.5",
    "@tiptap/core": "^2.0.3",
    "@tiptap/react": "^2.0.3",
    "lodash.foreach": "^4.5.0",
    "lodash.groupby": "^4.6.0",
    "lodash.merge": "^4.6.2",
    "react": "^18",
    "react-dom": "^18.2.0",
    "react-icons": "^4.3.1",
    "use-prefers-color-scheme": "^1.1.3"
  },
  "devDependencies": {
    "@types/lodash.foreach": "^4.5.9",
    "@types/lodash.groupby": "^4.6.9",
    "@types/lodash.merge": "^4.6.9",
    "@types/react": "^18.0.25",
    "@types/react-dom": "^18.0.9",
    "@vitejs/plugin-react": "^4.0.4",
    "eslint": "^8.10.0",
    "prettier": "^2.7.1",
    "rimraf": "^5.0.5",
    "rollup-plugin-webpack-stats": "^0.2.2",
    "typescript": "^5.0.4",
    "vite": "^4.4.8",
    "vite-plugin-eslint": "^1.8.1",
    "vite-plugin-externalize-deps": "^0.7.0",
    "vitest": "^0.34.1"
  },
  "peerDependencies": {
    "react": "^18",
    "react-dom": "^18"
  },
  "eslintConfig": {
    "extends": [
      "../../.eslintrc.js"
    ]
  },
  "publishConfig": {
    "access": "public",
    "registry": "https://registry.npmjs.org/"
  },
  "gitHead": "d5e8c96e2ad5f6832da60bc3c9acd3f6c16c25c5"
}<|MERGE_RESOLUTION|>--- conflicted
+++ resolved
@@ -51,15 +51,9 @@
   },
   "dependencies": {
     "@blocknote/core": "^0.10.1",
-<<<<<<< HEAD
-    "@emotion/react": "^11.10.5",
-    "@mantine/core": "^5.6.1",
-    "@mantine/hooks": "^5.6.1",
-=======
     "@floating-ui/react": "^0.26.4",
     "@mantine/core": "^7.3.1",
     "@mantine/hooks": "^7.3.1",
->>>>>>> 509470b8
     "@mantine/utils": "^6.0.5",
     "@tiptap/core": "^2.0.3",
     "@tiptap/react": "^2.0.3",
