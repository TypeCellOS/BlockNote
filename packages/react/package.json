--- conflicted
+++ resolved
@@ -4,11 +4,7 @@
   "private": false,
   "sideEffects": false,
   "license": "MPL-2.0",
-<<<<<<< HEAD
-  "version": "0.14.4",
-=======
   "version": "0.14.6",
->>>>>>> f69a59fe
   "files": [
     "dist",
     "types",
@@ -55,11 +51,7 @@
     "clean": "rimraf dist && rimraf types"
   },
   "dependencies": {
-<<<<<<< HEAD
-    "@blocknote/core": "^0.14.4",
-=======
     "@blocknote/core": "^0.14.5",
->>>>>>> f69a59fe
     "@floating-ui/react": "^0.26.4",
     "@tiptap/core": "^2.5.0",
     "@tiptap/react": "^2.5.0",
