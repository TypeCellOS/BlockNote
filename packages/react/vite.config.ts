--- conflicted
+++ resolved
@@ -6,13 +6,12 @@
 // import eslintPlugin from "vite-plugin-eslint";
 
 // https://vitejs.dev/config/
-<<<<<<< HEAD
 export default defineConfig((conf) => ({
   test: {
     environment: "jsdom",
     setupFiles: ["./vitestSetup.ts"],
   },
-  plugins: [react()],
+  plugins: [react(), webpackStats()],
   // used so that vitest resolves the core package from the sources instead of the built version
   resolve: {
     alias:
@@ -23,10 +22,6 @@
             "@blocknote/core": path.resolve(__dirname, "../core/src/"),
           } as Record<string, string>),
   },
-=======
-export default defineConfig({
-  plugins: [react(), webpackStats()],
->>>>>>> a4e8f807
   build: {
     sourcemap: true,
     lib: {
