{
  "name": "@blocknote/core",
  "homepage": "https://github.com/TypeCellOS/BlockNote",
  "private": false,
  "sideEffects": [
    "*.css"
  ],
  "repository": {
    "type": "git",
    "url": "git+https://github.com/TypeCellOS/BlockNote.git",
    "directory": "packages/core"
  },
  "license": "MPL-2.0",
  "version": "0.44.2",
  "files": [
    "dist",
    "types",
    "src"
  ],
  "keywords": [
    "react",
    "javascript",
    "editor",
    "typescript",
    "prosemirror",
    "wysiwyg",
    "rich-text-editor",
    "notion",
    "yjs",
    "block-based",
    "tiptap"
  ],
  "description": "A \"Notion-style\" block-based extensible text editor built on top of Prosemirror and Tiptap.",
  "type": "module",
  "source": "src/index.ts",
  "types": "./types/src/index.d.ts",
  "main": "./dist/blocknote.cjs",
  "module": "./dist/blocknote.js",
  "exports": {
    ".": {
      "types": "./types/src/index.d.ts",
      "import": "./dist/blocknote.js",
      "require": "./dist/blocknote.cjs"
    },
    "./style.css": {
      "import": "./dist/style.css",
      "require": "./dist/style.css",
      "style": "./dist/style.css"
    },
    "./fonts/inter.css": {
      "import": "./src/fonts/inter.css",
      "require": "./src/fonts/inter.css",
      "style": "./src/fonts/inter.css"
    },
    "./comments": {
      "types": "./types/src/comments/index.d.ts",
      "import": "./dist/comments.js",
      "require": "./dist/comments.cjs"
    },
    "./blocks": {
      "types": "./types/src/blocks/index.d.ts",
      "import": "./dist/blocks.js",
      "require": "./dist/blocks.cjs"
    },
    "./locales": {
      "types": "./types/src/i18n/index.d.ts",
      "import": "./dist/locales.js",
      "require": "./dist/locales.cjs"
    },
    "./extensions": {
      "types": "./types/src/extensions/index.d.ts",
      "import": "./dist/extensions.js",
      "require": "./dist/extensions.cjs"
    },
    "./yjs": {
      "types": "./types/src/yjs/index.d.ts",
      "import": "./dist/yjs.js",
      "require": "./dist/yjs.cjs"
    }
  },
  "scripts": {
    "dev": "vite",
    "build": "tsc && vite build",
    "build-bundled": "tsc && vite build --config vite.config.bundled.ts && git checkout tmp-releases && rm -rf ../../release && mv ../../release-tmp ../../release",
    "preview": "vite preview",
    "lint": "eslint src --max-warnings 0",
    "test": "vitest --run",
    "test-watch": "vitest watch",
    "clean": "rimraf dist && rimraf types"
  },
  "dependencies": {
    "@emoji-mart/data": "^1.2.1",
    "@handlewithcare/prosemirror-inputrules": "0.1.3",
    "@shikijs/types": "3.13.0",
    "@tanstack/store": "0.7.7",
    "@tiptap/core": "^3.11.0",
    "@tiptap/extension-bold": "^3.13.0",
    "@tiptap/extension-code": "^3.13.0",
    "@tiptap/extension-gapcursor": "^3.7.2",
    "@tiptap/extension-horizontal-rule": "^3.7.2",
<<<<<<< HEAD
    "@tiptap/extension-italic": "^3.13.0",
    "@tiptap/extension-link": "^3.7.2",
=======
    "@tiptap/extension-italic": "^3.7.2",
    "@tiptap/extension-link": "^3.13.0",
>>>>>>> 753f4e48
    "@tiptap/extension-paragraph": "^3.7.2",
    "@tiptap/extension-strike": "^3.7.2",
    "@tiptap/extension-text": "^3.7.2",
    "@tiptap/extension-underline": "^3.13.0",
    "@tiptap/pm": "^3.11.0",
    "emoji-mart": "^5.6.0",
    "fast-deep-equal": "^3.1.3",
    "hast-util-from-dom": "^5.0.1",
    "prosemirror-dropcursor": "^1.8.2",
    "prosemirror-highlight": "^0.13.0",
    "prosemirror-model": "^1.25.4",
    "prosemirror-state": "^1.4.4",
    "prosemirror-tables": "^1.8.3",
    "prosemirror-transform": "^1.10.5",
    "prosemirror-view": "^1.41.3",
    "rehype-format": "^5.0.1",
    "rehype-parse": "^9.0.1",
    "rehype-remark": "^10.0.1",
    "rehype-stringify": "^10.0.1",
    "remark-gfm": "^4.0.1",
    "remark-parse": "^11.0.0",
    "remark-rehype": "^11.1.2",
    "remark-stringify": "^11.0.0",
    "unified": "^11.0.5",
    "unist-util-visit": "^5.0.0",
    "uuid": "^8.3.2",
    "y-prosemirror": "^1.3.7",
    "y-protocols": "^1.0.6",
    "yjs": "^13.6.27"
  },
  "devDependencies": {
    "@types/emoji-mart": "^3.0.14",
    "@types/hast": "^3.0.4",
    "@types/uuid": "^8.3.4",
    "eslint": "^8.57.1",
    "jsdom": "^25.0.1",
    "rimraf": "^5.0.10",
    "rollup-plugin-webpack-stats": "^0.2.6",
    "typescript": "^5.9.3",
    "vite": "^5.4.20",
    "vite-plugin-eslint": "^1.8.1",
    "vitest": "^2.1.9"
  },
  "peerDependencies": {
    "@hocuspocus/provider": "^2.15.2 || ^3.0.0"
  },
  "peerDependenciesMeta": {
    "@hocuspocus/provider": {
      "optional": true
    }
  },
  "eslintConfig": {
    "extends": [
      "../../.eslintrc.json"
    ]
  },
  "gitHead": "37614ab348dcc7faa830a9a88437b37197a2162d"
}<|MERGE_RESOLUTION|>--- conflicted
+++ resolved
@@ -98,13 +98,8 @@
     "@tiptap/extension-code": "^3.13.0",
     "@tiptap/extension-gapcursor": "^3.7.2",
     "@tiptap/extension-horizontal-rule": "^3.7.2",
-<<<<<<< HEAD
     "@tiptap/extension-italic": "^3.13.0",
-    "@tiptap/extension-link": "^3.7.2",
-=======
-    "@tiptap/extension-italic": "^3.7.2",
     "@tiptap/extension-link": "^3.13.0",
->>>>>>> 753f4e48
     "@tiptap/extension-paragraph": "^3.7.2",
     "@tiptap/extension-strike": "^3.7.2",
     "@tiptap/extension-text": "^3.7.2",
