{
  "name": "@blocknote/core",
  "homepage": "https://github.com/TypeCellOS/BlockNote",
  "private": false,
  "sideEffects": [
    "*.css"
  ],
  "repository": {
    "type": "git",
    "url": "git+https://github.com/TypeCellOS/BlockNote.git",
    "directory": "packages/core"
  },
  "license": "MPL-2.0",
  "version": "0.41.1",
  "files": [
    "dist",
    "types",
    "src"
  ],
  "keywords": [
    "react",
    "javascript",
    "editor",
    "typescript",
    "prosemirror",
    "wysiwyg",
    "rich-text-editor",
    "notion",
    "yjs",
    "block-based",
    "tiptap"
  ],
  "description": "A \"Notion-style\" block-based extensible text editor built on top of Prosemirror and Tiptap.",
  "type": "module",
  "source": "src/index.ts",
  "types": "./types/src/index.d.ts",
  "main": "./dist/blocknote.cjs",
  "module": "./dist/blocknote.js",
  "exports": {
    ".": {
      "types": "./types/src/index.d.ts",
      "import": "./dist/blocknote.js",
      "require": "./dist/blocknote.cjs"
    },
    "./style.css": {
      "import": "./dist/style.css",
      "require": "./dist/style.css",
      "style": "./dist/style.css"
    },
    "./fonts/inter.css": {
      "import": "./src/fonts/inter.css",
      "require": "./src/fonts/inter.css",
      "style": "./src/fonts/inter.css"
    },
    "./comments": {
      "types": "./types/src/comments/index.d.ts",
      "import": "./dist/comments.js",
      "require": "./dist/comments.cjs"
    },
    "./blocks": {
      "types": "./types/src/blocks/index.d.ts",
      "import": "./dist/blocks.js",
      "require": "./dist/blocks.cjs"
    },
    "./locales": {
      "types": "./types/src/i18n/index.d.ts",
      "import": "./dist/locales.js",
      "require": "./dist/locales.cjs"
    }
  },
  "scripts": {
    "dev": "vite",
    "build": "tsc && vite build",
    "build-bundled": "tsc && vite build --config vite.config.bundled.ts && git checkout tmp-releases && rm -rf ../../release && mv ../../release-tmp ../../release",
    "preview": "vite preview",
    "lint": "eslint src --max-warnings 0",
    "test": "vitest --run",
    "test-watch": "vitest watch",
    "clean": "rimraf dist && rimraf types"
  },
  "dependencies": {
    "@emoji-mart/data": "^1.2.1",
    "@shikijs/types": "3.13.0",
    "@tiptap/core": "^3.7.2",
    "@tiptap/extension-bold": "^3.7.2",
    "@tiptap/extension-code": "^3.7.2",
    "@tiptap/extension-gapcursor": "^3.7.2",
    "@tiptap/extension-history": "^3.7.2",
    "@tiptap/extension-horizontal-rule": "^3.7.2",
    "@tiptap/extension-italic": "^3.7.2",
    "@tiptap/extension-link": "^3.7.2",
    "@tiptap/extension-paragraph": "^3.7.2",
    "@tiptap/extension-strike": "^3.7.2",
    "@tiptap/extension-text": "^3.7.2",
    "@tiptap/extension-underline": "^3.7.2",
    "@tiptap/pm": "^3.7.2",
    "emoji-mart": "^5.6.0",
    "fast-deep-equal": "^3.1.3",
    "hast-util-from-dom": "^5.0.1",
    "prosemirror-dropcursor": "^1.8.2",
    "prosemirror-highlight": "^0.13.0",
    "prosemirror-model": "^1.25.3",
    "prosemirror-state": "^1.4.3",
    "prosemirror-tables": "^1.8.1",
    "prosemirror-transform": "^1.10.4",
<<<<<<< HEAD
    "prosemirror-view": "^1.41.2",
=======
    "prosemirror-view": "^1.41.3",
>>>>>>> eecbca56
    "rehype-format": "^5.0.1",
    "rehype-parse": "^9.0.1",
    "rehype-remark": "^10.0.1",
    "rehype-stringify": "^10.0.1",
    "remark-gfm": "^4.0.1",
    "remark-parse": "^11.0.0",
    "remark-rehype": "^11.1.2",
    "remark-stringify": "^11.0.0",
    "unified": "^11.0.5",
    "unist-util-visit": "^5.0.0",
    "uuid": "^8.3.2",
    "y-prosemirror": "^1.3.7",
    "y-protocols": "^1.0.6",
    "yjs": "^13.6.27"
  },
  "devDependencies": {
    "@types/emoji-mart": "^3.0.14",
    "@types/hast": "^3.0.4",
    "@types/uuid": "^8.3.4",
    "eslint": "^8.57.1",
    "jsdom": "^25.0.1",
    "rimraf": "^5.0.10",
    "rollup-plugin-webpack-stats": "^0.2.6",
    "typescript": "^5.9.3",
    "vite": "^5.4.20",
    "vite-plugin-eslint": "^1.8.1",
    "vitest": "^2.1.9"
  },
  "peerDependencies": {
    "@hocuspocus/provider": "^2.15.2"
  },
  "peerDependenciesMeta": {
    "@hocuspocus/provider": {
      "optional": true
    }
  },
  "eslintConfig": {
    "extends": [
      "../../.eslintrc.json"
    ]
  },
  "gitHead": "37614ab348dcc7faa830a9a88437b37197a2162d"
}<|MERGE_RESOLUTION|>--- conflicted
+++ resolved
@@ -103,11 +103,7 @@
     "prosemirror-state": "^1.4.3",
     "prosemirror-tables": "^1.8.1",
     "prosemirror-transform": "^1.10.4",
-<<<<<<< HEAD
-    "prosemirror-view": "^1.41.2",
-=======
     "prosemirror-view": "^1.41.3",
->>>>>>> eecbca56
     "rehype-format": "^5.0.1",
     "rehype-parse": "^9.0.1",
     "rehype-remark": "^10.0.1",
