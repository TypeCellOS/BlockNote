--- conflicted
+++ resolved
@@ -90,12 +90,8 @@
     "@tiptap/extension-underline": "^2.11.5",
     "@tiptap/pm": "^2.11.5",
     "emoji-mart": "^5.6.0",
-<<<<<<< HEAD
-    "hast-util-from-dom": "^4.2.0",
+    "hast-util-from-dom": "^5.0.1",
     "@handlewithcare/prosemirror-suggest-changes": "^0.1.3",
-=======
-    "hast-util-from-dom": "^5.0.1",
->>>>>>> 8e0cc4f0
     "prosemirror-dropcursor": "^1.8.1",
     "prosemirror-highlight": "^0.13.0",
     "prosemirror-model": "^1.24.1",
