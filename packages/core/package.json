--- conflicted
+++ resolved
@@ -99,10 +99,7 @@
     "eslint": "^8.10.0",
     "jsdom": "^21.1.0",
     "prettier": "^2.7.1",
-<<<<<<< HEAD
-=======
     "rimraf": "^5.0.5",
->>>>>>> c63e7736
     "rollup-plugin-webpack-stats": "^0.2.2",
     "typescript": "^5.0.4",
     "vite": "^4.4.8",
