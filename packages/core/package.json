{
  "name": "@blocknote/core",
  "homepage": "https://github.com/TypeCellOS/BlockNote",
  "private": false,
  "sideEffects": [
    "*.css"
  ],
  "repository": {
    "type": "git",
    "url": "git+https://github.com/TypeCellOS/BlockNote.git",
    "directory": "packages/core"
  },
  "license": "MPL-2.0",
  "version": "0.44.2",
  "files": [
    "dist",
    "types",
    "src"
  ],
  "keywords": [
    "react",
    "javascript",
    "editor",
    "typescript",
    "prosemirror",
    "wysiwyg",
    "rich-text-editor",
    "notion",
    "yjs",
    "block-based",
    "tiptap"
  ],
  "description": "A \"Notion-style\" block-based extensible text editor built on top of Prosemirror and Tiptap.",
  "type": "module",
  "source": "src/index.ts",
  "types": "./types/src/index.d.ts",
  "main": "./dist/blocknote.cjs",
  "module": "./dist/blocknote.js",
  "exports": {
    ".": {
      "types": "./types/src/index.d.ts",
      "import": "./dist/blocknote.js",
      "require": "./dist/blocknote.cjs"
    },
    "./style.css": {
      "import": "./dist/style.css",
      "require": "./dist/style.css",
      "style": "./dist/style.css"
    },
    "./fonts/inter.css": {
      "import": "./src/fonts/inter.css",
      "require": "./src/fonts/inter.css",
      "style": "./src/fonts/inter.css"
    },
    "./comments": {
      "types": "./types/src/comments/index.d.ts",
      "import": "./dist/comments.js",
      "require": "./dist/comments.cjs"
    },
    "./blocks": {
      "types": "./types/src/blocks/index.d.ts",
      "import": "./dist/blocks.js",
      "require": "./dist/blocks.cjs"
    },
    "./locales": {
      "types": "./types/src/i18n/index.d.ts",
      "import": "./dist/locales.js",
      "require": "./dist/locales.cjs"
    },
    "./extensions": {
      "types": "./types/src/extensions/index.d.ts",
      "import": "./dist/extensions.js",
      "require": "./dist/extensions.cjs"
    },
    "./yjs": {
      "types": "./types/src/yjs/index.d.ts",
      "import": "./dist/yjs.js",
      "require": "./dist/yjs.cjs"
    }
  },
  "scripts": {
    "dev": "vite",
    "build": "tsc && vite build",
    "build-bundled": "tsc && vite build --config vite.config.bundled.ts && git checkout tmp-releases && rm -rf ../../release && mv ../../release-tmp ../../release",
    "preview": "vite preview",
    "lint": "eslint src --max-warnings 0",
    "test": "vitest --run",
    "test-watch": "vitest watch",
    "clean": "rimraf dist && rimraf types"
  },
  "dependencies": {
    "@emoji-mart/data": "^1.2.1",
    "@handlewithcare/prosemirror-inputrules": "0.1.3",
    "@shikijs/types": "3.13.0",
    "@tanstack/store": "0.7.7",
    "@tiptap/core": "^3.11.0",
<<<<<<< HEAD
    "@tiptap/extension-bold": "^3.7.2",
    "@tiptap/extension-code": "^3.13.0",
=======
    "@tiptap/extension-bold": "^3.13.0",
    "@tiptap/extension-code": "^3.7.2",
>>>>>>> 231b9342
    "@tiptap/extension-gapcursor": "^3.7.2",
    "@tiptap/extension-horizontal-rule": "^3.7.2",
    "@tiptap/extension-italic": "^3.7.2",
    "@tiptap/extension-link": "^3.13.0",
    "@tiptap/extension-paragraph": "^3.7.2",
    "@tiptap/extension-strike": "^3.7.2",
    "@tiptap/extension-text": "^3.7.2",
    "@tiptap/extension-underline": "^3.13.0",
    "@tiptap/pm": "^3.11.0",
    "emoji-mart": "^5.6.0",
    "fast-deep-equal": "^3.1.3",
    "hast-util-from-dom": "^5.0.1",
    "prosemirror-dropcursor": "^1.8.2",
    "prosemirror-highlight": "^0.13.0",
    "prosemirror-model": "^1.25.4",
    "prosemirror-state": "^1.4.4",
    "prosemirror-tables": "^1.8.3",
    "prosemirror-transform": "^1.10.5",
    "prosemirror-view": "^1.41.3",
    "rehype-format": "^5.0.1",
    "rehype-parse": "^9.0.1",
    "rehype-remark": "^10.0.1",
    "rehype-stringify": "^10.0.1",
    "remark-gfm": "^4.0.1",
    "remark-parse": "^11.0.0",
    "remark-rehype": "^11.1.2",
    "remark-stringify": "^11.0.0",
    "unified": "^11.0.5",
    "unist-util-visit": "^5.0.0",
    "uuid": "^8.3.2",
    "y-prosemirror": "^1.3.7",
    "y-protocols": "^1.0.6",
    "yjs": "^13.6.27"
  },
  "devDependencies": {
    "@types/emoji-mart": "^3.0.14",
    "@types/hast": "^3.0.4",
    "@types/uuid": "^8.3.4",
    "eslint": "^8.57.1",
    "jsdom": "^25.0.1",
    "rimraf": "^5.0.10",
    "rollup-plugin-webpack-stats": "^0.2.6",
    "typescript": "^5.9.3",
    "vite": "^5.4.20",
    "vite-plugin-eslint": "^1.8.1",
    "vitest": "^2.1.9"
  },
  "peerDependencies": {
    "@hocuspocus/provider": "^2.15.2 || ^3.0.0"
  },
  "peerDependenciesMeta": {
    "@hocuspocus/provider": {
      "optional": true
    }
  },
  "eslintConfig": {
    "extends": [
      "../../.eslintrc.json"
    ]
  },
  "gitHead": "37614ab348dcc7faa830a9a88437b37197a2162d"
}<|MERGE_RESOLUTION|>--- conflicted
+++ resolved
@@ -94,13 +94,8 @@
     "@shikijs/types": "3.13.0",
     "@tanstack/store": "0.7.7",
     "@tiptap/core": "^3.11.0",
-<<<<<<< HEAD
-    "@tiptap/extension-bold": "^3.7.2",
+    "@tiptap/extension-bold": "^3.13.0",
     "@tiptap/extension-code": "^3.13.0",
-=======
-    "@tiptap/extension-bold": "^3.13.0",
-    "@tiptap/extension-code": "^3.7.2",
->>>>>>> 231b9342
     "@tiptap/extension-gapcursor": "^3.7.2",
     "@tiptap/extension-horizontal-rule": "^3.7.2",
     "@tiptap/extension-italic": "^3.7.2",
