{
  "name": "@blocknote/core",
  "homepage": "https://github.com/TypeCellOS/BlockNote",
  "private": false,
  "license": "MPL-2.0",
<<<<<<< HEAD
  "version": "0.8.3",
=======
  "version": "0.8.4-alpha.0",
>>>>>>> 1b67b03d
  "files": [
    "dist",
    "types",
    "src"
  ],
  "keywords": [
    "react",
    "javascript",
    "editor",
    "typescript",
    "prosemirror",
    "wysiwyg",
    "rich-text-editor",
    "notion",
    "yjs",
    "block-based",
    "tiptap"
  ],
  "description": "A \"Notion-style\" block-based extensible text editor built on top of Prosemirror and Tiptap.",
  "type": "module",
  "source": "src/index.ts",
  "types": "./types/src/index.d.ts",
  "main": "./dist/blocknote.umd.cjs",
  "module": "./dist/blocknote.js",
  "exports": {
    ".": {
      "types": "./types/src/index.d.ts",
      "import": "./dist/blocknote.js",
      "require": "./dist/blocknote.umd.cjs"
    },
    "./style.css": {
      "import": "./dist/style.css",
      "require": "./dist/style.css"
    }
  },
  "scripts": {
    "dev": "vite",
    "build": "tsc && vite build",
    "build-bundled": "tsc && vite build --config vite.config.bundled.ts && git checkout tmp-releases && rm -rf ../../release && mv ../../release-tmp ../../release",
    "preview": "vite preview",
    "lint": "eslint src --max-warnings 0",
    "test": "vitest --run",
    "test-watch": "vitest watch"
  },
  "dependencies": {
    "@emotion/cache": "^11.10.5",
    "@emotion/serialize": "^1.1.1",
    "@emotion/utils": "^1.2.0",
    "@tiptap/core": "^2.0.3",
    "@tiptap/extension-bold": "^2.0.3",
    "@tiptap/extension-code": "^2.0.3",
    "@tiptap/extension-collaboration": "^2.0.3",
    "@tiptap/extension-collaboration-cursor": "^2.0.3",
    "@tiptap/extension-dropcursor": "^2.0.3",
    "@tiptap/extension-gapcursor": "^2.0.3",
    "@tiptap/extension-hard-break": "^2.0.3",
    "@tiptap/extension-history": "^2.0.3",
    "@tiptap/extension-horizontal-rule": "^2.0.3",
    "@tiptap/extension-italic": "^2.0.3",
    "@tiptap/extension-link": "^2.0.3",
    "@tiptap/extension-paragraph": "^2.0.3",
    "@tiptap/extension-strike": "^2.0.3",
    "@tiptap/extension-text": "^2.0.3",
    "@tiptap/extension-underline": "^2.0.3",
    "@tiptap/pm": "^2.0.3",
    "hast-util-from-dom": "^4.2.0",
    "lodash": "^4.17.21",
    "prosemirror-model": "^1.18.3",
    "prosemirror-state": "^1.4.3",
    "prosemirror-transform": "^1.7.2",
    "prosemirror-view": "^1.31.4",
    "rehype-parse": "^8.0.4",
    "rehype-remark": "^9.1.2",
    "rehype-stringify": "^9.0.3",
    "remark-gfm": "^3.0.1",
    "remark-parse": "^10.0.1",
    "remark-rehype": "^10.1.0",
    "remark-stringify": "^10.0.2",
    "unified": "^10.1.2",
    "uuid": "^8.3.2",
    "y-prosemirror": "1.0.20",
    "y-protocols": "^1.0.5",
    "yjs": "^13.6.1"
  },
  "devDependencies": {
    "@types/hast": "^2.3.4",
    "@types/lodash": "^4.14.179",
    "@types/uuid": "^8.3.4",
    "eslint": "^8.10.0",
    "jsdom": "^21.1.0",
    "prettier": "^2.7.1",
    "typescript": "^5.0.4",
    "vite": "^4.4.8",
    "vite-plugin-eslint": "^1.8.1",
    "vitest": "^0.34.1"
  },
  "eslintConfig": {
    "extends": [
      "../../.eslintrc.js"
    ]
  },
  "publishConfig": {
    "access": "public",
    "registry": "https://registry.npmjs.org/"
  },
  "gitHead": "37614ab348dcc7faa830a9a88437b37197a2162d"
}<|MERGE_RESOLUTION|>--- conflicted
+++ resolved
@@ -3,11 +3,7 @@
   "homepage": "https://github.com/TypeCellOS/BlockNote",
   "private": false,
   "license": "MPL-2.0",
-<<<<<<< HEAD
-  "version": "0.8.3",
-=======
   "version": "0.8.4-alpha.0",
->>>>>>> 1b67b03d
   "files": [
     "dist",
     "types",
