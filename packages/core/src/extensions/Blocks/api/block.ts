import { Attribute, Extension, Node } from "@tiptap/core";
import { DOMSerializer, Schema } from "prosemirror-model";
import { Plugin } from "prosemirror-state";
import { BlockNoteEditor } from "../../..";
import styles from "../nodes/Block.module.css";
import {
  BlockConfig,
  BlockSchema,
  BlockSpec,
  PropSchema,
  TipTapNode,
  TipTapNodeConfig,
} from "./blockTypes";

function camelToDataKebab(str: string): string {
  return "data-" + str.replace(/([a-z])([A-Z])/g, "$1-$2").toLowerCase();
}

export function propsToAttributes<
  BType extends string,
  PSchema extends PropSchema,
  ContainsInlineContent extends boolean,
  BSchema extends BlockSchema
>(
  blockConfig: Omit<
    BlockConfig<BType, PSchema, ContainsInlineContent, BSchema>,
    "render"
  >
) {
  const tiptapAttributes: Record<string, Attribute> = {};

  Object.entries(blockConfig.propSchema).forEach(([name, spec]) => {
    tiptapAttributes[name] = {
      default: spec.default,
      keepOnSplit: true,
      // Props are displayed in kebab-case as HTML attributes. If a prop's
      // value is the same as its default, we don't display an HTML
      // attribute for it.
      parseHTML: (element) => element.getAttribute(camelToDataKebab(name)),
      renderHTML: (attributes) =>
        attributes[name] !== spec.default
          ? {
              [camelToDataKebab(name)]: attributes[name],
            }
          : {},
    };
  });

  return tiptapAttributes;
}

export function parse<
  BType extends string,
  PSchema extends PropSchema,
  ContainsInlineContent extends boolean,
  BSchema extends BlockSchema
>(
  blockConfig: Omit<
    BlockConfig<BType, PSchema, ContainsInlineContent, BSchema>,
    "render"
  >
) {
  // TODO: This won't work for content copied outside BlockNote. Given the
  //  variety of possible custom block types, a one-size-fits-all solution
  //  probably won't work and we'll need an optional parseHTML option.
  return blockConfig.parse
    ? [
        {
          getAttrs: (node: HTMLElement | string) => {
            if (typeof node === "string") {
              return false;
            }

            return blockConfig.parse!(node);
          },
        },
      ]
    : [
        {
          tag: "div[data-content-type=" + blockConfig.type + "]",
        },
      ];
}

export function render<
  BType extends string,
  PSchema extends PropSchema,
  ContainsInlineContent extends boolean,
  BSchema extends BlockSchema
>(
  blockConfig: Omit<
    BlockConfig<BType, PSchema, ContainsInlineContent, BSchema>,
    "render"
  >,
  HTMLAttributes: Record<string, any>
) {
  // Create blockContent element
  const blockContent = document.createElement("div");
  // Add blockContent HTML attribute
  blockContent.setAttribute("data-content-type", blockConfig.type);
  // Add props as HTML attributes in kebab-case with "data-" prefix
  for (const [attribute, value] of Object.entries(HTMLAttributes)) {
    blockContent.setAttribute(attribute, value);
  }

  // TODO: This only works for content copied within BlockNote.
  // Creates contentDOM element to serialize inline content into.
  let contentDOM: HTMLDivElement | undefined;
  if (blockConfig.containsInlineContent) {
    contentDOM = document.createElement("div");
    blockContent.appendChild(contentDOM);
  } else {
    contentDOM = undefined;
  }

  return contentDOM !== undefined
    ? {
        dom: blockContent,
        contentDOM: contentDOM,
      }
    : {
        dom: blockContent,
      };
}

// A function to create custom block for API consumers
// we want to hide the tiptap node from API consumers and provide a simpler API surface instead
export function createBlockSpec<
  BType extends string,
  PSchema extends PropSchema,
  ContainsInlineContent extends boolean,
  BSchema extends BlockSchema
>(
  blockConfig: BlockConfig<BType, PSchema, ContainsInlineContent, BSchema>
): BlockSpec<BType, PSchema> {
  const node = createTipTapBlock<BType>({
    name: blockConfig.type,
    content: blockConfig.containsInlineContent ? "inline*" : "",
    selectable: blockConfig.containsInlineContent,

    addOptions() {
      return {
        editor: undefined,
      };
    },

    addAttributes() {
      return propsToAttributes(blockConfig);
    },

    parseHTML() {
      return parse(blockConfig);
    },

    renderHTML({ HTMLAttributes }) {
      return render(blockConfig, HTMLAttributes);
    },

    addNodeView() {
      return ({ HTMLAttributes, getPos }) => {
        // Create blockContent element
        const blockContent = document.createElement("div");
        // Sets blockContent class
        blockContent.className = styles.blockContent;
        // Add blockContent HTML attribute
        blockContent.setAttribute("data-content-type", blockConfig.type);
        // Add props as HTML attributes in kebab-case with "data-" prefix
        for (const [attribute, value] of Object.entries(HTMLAttributes)) {
          blockContent.setAttribute(attribute, value);
        }

        // Gets BlockNote editor instance
        const editor = this.options.editor! as BlockNoteEditor<
          BSchema & { [k in BType]: BlockSpec<BType, PSchema> }
        >;
        // Gets position of the node
        if (typeof getPos === "boolean") {
          throw new Error(
            "Cannot find node position as getPos is a boolean, not a function."
          );
        }
        const pos = getPos();
        // Gets TipTap editor instance
        const tipTapEditor = editor._tiptapEditor;
        // Gets parent blockContainer node
        const blockContainer = tipTapEditor.state.doc.resolve(pos!).node();
        // Gets block identifier
        const blockIdentifier = blockContainer.attrs.id;
<<<<<<< HEAD
        // Get the block
        const block = editor.getBlock(blockIdentifier)!;
        if (block.type !== blockConfig.type) {
          throw new Error("Block type does not match");
        }
        // Render elements
        const rendered = blockConfig.render(block as any, editor);
=======

        // Render elements
        const rendered = blockConfig.render(
          editor.getBlock(blockIdentifier)!,
          editor
        );
>>>>>>> 666ab842
        // Add elements to blockContent
        blockContent.appendChild(rendered.dom);

        return "contentDOM" in rendered
          ? {
              dom: blockContent,
              contentDOM: rendered.contentDOM,
            }
          : {
              dom: blockContent,
            };
      };
    },
  });

  return {
    node: node,
    propSchema: blockConfig.propSchema,
  };
}

export function createTipTapBlock<Type extends string>(
  config: TipTapNodeConfig<Type>
): TipTapNode<Type> {
  // Type cast is needed as Node.name is mutable, though there is basically no
  // reason to change it after creation. Alternative is to wrap Node in a new
  // class, which I don't think is worth it since we'd only be changing 1
  // attribute to be read only.
  return Node.create({
    ...config,
    group: "blockContent",
  }) as TipTapNode<Type>;
}

const customBlockSerializer = (schema: Schema) => {
  const defaultSerializer = DOMSerializer.fromSchema(schema);

  return new DOMSerializer(
    {
      ...defaultSerializer.nodes,
      // TODO: If a serializer is defined in the config for a custom block, it
      //  should be added here. We still need to figure out how the serializer
      //  should be defined in the custom blocks API though, and implement that,
      //  before we can do this.
    },
    defaultSerializer.marks
  );
};

export const CustomBlockSerializerExtension = Extension.create({
  addProseMirrorPlugins() {
    return [
      new Plugin({
        props: {
          clipboardSerializer: customBlockSerializer(this.editor.schema),
        },
      }),
    ];
  },
});<|MERGE_RESOLUTION|>--- conflicted
+++ resolved
@@ -186,22 +186,18 @@
         const blockContainer = tipTapEditor.state.doc.resolve(pos!).node();
         // Gets block identifier
         const blockIdentifier = blockContainer.attrs.id;
-<<<<<<< HEAD
+
         // Get the block
         const block = editor.getBlock(blockIdentifier)!;
         if (block.type !== blockConfig.type) {
           throw new Error("Block type does not match");
         }
-        // Render elements
-        const rendered = blockConfig.render(block as any, editor);
-=======
 
         // Render elements
         const rendered = blockConfig.render(
-          editor.getBlock(blockIdentifier)!,
+          block as any,
           editor
         );
->>>>>>> 666ab842
         // Add elements to blockContent
         blockContent.appendChild(rendered.dom);
 
