<<<<<<< HEAD
import { DOMSerializer, Schema } from "prosemirror-model";
import { Plugin } from "prosemirror-state";
import { Attribute, Extension, Node } from "@tiptap/core";
=======
import { Attribute, Node } from "@tiptap/core";
import { BlockNoteEditor } from "../../../BlockNoteEditor";
import styles from "../nodes/Block.module.css";
>>>>>>> 7693d144
import {
  Block,
  BlockConfig,
  BlockSchema,
  BlockSpec,
  PropSchema,
  TipTapNode,
  TipTapNodeConfig,
} from "./blockTypes";

function camelToDataKebab(str: string): string {
  return "data-" + str.replace(/([a-z])([A-Z])/g, "$1-$2").toLowerCase();
}

// A function to create a "BlockSpec" from a tiptap node.
// we use this to create the block specs for the built-in blocks

// // TODO: rename to createBlockSpecFromTiptapNode?
// export function createBlockFromTiptapNode<
//   Type extends string,
//   Props extends PropSpecs
// >(blockSpec: BlockSpecWithNode<Type, Props>): BlockSpecWithNode<Type, Props> {
//   if (blockSpec.node.name !== blockSpec.type) {
//     throw Error(
//       "Node must be of type " +
//         blockSpec.type +
//         ", but is of type" +
//         blockSpec.node.name +
//         "."
//     );
//   }
//
//   // TODO: how to handle markdown / html conversions
//
//   // the return type gives us runtime access to the block name, props, and tiptap node
//   // but is also used to generate (derive) the type for the block spec
//   // so that we can have a strongly typed BlockNoteEditor API
//   return blockSpec;
// }

export function propsToAttributes<
  BType extends string,
  PSchema extends PropSchema,
  ContainsInlineContent extends boolean,
  BSchema extends BlockSchema
>(
  blockConfig: Omit<
    BlockConfig<BType, PSchema, ContainsInlineContent, BSchema>,
    "render"
  >
) {
  const tiptapAttributes: Record<string, Attribute> = {};

  Object.entries(blockConfig.propSchema).forEach(([name, spec]) => {
    tiptapAttributes[name] = {
      default: spec.default,
      keepOnSplit: true,
      // Props are displayed in kebab-case as HTML attributes. If a prop's
      // value is the same as its default, we don't display an HTML
      // attribute for it.
      parseHTML: (element) => element.getAttribute(camelToDataKebab(name)),
      renderHTML: (attributes) =>
        attributes[name] !== spec.default
          ? {
              [camelToDataKebab(name)]: attributes[name],
            }
          : {},
    };
  });

  return tiptapAttributes;
}

export function parse<
  BType extends string,
  PSchema extends PropSchema,
  ContainsInlineContent extends boolean,
  BSchema extends BlockSchema
>(
  blockConfig: Omit<
    BlockConfig<BType, PSchema, ContainsInlineContent, BSchema>,
    "render"
  >
) {
  // TODO: This won't work for content copied outside BlockNote. Given the
  //  variety of possible custom block types, a one-size-fits-all solution
  //  probably won't work and we'll need an optional parseHTML option.
  return blockConfig.parse
    ? [
        {
          getAttrs: (node: HTMLElement | string) => {
            if (typeof node === "string") {
              return false;
            }

            return blockConfig.parse!(node);
          },
        },
      ]
    : [
        {
          tag: "div[data-content-type=" + blockConfig.type + "]",
        },
      ];
}

export function render<
  BType extends string,
  PSchema extends PropSchema,
  ContainsInlineContent extends boolean,
  BSchema extends BlockSchema
>(
  blockConfig: Omit<
    BlockConfig<BType, PSchema, ContainsInlineContent, BSchema>,
    "render"
  >,
  HTMLAttributes: Record<string, any>
) {
  // Create blockContent element
  const blockContent = document.createElement("div");
  // Add blockContent HTML attribute
  blockContent.setAttribute("data-content-type", blockConfig.type);
  // Add props as HTML attributes in kebab-case with "data-" prefix
  for (const [attribute, value] of Object.entries(HTMLAttributes)) {
    blockContent.setAttribute(attribute, value);
  }

  // TODO: This only works for content copied within BlockNote.
  // Creates contentDOM element to serialize inline content into.
  let contentDOM: HTMLDivElement | undefined;
  if (blockConfig.containsInlineContent) {
    contentDOM = document.createElement("div");
    blockContent.appendChild(contentDOM);
  } else {
    contentDOM = undefined;
  }

  // Alternative approach to serializing the block.
  // // Gets BlockNote editor instance
  // const editor = this.options.editor!;
  //
  // // Quite hacky but don't think there's a better way to do this. Since the
  // // contentDOM can be anywhere inside the DOM, we don't know which element
  // // it is. Calling render() will give us the contentDOM, but we need to
  // // provide a block as a parameter.
  // const getDummyBlock: () => Block<BlockSchema> = () =>
  //   ({
  //     id: "",
  //     type: "",
  //     props: {},
  //     content: [],
  //     children: [],
  //   } as Block<BlockSchema>);
  //
  // // Render elements
  // const rendered = blockConfig.render(getDummyBlock, editor);
  // // Add elements to blockContent
  // blockContent.appendChild(rendered.dom);
  //
  // const contentDOM = blockConfig.containsInlineContent
  //   ? rendered.contentDOM
  //   : undefined;

  return {
    dom: blockContent,
    contentDOM: contentDOM,
  };
}

// A function to create custom block for API consumers
// we want to hide the tiptap node from API consumers and provide a simpler API surface instead
export function createBlockSpec<
  BType extends string,
  PSchema extends PropSchema,
  ContainsInlineContent extends boolean,
  BSchema extends BlockSchema
>(
  blockConfig: BlockConfig<BType, PSchema, ContainsInlineContent, BSchema>
): BlockSpec<BType, PSchema, { editor: BlockNoteEditor<BSchema> | undefined }> {
  const node = createTipTapBlock<
    BType,
    { editor: BlockNoteEditor<BSchema> | undefined }
  >({
    name: blockConfig.type,
    content: blockConfig.containsInlineContent ? "inline*" : "",
    selectable: blockConfig.containsInlineContent,

    addOptions() {
      return {
        editor: undefined,
      };
    },

    addAttributes() {
      return propsToAttributes(blockConfig);
    },

    parseHTML() {
      return parse(blockConfig);
    },

    renderHTML({ HTMLAttributes }) {
      return render(blockConfig, HTMLAttributes);
    },

    addNodeView() {
      return ({ HTMLAttributes, getPos }) => {
        // Create blockContent element
        const blockContent = document.createElement("div");
        // Sets blockContent class
        blockContent.className = styles.blockContent;
        // Add blockContent HTML attribute
        blockContent.setAttribute("data-content-type", blockConfig.type);
        // Add props as HTML attributes in kebab-case with "data-" prefix
        for (const [attribute, value] of Object.entries(HTMLAttributes)) {
          blockContent.setAttribute(attribute, value);
        }

        // Gets BlockNote editor instance
        const editor = this.options.editor!;
        // Gets position of the node
        const pos = typeof getPos === "function" ? getPos() : undefined;
        // Gets TipTap editor instance
        const tipTapEditor = editor._tiptapEditor;
        // Gets parent blockContainer node
        const blockContainer = tipTapEditor.state.doc.resolve(pos!).node();
        // Gets block identifier
        const blockIdentifier = blockContainer.attrs.id;
        // Function to get the block
        const getBlock: () => Block<BSchema> = () =>
          editor.getBlock(blockIdentifier)!;

        // Render elements
        const rendered = blockConfig.render(getBlock(), editor);
        // Add elements to blockContent
        blockContent.appendChild(rendered.dom);

        return {
          dom: blockContent,
          // I don't understand what's going on with the typing here
          contentDOM:
            "contentDOM" in rendered
              ? (rendered.contentDOM as HTMLDivElement)
              : undefined,
        };
      };
    },
  });

  return {
    node: node,
    propSchema: blockConfig.propSchema,
  };
}

export function createTipTapBlock<
  Type extends string,
  Options = any,
  Storage = any
>(
  config: TipTapNodeConfig<Type, Options, Storage>
): TipTapNode<Type, Options, Storage> {
  // Type cast is needed as Node.name is mutable, though there is basically no
  // reason to change it after creation. Alternative is to wrap Node in a new
  // class, which I don't think is worth it since we'd only be changing 1
  // attribute to be read only.
  return Node.create({
    ...config,
    group: "blockContent",
  }) as TipTapNode<Type, Options, Storage>;
}

const customBlockSerializer = (schema: Schema) => {
  const defaultSerializer = DOMSerializer.fromSchema(schema);

  return new DOMSerializer(
    {
      ...defaultSerializer.nodes,
      // TODO: If a serializer is defined in the config for a custom block, it
      //  should be added here. We still need to figure out how the serializer
      //  should be defined in the custom blocks API though, and implement that,
      //  before we can do this.
    },
    defaultSerializer.marks
  );
};

export const CustomBlockSerializerExtension = Extension.create({
  addProseMirrorPlugins() {
    return [
      new Plugin({
        props: {
          clipboardSerializer: customBlockSerializer(this.editor.schema),
        },
      }),
    ];
  },
});<|MERGE_RESOLUTION|>--- conflicted
+++ resolved
@@ -1,12 +1,7 @@
-<<<<<<< HEAD
 import { DOMSerializer, Schema } from "prosemirror-model";
 import { Plugin } from "prosemirror-state";
 import { Attribute, Extension, Node } from "@tiptap/core";
-=======
-import { Attribute, Node } from "@tiptap/core";
 import { BlockNoteEditor } from "../../../BlockNoteEditor";
-import styles from "../nodes/Block.module.css";
->>>>>>> 7693d144
 import {
   Block,
   BlockConfig,
@@ -16,6 +11,7 @@
   TipTapNode,
   TipTapNodeConfig,
 } from "./blockTypes";
+import styles from "../nodes/Block.module.css";
 
 function camelToDataKebab(str: string): string {
   return "data-" + str.replace(/([a-z])([A-Z])/g, "$1-$2").toLowerCase();
