--- conflicted
+++ resolved
@@ -1,20 +1,4 @@
 export type Styles = {
-<<<<<<< HEAD
-  bold: boolean;
-  italic: boolean;
-  underline: boolean;
-  strike: boolean;
-  textColor: string;
-  backgroundColor: string;
-};
-
-export type ToggledStyles = {
-  [K in keyof Styles]-?: Styles[K] extends boolean ? K : never;
-}[keyof Styles];
-
-export type ColorStyles = {
-  [K in keyof Styles]-?: Styles[K] extends string ? K : never;
-=======
   bold?: true;
   italic?: true;
   underline?: true;
@@ -29,7 +13,6 @@
 
 export type ColorStyles = {
   [K in keyof Styles]-?: Required<Styles>[K] extends string ? K : never;
->>>>>>> 993c0a44
 }[keyof Styles];
 
 export type StyledText = {
