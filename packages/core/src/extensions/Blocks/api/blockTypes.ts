/** Define the main block types **/
import { Node, NodeConfig } from "@tiptap/core";
import { BlockNoteEditor } from "../../../BlockNoteEditor";
import { InlineContent, PartialInlineContent } from "./inlineContentTypes";

// A configuration for a TipTap node, but with stricter type constraints on the
// "name" and "group" properties. The "name" property is now always a string
// literal type, and the "blockGroup" property cannot be configured as it should
// always be "blockContent". Used as the parameter in `createTipTapNode`.
export type TipTapNodeConfig<
  Name extends string,
  Options = any,
  Storage = any
> = {
  [K in keyof NodeConfig<Options, Storage>]: K extends "name"
    ? Name
    : K extends "group"
    ? never
    : NodeConfig<Options, Storage>[K];
};

// A TipTap node with stricter type constraints on the "name" and "group"
// properties. The "name" property is now a string literal type, and the
// "blockGroup" property is now "blockContent". Returned by `createTipTapNode`.
export type TipTapNode<
  Name extends string,
  Options = any,
  Storage = any
> = Node<Options, Storage> & {
  name: Name;
  group: "blockContent";
};

// Defines a single prop spec, which includes the default value the prop should
// take and possible values it can take.
export type PropSpec = {
  values?: readonly string[];
  default: string;
};

// Defines multiple block prop specs. The key of each prop is the name of the
// prop, while the value is a corresponding prop spec. This should be included
// in a block config or schema. From a prop schema, we can derive both the props'
// internal implementation (as TipTap node attributes) and the type information
// for the external API.
export type PropSchema = Record<string, PropSpec>;

// Defines Props objects for use in Block objects in the external API. Converts
// each prop spec into a union type of its possible values, or a string if no
// values are specified.
export type Props<PSchema extends PropSchema> = {
  [PType in keyof PSchema]: PSchema[PType]["values"] extends readonly string[]
    ? PSchema[PType]["values"][number]
    : string;
};

// Defines the config for a single block. Meant to be used as an argument to
// `createBlockSpec`, which will create a new block spec from it. This is the
// main way we expect people to create custom blocks as consumers don't need to
// know anything about the TipTap API since the associated nodes are created
// automatically.
export type BlockConfig<
  Type extends string,
  PSchema extends PropSchema,
  ContainsInlineContent extends boolean,
  BSchema extends BlockSchema
> = {
  // Attributes to define block in the API as well as a TipTap node.
  type: Type;
  readonly propSchema: PSchema;

  // Additional attributes to help define block as a TipTap node.
  containsInlineContent: ContainsInlineContent;
  parse?: (element: HTMLElement) => Props<PSchema>;
  render: (
    /**
     * The custom block to render
     */
    block: SpecificBlock<
      BSchema & { [k in Type]: BlockSpec<Type, PSchema> },
      Type
    >,
    /**
     * The BlockNote editor instance
     * This is typed generically. If you want an editor with your custom schema, you need to
     * cast it manually, e.g.: `const e = editor as BlockNoteEditor<typeof mySchema>;`
     */
    editor: BlockNoteEditor<BSchema & { [k in Type]: BlockSpec<Type, PSchema> }>
    // (note) if we want to fix the manual cast, we need to prevent circular references and separate block definition and render implementations
    // or allow manually passing <BSchema>, but that's not possible without passing the other generics because Typescript doesn't support partial inferred generics
  ) => ContainsInlineContent extends true
    ? {
        dom: HTMLElement;
        contentDOM: HTMLElement;
      }
    : {
        dom: HTMLElement;
      };
};

// Defines a single block spec, which includes the props that the block has and
<<<<<<< HEAD
// the TipTap node used to implement it. Can also be used to define more advanced
// custom blocks when used as an argument to `createBlockSpec` as consumers can
// create the associated nodes themselves.
export type BlockSpec<Type extends string, PSchema extends PropSchema> = {
=======
// the TipTap node used to implement it. Usually created using `createBlockSpec`
// though it can also be defined from scratch by providing your own TipTap node,
// allowing for more advanced custom blocks.
export type BlockSpec<
  Type extends string,
  PSchema extends PropSchema,
  Options = any,
  Storage = any
> = {
>>>>>>> 666ab842
  readonly propSchema: PSchema;
  node: TipTapNode<Type>;
};

// Utility type. For a given object block schema, ensures that the key of each
// block spec matches the name of the TipTap node in it.
export type TypesMatch<
  Blocks extends Record<string, BlockSpec<string, PropSchema>>
> = Blocks extends {
  [Type in keyof Blocks]: Type extends string
    ? Blocks[Type] extends BlockSpec<Type, PropSchema>
      ? Blocks[Type]
      : never
    : never;
}
  ? Blocks
  : never;

// Defines multiple block specs. Also ensures that the key of each block schema
// is the same as name of the TipTap node in it. This should be passed in the
// `blocks` option of the BlockNoteEditor. From a block schema, we can derive
// both the blocks' internal implementation (as TipTap nodes) and the type
// information for the external API.
export type BlockSchema = TypesMatch<
  Record<string, BlockSpec<string, PropSchema>>
>;

// Converts each block spec into a Block object without children. We later merge
// them into a union type and add a children property to create the Block and
// PartialBlock objects we use in the external API.
type BlocksWithoutChildren<BSchema extends BlockSchema> = {
  [BType in keyof BSchema]: {
    id: string;
    type: BType;
    props: Props<BSchema[BType]["propSchema"]>;
    content: InlineContent[];
  };
};

// Converts each block spec into a Block object without children, merges them
// into a union type, and adds a children property
export type Block<BSchema extends BlockSchema> =
  BlocksWithoutChildren<BSchema>[keyof BlocksWithoutChildren<BSchema>] & {
    children: Block<BSchema>[];
  };

<<<<<<< HEAD
export type SpecificBlock<
  BSchema extends BlockSchema,
  BlockType extends keyof BSchema
> = BlocksWithoutChildren<BSchema>[BlockType] & {
  children: Block<BSchema>[];
};

=======
// Same as BlockWithoutChildren, but as a partial type with some changes to make
// it easier to create/update blocks in the editor.
>>>>>>> 666ab842
type PartialBlocksWithoutChildren<BSchema extends BlockSchema> = {
  [BType in keyof BSchema]: Partial<{
    id: string;
    type: BType;
    props: Partial<Props<BSchema[BType]["propSchema"]>>;
    content: PartialInlineContent[] | string;
  }>;
};

// Same as Block, but as a partial type with some changes to make it easier to
// create/update blocks in the editor.
export type PartialBlock<BSchema extends BlockSchema> =
  PartialBlocksWithoutChildren<BSchema>[keyof PartialBlocksWithoutChildren<BSchema>] &
    Partial<{
      children: PartialBlock<BSchema>[];
    }>;

export type BlockIdentifier = { id: string } | string;<|MERGE_RESOLUTION|>--- conflicted
+++ resolved
@@ -99,22 +99,13 @@
 };
 
 // Defines a single block spec, which includes the props that the block has and
-<<<<<<< HEAD
-// the TipTap node used to implement it. Can also be used to define more advanced
-// custom blocks when used as an argument to `createBlockSpec` as consumers can
-// create the associated nodes themselves.
-export type BlockSpec<Type extends string, PSchema extends PropSchema> = {
-=======
 // the TipTap node used to implement it. Usually created using `createBlockSpec`
 // though it can also be defined from scratch by providing your own TipTap node,
 // allowing for more advanced custom blocks.
 export type BlockSpec<
   Type extends string,
   PSchema extends PropSchema,
-  Options = any,
-  Storage = any
 > = {
->>>>>>> 666ab842
   readonly propSchema: PSchema;
   node: TipTapNode<Type>;
 };
@@ -161,7 +152,6 @@
     children: Block<BSchema>[];
   };
 
-<<<<<<< HEAD
 export type SpecificBlock<
   BSchema extends BlockSchema,
   BlockType extends keyof BSchema
@@ -169,10 +159,8 @@
   children: Block<BSchema>[];
 };
 
-=======
 // Same as BlockWithoutChildren, but as a partial type with some changes to make
 // it easier to create/update blocks in the editor.
->>>>>>> 666ab842
 type PartialBlocksWithoutChildren<BSchema extends BlockSchema> = {
   [BType in keyof BSchema]: Partial<{
     id: string;
