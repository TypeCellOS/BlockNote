import { Node, NodeType } from "prosemirror-model";

export type BlockInfo = {
  id: string;
  node: Node;
  contentNode: Node;
  contentType: NodeType;
  numChildBlocks: number;
  startPos: number;
  endPos: number;
  depth: number;
};

/**
 * Retrieves information regarding the nearest blockContainer node in a
 * ProseMirror doc, relative to a position.
 * @param doc The ProseMirror doc.
 * @param pos An integer position.
 * @returns A BlockInfo object for the nearest blockContainer node.
 */
export function getBlockInfoFromPos(doc: Node, pos: number): BlockInfo {
  // If the position is outside the outer block group, we need to move it to the
  // nearest block. This happens when the collaboration plugin is active, where
  // the selection is placed at the very end of the doc.
  const outerBlockGroupStartPos = 1;
  const outerBlockGroupEndPos = doc.nodeSize - 2;
  if (pos <= outerBlockGroupStartPos) {
    pos = outerBlockGroupStartPos + 1;

    while (
      doc.resolve(pos).parent.type.name !== "blockContainer" &&
      pos < outerBlockGroupEndPos
    ) {
      pos++;
    }
  } else if (pos >= outerBlockGroupEndPos) {
    pos = outerBlockGroupEndPos - 1;

    while (
      doc.resolve(pos).parent.type.name !== "blockContainer" &&
      pos > outerBlockGroupStartPos
    ) {
      pos--;
    }
  }

  // This gets triggered when a node selection on a block is active, i.e. when
  // you drag and drop a block.
  if (doc.resolve(pos).parent.type.name === "blockGroup") {
    pos++;
  }

<<<<<<< HEAD
  // This gets triggered when a node selection on a block is active, i.e. when
  // you drag and drop a block.
  if (doc.resolve(posInBlock).parent.type.name === "blockGroup") {
    posInBlock++;
  }

  const $pos = doc.resolve(posInBlock);
=======
  const $pos = doc.resolve(pos);
>>>>>>> 7b505b48

  const maxDepth = $pos.depth;
  let node = $pos.node(maxDepth);
  let depth = maxDepth;

  while (true) {
    if (depth < 0) {
      throw new Error(
        "Could not find blockContainer node. This can only happen if the underlying BlockNote schema has been edited."
      );
    }

    if (node.type.name === "blockContainer") {
      break;
    }

    depth -= 1;
    node = $pos.node(depth);
  }

  const id = node.attrs["id"];
  const contentNode = node.firstChild!;
  const contentType = contentNode.type;
  const numChildBlocks = node.childCount === 2 ? node.lastChild!.childCount : 0;

  const startPos = $pos.start(depth);
  const endPos = $pos.end(depth);

  return {
    id,
    node,
    contentNode,
    contentType,
    numChildBlocks,
    startPos,
    endPos,
    depth,
  };
}<|MERGE_RESOLUTION|>--- conflicted
+++ resolved
@@ -50,17 +50,7 @@
     pos++;
   }
 
-<<<<<<< HEAD
-  // This gets triggered when a node selection on a block is active, i.e. when
-  // you drag and drop a block.
-  if (doc.resolve(posInBlock).parent.type.name === "blockGroup") {
-    posInBlock++;
-  }
-
-  const $pos = doc.resolve(posInBlock);
-=======
   const $pos = doc.resolve(pos);
->>>>>>> 7b505b48
 
   const maxDepth = $pos.depth;
   let node = $pos.node(maxDepth);
