--- conflicted
+++ resolved
@@ -6,25 +6,16 @@
   inlineContentToNodes,
 } from "../../../api/nodeConversions/nodeConversions";
 
-import { BlockSchema, PartialBlock } from "../api/blockTypes";
-import { getBlockInfoFromPos } from "../helpers/getBlockInfoFromPos";
-import { PreviousBlockTypePlugin } from "../PreviousBlockTypePlugin";
-import styles from "./Block.module.css";
-import BlockAttributes from "./BlockAttributes";
-<<<<<<< HEAD
-
-// TODO
-export interface IBlock {
-  HTMLAttributes: Record<string, any>;
-}
-=======
 import {
   BlockNoteDOMAttributes,
   BlockSchema,
   PartialBlock,
 } from "../api/blockTypes";
+import { getBlockInfoFromPos } from "../helpers/getBlockInfoFromPos";
+import { PreviousBlockTypePlugin } from "../PreviousBlockTypePlugin";
+import styles from "./Block.module.css";
+import BlockAttributes from "./BlockAttributes";
 import { mergeCSSClasses } from "../../../shared/utils";
->>>>>>> 5ea7b886
 
 declare module "@tiptap/core" {
   interface Commands<ReturnType> {
