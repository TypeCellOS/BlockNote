import { findChildren } from "@tiptap/core";
import { Plugin, PluginKey } from "prosemirror-state";
import { Decoration, DecorationSet } from "prosemirror-view";

const PLUGIN_KEY = new PluginKey(`previous-blocks`);

const nodeAttributes: Record<string, string> = {
  // Numbered List Items
  index: "index",
  // Headings
  level: "level",
  // All Blocks
  type: "type",
  depth: "depth",
  "depth-change": "depth-change",
};

/**
 * This plugin tracks transformation of Block node attributes, so we can support CSS transitions.
 *
 * Problem it solves: ProseMirror recreates the DOM when transactions happen. So when a transaction changes a Node attribute,
 * it results in a completely new DOM element. This means CSS transitions don't work.
 *
 * Solution: When attributes change on a node, this plugin sets a data-* attribute with the "previous" value. This way we can still use CSS transitions. (See block.module.css)
 */
export const PreviousBlockTypePlugin = () => {
  return new Plugin({
    key: PLUGIN_KEY,
    view(_editorView) {
      return {
        update: async (view, _prevState) => {
          if (this.key?.getState(view.state).updatedBlocks.size > 0) {
            // use setTimeout 0 to clear the decorations so that at least
            // for one DOM-render the decorations have been applied
            setTimeout(() => {
              view.dispatch(
                view.state.tr.setMeta(PLUGIN_KEY, { clearUpdate: true })
              );
            }, 0);
          }
        },
      };
    },
    state: {
      init() {
        return {
          // Block attributes, by block ID, from just before the previous transaction.
          prevTransactionOldBlockAttrs: {} as any,
          // Block attributes, by block ID, from just before the current transaction.
          currentTransactionOldBlockAttrs: {} as any,
          // Set of IDs of blocks whose attributes changed from the current transaction.
          updatedBlocks: new Set<string>(),
        };
      },

      apply(transaction, prev, oldState, newState) {
        prev.updatedBlocks.clear();

        if (!transaction.docChanged || oldState.doc.eq(newState.doc)) {
          return prev;
        }

<<<<<<< HEAD
        const prevTransactionOldBlockAttrs = {} as any;

        const oldNodes = findChildren(oldState.doc, (node) => node.attrs.id);
        const oldNodesById = new Map(
          oldNodes.map((node) => [node.node.attrs.id, node])
        );
        const newNodes = findChildren(newState.doc, (node) => node.attrs.id);

        for (let node of newNodes) {
          const oldNode = oldNodesById.get(node.node.attrs.id);

          const oldContentNode = oldNode?.node.firstChild;
          const newContentNode = node.node.firstChild;

          if (oldNode && oldContentNode && newContentNode) {
            const newAttrs = {
              listItemType: newContentNode.attrs.listItemType,
              listItemIndex: newContentNode.attrs.listItemIndex,
              headingLevel: newContentNode.attrs.headingLevel,
              type: newContentNode.type.name,
              depth: newState.doc.resolve(node.pos).depth,
            };

            let oldAttrs = {
              listItemType: oldContentNode.attrs.listItemType,
              listItemIndex: oldContentNode.attrs.listItemIndex,
              headingLevel: oldContentNode.attrs.headingLevel,
              type: oldContentNode.type.name,
              depth: oldState.doc.resolve(oldNode.pos).depth,
            };

            prevTransactionOldBlockAttrs[node.node.attrs.id] = oldAttrs;

            // Whenever a transaction is appended by the OrderedListItemIndexPlugin, it's given the metadata:
            // { "orderedListIndexing": true }
            // These appended transactions happen immediately after any transaction which causes ordered list item
            // indices to require updating, including those which trigger animations. Therefore, these animations are
            // immediately overridden when the PreviousBlockTypePlugin processes the appended transaction, despite only
            // the listItemIndex attribute changing. To solve this, oldAttrs must be edited for transactions with the
            // "orderedListIndexing" metadata, so the correct animation can be re-triggered.
            if (transaction.getMeta("numberedListIndexing")) {
              // If the block existed before the transaction, gets the attributes from before the previous transaction
              // (i.e. the transaction that caused list item indices to need updating).
              if (node.node.attrs.id in prev.prevTransactionOldBlockAttrs) {
                oldAttrs =
                  prev.prevTransactionOldBlockAttrs[node.node.attrs.id];
              }

              // Stops list item indices themselves being animated (looks smoother), unless the block's content type is
              // changing from an ordered list item to something else.
              if (newAttrs.listItemIndex) {
                oldAttrs.listItemIndex = newAttrs.listItemIndex;
=======
        const transform = combineTransactionSteps(oldState.doc, [transaction]);
        // const { mapping } = transform;
        const changes = getChangedRanges(transform);

        // TODO: instead of iterating through the entire document, only check nodes affected by the transactions
        // We didn't get this to work yet:
        // changes.forEach(({ oldRange, newRange }) => {
        // const oldNodes = findChildrenInRange(
        //   oldState.doc,
        //   oldRange,
        //   (node) => node.attrs.id
        // );

        // const newNodes = findChildrenInRange(
        //   newState.doc,
        //   newRange,
        //   (node) => node.attrs.id
        // );

        changes.forEach(() => {
          const oldNodes = findChildren(oldState.doc, (node) => node.attrs.id);
          const oldNodesById = new Map(
            oldNodes.map((node) => [node.node.attrs.id, node])
          );

          const newNodes = findChildren(newState.doc, (node) => node.attrs.id);

          for (let node of newNodes) {
            const oldNode = oldNodesById.get(node.node.attrs.id);
            const oldContentNode = oldNode?.node.firstChild;
            const newContentNode = node.node.firstChild;
            if (oldNode && oldContentNode && newContentNode) {
              const newAttrs = {
                index: newContentNode.attrs.index,
                level: newContentNode.attrs.level,
                type: newContentNode.type.name,
                depth: newState.doc.resolve(node.pos).depth,
              };

              const oldAttrs = {
                index: oldContentNode.attrs.index,
                level: oldContentNode.attrs.level,
                type: oldContentNode.type.name,
                depth: oldState.doc.resolve(oldNode.pos).depth,
              };

              // Hacky fix to avoid processing certain transactions created by the numbered list indexing plugin.

              // True when an existing numbered list item is assigned an index for the first time, which happens
              // immediately after it's created. Using this condition to start an animation ensures it's not
              // immediately overridden by a different transaction created by the numbered list indexing plugin.
              const indexInitialized =
                oldAttrs.index === null && newAttrs.index !== null;

              // True when an existing numbered list item changes nesting levels, before its index is updated by the
              // numbered list indexing plugin. This condition ensures that animations for indentation still work with
              // numbered list items, while preventing unnecessary animations being done when dragging/dropping them.
              const depthChanged =
                oldAttrs.index !== null &&
                newAttrs.index !== null &&
                oldAttrs.index === newAttrs.index;

              // Only false for transactions in which the block remains a numbered list item before & after, but neither
              // of the previous conditions apply.
              const shouldUpdate =
                oldAttrs.type === "numberedListItem" &&
                newAttrs.type === "numberedListItem"
                  ? indexInitialized || depthChanged
                  : true;

              if (
                JSON.stringify(oldAttrs) !== JSON.stringify(newAttrs) && // TODO: faster deep equal?
                shouldUpdate
              ) {
                (oldAttrs as any)["depth-change"] =
                  oldAttrs.depth - newAttrs.depth;
                prev.prevBlockAttrs[node.node.attrs.id] = oldAttrs;

                // for debugging:
                console.log(
                  "id:",
                  node.node.attrs.id,
                  "previousBlockTypePlugin changes detected, oldAttrs",
                  oldAttrs,
                  "new",
                  newAttrs
                );

                prev.needsUpdate = true;
>>>>>>> 65c941d0
              }
            }

            prev.currentTransactionOldBlockAttrs[node.node.attrs.id] = oldAttrs;

            // TODO: faster deep equal?
            if (JSON.stringify(oldAttrs) !== JSON.stringify(newAttrs)) {
              (oldAttrs as any)["depth-change"] =
                oldAttrs.depth - newAttrs.depth;

              // for debugging:
              // console.log(
              //   "id:",
              //   node.node.attrs.id,
              //   "previousBlockTypePlugin changes detected, oldAttrs",
              //   oldAttrs,
              //   "new",
              //   newAttrs
              // );

              prev.updatedBlocks.add(node.node.attrs.id);
            }
          }
        }

        prev.prevTransactionOldBlockAttrs = prevTransactionOldBlockAttrs;

        return prev;
      },
    },
    props: {
      decorations(state) {
        const pluginState = (this as Plugin).getState(state);
<<<<<<< HEAD
        if (pluginState.updatedBlocks.size === 0) {
=======
        if (!pluginState.needsUpdate) {
>>>>>>> 65c941d0
          return undefined;
        }

        const decorations: Decoration[] = [];

        state.doc.descendants((node, pos) => {
          if (!node.attrs.id) {
            return;
          }
<<<<<<< HEAD

          if (!pluginState.updatedBlocks.has(node.attrs.id)) {
=======
          const prevAttrs = pluginState.prevBlockAttrs[node.attrs.id];
          if (!prevAttrs) {
>>>>>>> 65c941d0
            return;
          }

          const prevAttrs = pluginState.prevBlockAttrs[node.attrs.id];
          const decorationAttrs: any = {};

          for (let [nodeAttr, val] of Object.entries(prevAttrs)) {
            decorationAttrs["data-prev-" + nodeAttributes[nodeAttr]] =
              val || "none";
          }

          // for debugging:
          // console.log(
          //   "previousBlockTypePlugin committing decorations",
          //   decorationAttrs
          // );

          const decoration = Decoration.node(pos, pos + node.nodeSize, {
            ...decorationAttrs,
          });

          decorations.push(decoration);
        });

        return DecorationSet.create(state.doc, decorations);
      },
    },
  });
};<|MERGE_RESOLUTION|>--- conflicted
+++ resolved
@@ -60,7 +60,6 @@
           return prev;
         }
 
-<<<<<<< HEAD
         const prevTransactionOldBlockAttrs = {} as any;
 
         const oldNodes = findChildren(oldState.doc, (node) => node.attrs.id);
@@ -69,28 +68,24 @@
         );
         const newNodes = findChildren(newState.doc, (node) => node.attrs.id);
 
-        for (let node of newNodes) {
-          const oldNode = oldNodesById.get(node.node.attrs.id);
+          for (let node of newNodes) {
+            const oldNode = oldNodesById.get(node.node.attrs.id);
+            const oldContentNode = oldNode?.node.firstChild;
+            const newContentNode = node.node.firstChild;
+            if (oldNode && oldContentNode && newContentNode) {
+              const newAttrs = {
+                index: newContentNode.attrs.index,
+                level: newContentNode.attrs.level,
+                type: newContentNode.type.name,
+                depth: newState.doc.resolve(node.pos).depth,
+              };
 
-          const oldContentNode = oldNode?.node.firstChild;
-          const newContentNode = node.node.firstChild;
-
-          if (oldNode && oldContentNode && newContentNode) {
-            const newAttrs = {
-              listItemType: newContentNode.attrs.listItemType,
-              listItemIndex: newContentNode.attrs.listItemIndex,
-              headingLevel: newContentNode.attrs.headingLevel,
-              type: newContentNode.type.name,
-              depth: newState.doc.resolve(node.pos).depth,
-            };
-
-            let oldAttrs = {
-              listItemType: oldContentNode.attrs.listItemType,
-              listItemIndex: oldContentNode.attrs.listItemIndex,
-              headingLevel: oldContentNode.attrs.headingLevel,
-              type: oldContentNode.type.name,
-              depth: oldState.doc.resolve(oldNode.pos).depth,
-            };
+              const oldAttrs = {
+                index: oldContentNode.attrs.index,
+                level: oldContentNode.attrs.level,
+                type: oldContentNode.type.name,
+                depth: oldState.doc.resolve(oldNode.pos).depth,
+              };
 
             prevTransactionOldBlockAttrs[node.node.attrs.id] = oldAttrs;
 
@@ -111,99 +106,8 @@
 
               // Stops list item indices themselves being animated (looks smoother), unless the block's content type is
               // changing from an ordered list item to something else.
-              if (newAttrs.listItemIndex) {
-                oldAttrs.listItemIndex = newAttrs.listItemIndex;
-=======
-        const transform = combineTransactionSteps(oldState.doc, [transaction]);
-        // const { mapping } = transform;
-        const changes = getChangedRanges(transform);
-
-        // TODO: instead of iterating through the entire document, only check nodes affected by the transactions
-        // We didn't get this to work yet:
-        // changes.forEach(({ oldRange, newRange }) => {
-        // const oldNodes = findChildrenInRange(
-        //   oldState.doc,
-        //   oldRange,
-        //   (node) => node.attrs.id
-        // );
-
-        // const newNodes = findChildrenInRange(
-        //   newState.doc,
-        //   newRange,
-        //   (node) => node.attrs.id
-        // );
-
-        changes.forEach(() => {
-          const oldNodes = findChildren(oldState.doc, (node) => node.attrs.id);
-          const oldNodesById = new Map(
-            oldNodes.map((node) => [node.node.attrs.id, node])
-          );
-
-          const newNodes = findChildren(newState.doc, (node) => node.attrs.id);
-
-          for (let node of newNodes) {
-            const oldNode = oldNodesById.get(node.node.attrs.id);
-            const oldContentNode = oldNode?.node.firstChild;
-            const newContentNode = node.node.firstChild;
-            if (oldNode && oldContentNode && newContentNode) {
-              const newAttrs = {
-                index: newContentNode.attrs.index,
-                level: newContentNode.attrs.level,
-                type: newContentNode.type.name,
-                depth: newState.doc.resolve(node.pos).depth,
-              };
-
-              const oldAttrs = {
-                index: oldContentNode.attrs.index,
-                level: oldContentNode.attrs.level,
-                type: oldContentNode.type.name,
-                depth: oldState.doc.resolve(oldNode.pos).depth,
-              };
-
-              // Hacky fix to avoid processing certain transactions created by the numbered list indexing plugin.
-
-              // True when an existing numbered list item is assigned an index for the first time, which happens
-              // immediately after it's created. Using this condition to start an animation ensures it's not
-              // immediately overridden by a different transaction created by the numbered list indexing plugin.
-              const indexInitialized =
-                oldAttrs.index === null && newAttrs.index !== null;
-
-              // True when an existing numbered list item changes nesting levels, before its index is updated by the
-              // numbered list indexing plugin. This condition ensures that animations for indentation still work with
-              // numbered list items, while preventing unnecessary animations being done when dragging/dropping them.
-              const depthChanged =
-                oldAttrs.index !== null &&
-                newAttrs.index !== null &&
-                oldAttrs.index === newAttrs.index;
-
-              // Only false for transactions in which the block remains a numbered list item before & after, but neither
-              // of the previous conditions apply.
-              const shouldUpdate =
-                oldAttrs.type === "numberedListItem" &&
-                newAttrs.type === "numberedListItem"
-                  ? indexInitialized || depthChanged
-                  : true;
-
-              if (
-                JSON.stringify(oldAttrs) !== JSON.stringify(newAttrs) && // TODO: faster deep equal?
-                shouldUpdate
-              ) {
-                (oldAttrs as any)["depth-change"] =
-                  oldAttrs.depth - newAttrs.depth;
-                prev.prevBlockAttrs[node.node.attrs.id] = oldAttrs;
-
-                // for debugging:
-                console.log(
-                  "id:",
-                  node.node.attrs.id,
-                  "previousBlockTypePlugin changes detected, oldAttrs",
-                  oldAttrs,
-                  "new",
-                  newAttrs
-                );
-
-                prev.needsUpdate = true;
->>>>>>> 65c941d0
+              if (newAttrs.index) {
+                oldAttrs.index = newAttrs.index;
               }
             }
 
@@ -237,11 +141,7 @@
     props: {
       decorations(state) {
         const pluginState = (this as Plugin).getState(state);
-<<<<<<< HEAD
         if (pluginState.updatedBlocks.size === 0) {
-=======
-        if (!pluginState.needsUpdate) {
->>>>>>> 65c941d0
           return undefined;
         }
 
@@ -251,13 +151,8 @@
           if (!node.attrs.id) {
             return;
           }
-<<<<<<< HEAD
 
           if (!pluginState.updatedBlocks.has(node.attrs.id)) {
-=======
-          const prevAttrs = pluginState.prevBlockAttrs[node.attrs.id];
-          if (!prevAttrs) {
->>>>>>> 65c941d0
             return;
           }
 
