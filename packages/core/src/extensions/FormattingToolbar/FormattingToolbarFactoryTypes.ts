--- conflicted
+++ resolved
@@ -1,30 +1,20 @@
 import { EditorElement, ElementFactory } from "../../shared/EditorElement";
 import { BlockNoteEditor } from "../../BlockNoteEditor";
-<<<<<<< HEAD
 import { BlockSchema } from "../Blocks/api/blockTypes";
 
 export type FormattingToolbarStaticParams<BSchema extends BlockSchema> = {
   editor: BlockNoteEditor<BSchema>;
 };
 
-export type FormattingToolbarDynamicParams<BSchema extends BlockSchema> = {
-  editor: BlockNoteEditor<BSchema>;
-=======
-
-export type FormattingToolbarStaticParams = {
-  editor: BlockNoteEditor;
-};
-
 export type FormattingToolbarDynamicParams = {
->>>>>>> 4dc80cec
   referenceRect: DOMRect;
 };
 
-export type FormattingToolbar<BSchema extends BlockSchema> = EditorElement<
-  FormattingToolbarDynamicParams<BSchema>
+export type FormattingToolbar = EditorElement<
+  FormattingToolbarDynamicParams
 >;
 export type FormattingToolbarFactory<BSchema extends BlockSchema> =
   ElementFactory<
     FormattingToolbarStaticParams<BSchema>,
-    FormattingToolbarDynamicParams<BSchema>
+    FormattingToolbarDynamicParams
   >;