--- conflicted
+++ resolved
@@ -88,15 +88,10 @@
     this.view.dom.addEventListener("mouseup", this.viewMouseupHandler);
     this.view.dom.addEventListener("dragstart", this.dragstartHandler);
 
-<<<<<<< HEAD
     this.ttEditor.on("focus", this.focusHandler);
     this.ttEditor.on("blur", this.blurHandler);
-=======
+    
     document.addEventListener("scroll", this.scrollHandler);
-
-    this.editor.on("focus", this.focusHandler);
-    this.editor.on("blur", this.blurHandler);
->>>>>>> c864e1a4
   }
 
   viewMousedownHandler = () => {
@@ -229,15 +224,10 @@
     this.view.dom.removeEventListener("mouseup", this.viewMouseupHandler);
     this.view.dom.removeEventListener("dragstart", this.dragstartHandler);
 
-<<<<<<< HEAD
     this.ttEditor.off("focus", this.focusHandler);
     this.ttEditor.off("blur", this.blurHandler);
-=======
+
     document.removeEventListener("scroll", this.scrollHandler);
-
-    this.editor.off("focus", this.focusHandler);
-    this.editor.off("blur", this.blurHandler);
->>>>>>> c864e1a4
   }
 
   getSelectionBoundingBox() {
