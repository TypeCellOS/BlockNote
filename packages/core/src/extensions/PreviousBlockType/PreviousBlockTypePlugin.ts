import { findChildren } from "@tiptap/core";
import { Plugin, PluginKey } from "prosemirror-state";
import { Decoration, DecorationSet } from "prosemirror-view";

const PLUGIN_KEY = new PluginKey(`previous-blocks`);

const nodeAttributes: Record<string, string> = {
  // Numbered List Items
  index: "index",
  // Headings
  level: "level",
  // All Blocks
  type: "type",
  depth: "depth",
  "depth-change": "depth-change",
};

/**
 * This plugin tracks transformation of Block node attributes, so we can support CSS transitions.
 *
 * Problem it solves: ProseMirror recreates the DOM when transactions happen. So when a transaction changes a Node attribute,
 * it results in a completely new DOM element. This means CSS transitions don't work.
 *
 * Solution: When attributes change on a node, this plugin sets a data-* attribute with the "previous" value. This way we can still use CSS transitions. (See block.module.css)
 */
export class PreviousBlockTypePlugin {
  public readonly plugin: Plugin;
<<<<<<< HEAD

  constructor() {
    let timeout: ReturnType<typeof setTimeout> | undefined;
=======
  constructor() {
    let timeout: ReturnType<typeof setTimeout>;
>>>>>>> 1f18799d
    this.plugin = new Plugin({
      key: PLUGIN_KEY,
      view(_editorView) {
        return {
          update: async (view, _prevState) => {
            if (this.key?.getState(view.state).updatedBlocks.size > 0) {
              // use setTimeout 0 to clear the decorations so that at least
              // for one DOM-render the decorations have been applied
              timeout = setTimeout(() => {
                view.dispatch(
                  view.state.tr.setMeta(PLUGIN_KEY, { clearUpdate: true })
                );
              }, 0);
            }
          },
          destroy: () => {
            if (timeout) {
              clearTimeout(timeout);
            }
          },
        };
      },
      state: {
        init() {
          return {
            // Block attributes, by block ID, from just before the previous transaction.
            prevTransactionOldBlockAttrs: {} as any,
            // Block attributes, by block ID, from just before the current transaction.
            currentTransactionOldBlockAttrs: {} as any,
            // Set of IDs of blocks whose attributes changed from the current transaction.
            updatedBlocks: new Set<string>(),
          };
        },

        apply(transaction, prev, oldState, newState) {
          prev.currentTransactionOldBlockAttrs = {};
          prev.updatedBlocks.clear();

          if (!transaction.docChanged || oldState.doc.eq(newState.doc)) {
            return prev;
          }

          // TODO: Instead of iterating through the entire document, only check nodes affected by the transactions. Will
          //  also probably require checking nodes affected by the previous transaction too.
          // We didn't get this to work yet:
          // const transform = combineTransactionSteps(oldState.doc, [transaction]);
          // // const { mapping } = transform;
          // const changes = getChangedRanges(transform);
          //
          // changes.forEach(({ oldRange, newRange }) => {
          // const oldNodes = findChildrenInRange(
          //   oldState.doc,
          //   oldRange,
          //   (node) => node.attrs.id
          // );
          //
          // const newNodes = findChildrenInRange(
          //   newState.doc,
          //   newRange,
          //   (node) => node.attrs.id
          // );

          const currentTransactionOriginalOldBlockAttrs = {} as any;

          const oldNodes = findChildren(oldState.doc, (node) => node.attrs.id);
          const oldNodesById = new Map(
            oldNodes.map((node) => [node.node.attrs.id, node])
          );
          const newNodes = findChildren(newState.doc, (node) => node.attrs.id);

          // Traverses all block containers in the new editor state.
          for (const node of newNodes) {
            const oldNode = oldNodesById.get(node.node.attrs.id);

            const oldContentNode = oldNode?.node.firstChild;
            const newContentNode = node.node.firstChild;

            if (oldNode && oldContentNode && newContentNode) {
              const newAttrs = {
                index: newContentNode.attrs.index,
                level: newContentNode.attrs.level,
                type: newContentNode.type.name,
                depth: newState.doc.resolve(node.pos).depth,
              };

              let oldAttrs = {
                index: oldContentNode.attrs.index,
                level: oldContentNode.attrs.level,
                type: oldContentNode.type.name,
                depth: oldState.doc.resolve(oldNode.pos).depth,
              };

              currentTransactionOriginalOldBlockAttrs[node.node.attrs.id] =
                oldAttrs;

              // Whenever a transaction is appended by the OrderedListItemIndexPlugin, it's given the metadata:
              // { "orderedListIndexing": true }
              // These appended transactions happen immediately after any transaction which causes ordered list item
              // indices to require updating, including those which trigger animations. Therefore, these animations are
              // immediately overridden when the PreviousBlockTypePlugin processes the appended transaction, despite only
              // the listItemIndex attribute changing. To solve this, oldAttrs must be edited for transactions with the
              // "orderedListIndexing" metadata, so the correct animation can be re-triggered.
              if (transaction.getMeta("numberedListIndexing")) {
                // If the block existed before the transaction, gets the attributes from before the previous transaction
                // (i.e. the transaction that caused list item indices to need updating).
                if (node.node.attrs.id in prev.prevTransactionOldBlockAttrs) {
                  oldAttrs =
                    prev.prevTransactionOldBlockAttrs[node.node.attrs.id];
                }

                // Stops list item indices themselves being animated (looks smoother), unless the block's content type is
                // changing from a numbered list item to something else.
                if (newAttrs.type === "numberedListItem") {
                  oldAttrs.index = newAttrs.index;
                }
              }

              prev.currentTransactionOldBlockAttrs[node.node.attrs.id] =
                oldAttrs;

              // TODO: faster deep equal?
              if (JSON.stringify(oldAttrs) !== JSON.stringify(newAttrs)) {
                (oldAttrs as any)["depth-change"] =
                  oldAttrs.depth - newAttrs.depth;

                // for debugging:
                // console.log(
                //   "id:",
                //   node.node.attrs.id,
                //   "previousBlockTypePlugin changes detected, oldAttrs",
                //   oldAttrs,
                //   "new",
                //   newAttrs
                // );

                prev.updatedBlocks.add(node.node.attrs.id);
              }
            }
          }

          prev.prevTransactionOldBlockAttrs =
            currentTransactionOriginalOldBlockAttrs;

          return prev;
        },
      },
      props: {
        decorations(state) {
          const pluginState = (this as Plugin).getState(state);
          if (pluginState.updatedBlocks.size === 0) {
            return undefined;
          }

          const decorations: Decoration[] = [];

          state.doc.descendants((node, pos) => {
            if (!node.attrs.id) {
              return;
            }

            if (!pluginState.updatedBlocks.has(node.attrs.id)) {
              return;
            }

            const prevAttrs =
              pluginState.currentTransactionOldBlockAttrs[node.attrs.id];
            const decorationAttrs: any = {};

            for (const [nodeAttr, val] of Object.entries(prevAttrs)) {
              decorationAttrs["data-prev-" + nodeAttributes[nodeAttr]] =
                val || "none";
            }

            // for debugging:
            // console.log(
            //   "previousBlockTypePlugin committing decorations",
            //   decorationAttrs
            // );

            const decoration = Decoration.node(pos, pos + node.nodeSize, {
              ...decorationAttrs,
            });

            decorations.push(decoration);
          });

          return DecorationSet.create(state.doc, decorations);
        },
      },
    });
  }
}<|MERGE_RESOLUTION|>--- conflicted
+++ resolved
@@ -25,14 +25,8 @@
  */
 export class PreviousBlockTypePlugin {
   public readonly plugin: Plugin;
-<<<<<<< HEAD
-
-  constructor() {
-    let timeout: ReturnType<typeof setTimeout> | undefined;
-=======
   constructor() {
     let timeout: ReturnType<typeof setTimeout>;
->>>>>>> 1f18799d
     this.plugin = new Plugin({
       key: PLUGIN_KEY,
       view(_editorView) {
