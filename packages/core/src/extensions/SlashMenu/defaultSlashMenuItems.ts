import { BlockNoteEditor } from "../../BlockNoteEditor";
import { Block, BlockSchema, PartialBlock } from "../Blocks/api/blocks/types";
import { defaultBlockSchema } from "../Blocks/api/defaultBlocks";
import {
  InlineContentSchema,
  isStyledTextInlineContent,
} from "../Blocks/api/inlineContent/types";
import { StyleSchema } from "../Blocks/api/styles/types";
import { imageToolbarPluginKey } from "../ImageToolbar/ImageToolbarPlugin";
import { BaseSlashMenuItem } from "./BaseSlashMenuItem";

<<<<<<< HEAD
function setSelectionToNextContentEditableBlock<
  BSchema extends BlockSchema,
  I extends InlineContentSchema,
  S extends StyleSchema
>(editor: BlockNoteEditor<BSchema, I, S>) {
=======
// Sets the editor's text cursor position to the next content editable block,
// so either a block with inline content or a table. The last block is always a
// paragraph, so this function won't try to set the cursor position past the
// last block.
function setSelectionToNextContentEditableBlock<BSchema extends BlockSchema>(
  editor: BlockNoteEditor<BSchema>
) {
>>>>>>> 2ac67228
  let block = editor.getTextCursorPosition().block;
  let contentType = editor.blockSchema[block.type].content as
    | "inline"
    | "table"
    | "none";

  while (contentType === "none") {
    editor.setTextCursorPosition(block, "end");
    block = editor.getTextCursorPosition().nextBlock!;
    contentType = editor.blockSchema[block.type].content as
      | "inline"
      | "table"
      | "none";
  }
}

<<<<<<< HEAD
function insertOrUpdateBlock<
  BSchema extends BlockSchema,
  I extends InlineContentSchema,
  S extends StyleSchema
>(
  editor: BlockNoteEditor<BSchema, I, S>,
  block: PartialBlock<BSchema, I, S>
): Block<BSchema, I, S> {
=======
// Checks if the current block is empty or only contains a slash, and if so,
// updates the current block instead of inserting a new one below. If the new
// block doesn't contain editable content, the cursor is moved to the next block
// that does.
function insertOrUpdateBlock<BSchema extends BlockSchema>(
  editor: BlockNoteEditor<BSchema>,
  block: PartialBlock<BSchema>
): Block<BSchema> {
>>>>>>> 2ac67228
  const currentBlock = editor.getTextCursorPosition().block;

  if (currentBlock.content === undefined) {
    throw new Error("Slash Menu open in a block that doesn't contain content.");
  }

  if (
    Array.isArray(currentBlock.content) &&
    ((currentBlock.content.length === 1 &&
      isStyledTextInlineContent(currentBlock.content[0]) &&
      currentBlock.content[0].type === "text" &&
      currentBlock.content[0].text === "/") ||
      currentBlock.content.length === 0)
  ) {
    editor.updateBlock(currentBlock, block);
  } else {
    editor.insertBlocks([block], currentBlock, "after");
    editor.setTextCursorPosition(
      editor.getTextCursorPosition().nextBlock!,
      "end"
    );
  }

  const insertedBlock = editor.getTextCursorPosition().block;
  setSelectionToNextContentEditableBlock(editor);

  return insertedBlock;
}

export const getDefaultSlashMenuItems = <
  BSchema extends BlockSchema,
  I extends InlineContentSchema,
  S extends StyleSchema
>(
  schema: BSchema = defaultBlockSchema as unknown as BSchema
) => {
  const slashMenuItems: BaseSlashMenuItem<BSchema, I, S>[] = [];

  if ("heading" in schema && "level" in schema.heading.propSchema) {
    // Command for creating a level 1 heading
    if (schema.heading.propSchema.level.values?.includes(1)) {
      slashMenuItems.push({
        name: "Heading",
        aliases: ["h", "heading1", "h1"],
        execute: (editor) =>
          insertOrUpdateBlock(editor, {
            type: "heading",
            props: { level: 1 },
          } as PartialBlock<BSchema, I, S>),
      });
    }

    // Command for creating a level 2 heading
    if (schema.heading.propSchema.level.values?.includes(2)) {
      slashMenuItems.push({
        name: "Heading 2",
        aliases: ["h2", "heading2", "subheading"],
        execute: (editor) =>
          insertOrUpdateBlock(editor, {
            type: "heading",
            props: { level: 2 },
          } as PartialBlock<BSchema, I, S>),
      });
    }

    // Command for creating a level 3 heading
    if (schema.heading.propSchema.level.values?.includes(3)) {
      slashMenuItems.push({
        name: "Heading 3",
        aliases: ["h3", "heading3", "subheading"],
        execute: (editor) =>
          insertOrUpdateBlock(editor, {
            type: "heading",
            props: { level: 3 },
          } as PartialBlock<BSchema, I, S>),
      });
    }
  }

  if ("bulletListItem" in schema) {
    slashMenuItems.push({
      name: "Bullet List",
      aliases: ["ul", "list", "bulletlist", "bullet list"],
      execute: (editor) =>
        insertOrUpdateBlock(editor, {
          type: "bulletListItem",
        }),
    });
  }

  if ("numberedListItem" in schema) {
    slashMenuItems.push({
      name: "Numbered List",
      aliases: ["li", "list", "numberedlist", "numbered list"],
      execute: (editor) =>
        insertOrUpdateBlock(editor, {
          type: "numberedListItem",
        }),
    });
  }

  if ("paragraph" in schema) {
    slashMenuItems.push({
      name: "Paragraph",
      aliases: ["p"],
      execute: (editor) =>
        insertOrUpdateBlock(editor, {
          type: "paragraph",
        }),
    });
  }

  if ("table" in schema) {
    slashMenuItems.push({
      name: "Table",
      aliases: ["table"],
      execute: (editor) => {
        insertOrUpdateBlock(editor, {
          type: "table",
          content: {
            type: "tableContent",
            rows: [
              // TODO: replace with empty content before merging
              {
                cells: [
                  "ab",
                  [{ type: "text", styles: { bold: true }, text: "hello" }],
                  "",
                ],
              },
              {
                cells: ["", "cd", ""],
              },
            ],
          },
        } as PartialBlock<BSchema, I, S>);
      },
    });
  }

  if ("image" in schema) {
    slashMenuItems.push({
      name: "Image",
      aliases: [
        "image",
        "imageUpload",
        "upload",
        "img",
        "picture",
        "media",
        "url",
        "drive",
        "dropbox",
      ],
      execute: (editor) => {
        const insertedBlock = insertOrUpdateBlock(editor, {
          type: "image",
        });

        // Immediately open the image toolbar
        editor._tiptapEditor.view.dispatch(
          editor._tiptapEditor.state.tr.setMeta(imageToolbarPluginKey, {
            block: insertedBlock,
          })
        );
      },
    });
  }

  return slashMenuItems;
};<|MERGE_RESOLUTION|>--- conflicted
+++ resolved
@@ -9,21 +9,15 @@
 import { imageToolbarPluginKey } from "../ImageToolbar/ImageToolbarPlugin";
 import { BaseSlashMenuItem } from "./BaseSlashMenuItem";
 
-<<<<<<< HEAD
+// Sets the editor's text cursor position to the next content editable block,
+// so either a block with inline content or a table. The last block is always a
+// paragraph, so this function won't try to set the cursor position past the
+// last block.
 function setSelectionToNextContentEditableBlock<
   BSchema extends BlockSchema,
   I extends InlineContentSchema,
   S extends StyleSchema
 >(editor: BlockNoteEditor<BSchema, I, S>) {
-=======
-// Sets the editor's text cursor position to the next content editable block,
-// so either a block with inline content or a table. The last block is always a
-// paragraph, so this function won't try to set the cursor position past the
-// last block.
-function setSelectionToNextContentEditableBlock<BSchema extends BlockSchema>(
-  editor: BlockNoteEditor<BSchema>
-) {
->>>>>>> 2ac67228
   let block = editor.getTextCursorPosition().block;
   let contentType = editor.blockSchema[block.type].content as
     | "inline"
@@ -40,7 +34,10 @@
   }
 }
 
-<<<<<<< HEAD
+// Checks if the current block is empty or only contains a slash, and if so,
+// updates the current block instead of inserting a new one below. If the new
+// block doesn't contain editable content, the cursor is moved to the next block
+// that does.
 function insertOrUpdateBlock<
   BSchema extends BlockSchema,
   I extends InlineContentSchema,
@@ -49,16 +46,6 @@
   editor: BlockNoteEditor<BSchema, I, S>,
   block: PartialBlock<BSchema, I, S>
 ): Block<BSchema, I, S> {
-=======
-// Checks if the current block is empty or only contains a slash, and if so,
-// updates the current block instead of inserting a new one below. If the new
-// block doesn't contain editable content, the cursor is moved to the next block
-// that does.
-function insertOrUpdateBlock<BSchema extends BlockSchema>(
-  editor: BlockNoteEditor<BSchema>,
-  block: PartialBlock<BSchema>
-): Block<BSchema> {
->>>>>>> 2ac67228
   const currentBlock = editor.getTextCursorPosition().block;
 
   if (currentBlock.content === undefined) {
