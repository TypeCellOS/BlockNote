import { Editor, Range } from "@tiptap/core";
import { SuggestionItem } from "../../shared/plugins/suggestion/SuggestionItem";

<<<<<<< HEAD
export type SlashMenuCallback = (editor: Editor, range: Range) => boolean;

=======
>>>>>>> fdce8184
/**
 * A class that defines a slash command (/<command>).
 *
 * Not to be confused with ProseMirror commands nor TipTap commands.
 */
export class SlashMenuItem implements SuggestionItem {
<<<<<<< HEAD
  // other parameters initialized in the constructor

=======
>>>>>>> fdce8184
  /**
   * Constructs a new slash-command.
   *
   * @param name The name of the command
   * @param execute The callback for creating a new node
   * @param aliases Aliases for this command
   */
  constructor(
    public readonly name: string,
<<<<<<< HEAD
    public readonly group: string,
    public readonly execute: SlashMenuCallback,
    public readonly aliases: string[] = [],
    public readonly hint?: string,
    public readonly shortcut?: string
=======
    public readonly execute: (editor: Editor, range: Range) => void,
    public readonly aliases: string[] = []
>>>>>>> fdce8184
  ) {}

  match(query: string): boolean {
    return (
      this.name.toLowerCase().startsWith(query.toLowerCase()) ||
      this.aliases.filter((alias) =>
        alias.toLowerCase().startsWith(query.toLowerCase())
      ).length !== 0
    );
  }
}<|MERGE_RESOLUTION|>--- conflicted
+++ resolved
@@ -1,22 +1,12 @@
 import { Editor, Range } from "@tiptap/core";
 import { SuggestionItem } from "../../shared/plugins/suggestion/SuggestionItem";
 
-<<<<<<< HEAD
-export type SlashMenuCallback = (editor: Editor, range: Range) => boolean;
-
-=======
->>>>>>> fdce8184
 /**
  * A class that defines a slash command (/<command>).
  *
  * Not to be confused with ProseMirror commands nor TipTap commands.
  */
 export class SlashMenuItem implements SuggestionItem {
-<<<<<<< HEAD
-  // other parameters initialized in the constructor
-
-=======
->>>>>>> fdce8184
   /**
    * Constructs a new slash-command.
    *
@@ -26,16 +16,8 @@
    */
   constructor(
     public readonly name: string,
-<<<<<<< HEAD
-    public readonly group: string,
-    public readonly execute: SlashMenuCallback,
-    public readonly aliases: string[] = [],
-    public readonly hint?: string,
-    public readonly shortcut?: string
-=======
     public readonly execute: (editor: Editor, range: Range) => void,
     public readonly aliases: string[] = []
->>>>>>> fdce8184
   ) {}
 
   match(query: string): boolean {
