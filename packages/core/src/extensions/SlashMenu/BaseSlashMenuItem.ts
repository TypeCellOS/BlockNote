import { SuggestionItem } from "../../shared/plugins/suggestion/SuggestionItem";
import { BlockNoteEditor } from "../../BlockNoteEditor";
import { BlockSchema } from "../Blocks/api/blockTypes";
import { DefaultBlockSchema } from "../Blocks/api/defaultBlocks";

<<<<<<< HEAD
export type BaseSlashMenuItem<BSchema extends BlockSchema> = SuggestionItem & {
=======
export type BaseSlashMenuItem<
  BSchema extends BlockSchema = DefaultBlockSchema
> = SuggestionItem & {
>>>>>>> 7b505b48
  execute: (editor: BlockNoteEditor<BSchema>) => void;
  aliases?: string[];
};<|MERGE_RESOLUTION|>--- conflicted
+++ resolved
@@ -1,15 +1,11 @@
+import { BlockNoteEditor } from "../../BlockNoteEditor";
 import { SuggestionItem } from "../../shared/plugins/suggestion/SuggestionItem";
-import { BlockNoteEditor } from "../../BlockNoteEditor";
 import { BlockSchema } from "../Blocks/api/blockTypes";
 import { DefaultBlockSchema } from "../Blocks/api/defaultBlocks";
 
-<<<<<<< HEAD
-export type BaseSlashMenuItem<BSchema extends BlockSchema> = SuggestionItem & {
-=======
 export type BaseSlashMenuItem<
   BSchema extends BlockSchema = DefaultBlockSchema
 > = SuggestionItem & {
->>>>>>> 7b505b48
   execute: (editor: BlockNoteEditor<BSchema>) => void;
   aliases?: string[];
 };