import { Plugin, PluginKey } from "prosemirror-state";
import { Decoration, DecorationSet } from "prosemirror-view";
import type { BlockNoteEditor } from "../../editor/BlockNoteEditor.js";

const PLUGIN_KEY = new PluginKey(`blocknote-placeholder`);

export class PlaceholderPlugin {
  public readonly plugin: Plugin;
<<<<<<< HEAD

  public constructor(
=======
  constructor(
>>>>>>> 1f18799d
    editor: BlockNoteEditor<any, any, any>,
    placeholders: Record<string | "default", string>
  ) {
    this.plugin = new Plugin({
      key: PLUGIN_KEY,
      view: () => {
        const styleEl = document.createElement("style");
        const nonce = editor._tiptapEditor.options.injectNonce;
        if (nonce) {
          styleEl.setAttribute("nonce", nonce);
        }
        if (editor._tiptapEditor.view.root instanceof ShadowRoot) {
          editor._tiptapEditor.view.root.append(styleEl);
        } else {
          editor._tiptapEditor.view.root.head.appendChild(styleEl);
        }

        const styleSheet = styleEl.sheet!;

        const getBaseSelector = (additionalSelectors = "") =>
          `.bn-block-content${additionalSelectors} .bn-inline-content:has(> .ProseMirror-trailingBreak:only-child):before`;

        const getSelector = (
          blockType: string | "default",
          mustBeFocused = true
        ) => {
          const mustBeFocusedSelector = mustBeFocused
            ? `[data-is-empty-and-focused]`
            : ``;

          if (blockType === "default") {
            return getBaseSelector(mustBeFocusedSelector);
          }

          const blockTypeSelector = `[data-content-type="${blockType}"]`;
          return getBaseSelector(mustBeFocusedSelector + blockTypeSelector);
        };

        for (const [blockType, placeholder] of Object.entries(placeholders)) {
          const mustBeFocused = blockType === "default";

          styleSheet.insertRule(
            `${getSelector(
              blockType,
              mustBeFocused
            )}{ content: ${JSON.stringify(placeholder)}; }`
          );

          // For some reason, the placeholders which show when the block is focused
          // take priority over ones which show depending on block type, so we need
          // to make sure the block specific ones are also used when the block is
          // focused.
          if (!mustBeFocused) {
            styleSheet.insertRule(
              `${getSelector(blockType, true)}{ content: ${JSON.stringify(
                placeholder
              )}; }`
            );
          }
        }

        return {
          destroy: () => {
            if (editor._tiptapEditor.view.root instanceof ShadowRoot) {
              editor._tiptapEditor.view.root.removeChild(styleEl);
            } else {
              editor._tiptapEditor.view.root.head.removeChild(styleEl);
            }
          },
        };
      },
      props: {
        // TODO: maybe also add placeholder for empty document ("e.g.: start writing..")
        decorations: (state) => {
          const { doc, selection } = state;

          if (!editor.isEditable) {
            return;
          }

          if (!selection.empty) {
            return;
          }

<<<<<<< HEAD
          const $pos = selection.$anchor;
          const node = $pos.parent;

          if ($pos.pos === 0) {
            return;
          }

          const before = $pos.before();

          const dec = Decoration.node(
            before,
            before + node.nodeSize,
            node.content.size > 0
              ? { "data-is-focused": "true" }
              : {
                  "data-is-empty-and-focused": "true",
                }
          );
=======
          // Don't show placeholder when the cursor is inside a code block
          if (selection.$from.parent.type.spec.code) {
            return;
          }

          const $pos = selection.$anchor;
          const node = $pos.parent;

          if (node.content.size > 0) {
            return null;
          }

          const before = $pos.before();

          const dec = Decoration.node(before, before + node.nodeSize, {
            "data-is-empty-and-focused": "true",
          });
>>>>>>> 1f18799d

          return DecorationSet.create(doc, [dec]);
        },
      },
    });
  }
}<|MERGE_RESOLUTION|>--- conflicted
+++ resolved
@@ -6,12 +6,7 @@
 
 export class PlaceholderPlugin {
   public readonly plugin: Plugin;
-<<<<<<< HEAD
-
-  public constructor(
-=======
   constructor(
->>>>>>> 1f18799d
     editor: BlockNoteEditor<any, any, any>,
     placeholders: Record<string | "default", string>
   ) {
@@ -96,26 +91,6 @@
             return;
           }
 
-<<<<<<< HEAD
-          const $pos = selection.$anchor;
-          const node = $pos.parent;
-
-          if ($pos.pos === 0) {
-            return;
-          }
-
-          const before = $pos.before();
-
-          const dec = Decoration.node(
-            before,
-            before + node.nodeSize,
-            node.content.size > 0
-              ? { "data-is-focused": "true" }
-              : {
-                  "data-is-empty-and-focused": "true",
-                }
-          );
-=======
           // Don't show placeholder when the cursor is inside a code block
           if (selection.$from.parent.type.spec.code) {
             return;
@@ -133,7 +108,6 @@
           const dec = Decoration.node(before, before + node.nodeSize, {
             "data-is-empty-and-focused": "true",
           });
->>>>>>> 1f18799d
 
           return DecorationSet.create(doc, [dec]);
         },
