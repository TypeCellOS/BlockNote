import { Extension } from "@tiptap/core";

<<<<<<< HEAD
import { Fragment, NodeType, Slice } from "prosemirror-model";
import { EditorState, TextSelection } from "prosemirror-state";
import { ReplaceAroundStep } from "prosemirror-transform";
import { mergeBlocksCommand } from "../../api/blockManipulation/commands/mergeBlocks/mergeBlocks.js";
=======
import { TextSelection } from "prosemirror-state";
import {
  getPrevBlockPos,
  mergeBlocksCommand,
} from "../../api/blockManipulation/commands/mergeBlocks/mergeBlocks.js";
>>>>>>> ab902c9d
import { splitBlockCommand } from "../../api/blockManipulation/commands/splitBlock/splitBlock.js";
import { updateBlockCommand } from "../../api/blockManipulation/commands/updateBlock/updateBlock.js";
import {
  getBlockInfoFromResolvedPos,
  getBlockInfoFromSelection,
} from "../../api/getBlockInfoFromPos.js";
import { BlockNoteEditor } from "../../editor/BlockNoteEditor.js";

export const KeyboardShortcutsExtension = Extension.create<{
  editor: BlockNoteEditor<any, any, any>;
}>({
  priority: 50,

  // TODO: The shortcuts need a refactor. Do we want to use a command priority
  //  design as there is now, or clump the logic into a single function?
  addKeyboardShortcuts() {
    // handleBackspace is partially adapted from https://github.com/ueberdosis/tiptap/blob/ed56337470efb4fd277128ab7ef792b37cfae992/packages/core/src/extensions/keymap.ts
    const handleBackspace = () =>
      this.editor.commands.first(({ chain, commands }) => [
        // Deletes the selection if it's not empty.
        () => commands.deleteSelection(),
        // Undoes an input rule if one was triggered in the last editor state change.
        () => commands.undoInputRule(),
        // Reverts block content type to a paragraph if the selection is at the start of the block.
        () =>
          commands.command(({ state }) => {
            const blockInfo = getBlockInfoFromSelection(state);

            const selectionAtBlockStart =
              state.selection.from === blockInfo.blockContent.beforePos + 1;
            const isParagraph =
              blockInfo.blockContent.node.type.name === "paragraph";

            if (selectionAtBlockStart && !isParagraph) {
              return commands.command(
                updateBlockCommand(
                  this.options.editor,
                  blockInfo.bnBlock.beforePos,
                  {
                    type: "paragraph",
                    props: {},
                  }
                )
              );
            }

            return false;
          }),
        // Removes a level of nesting if the block is indented if the selection is at the start of the block.
        () =>
          commands.command(({ state }) => {
            const { blockContent } = getBlockInfoFromSelection(state);

            const selectionAtBlockStart =
              state.selection.from === blockContent.beforePos + 1;

            if (selectionAtBlockStart) {
              return commands.liftListItem("blockContainer");
            }

            return false;
          }),
        // Merges block with the previous one if it isn't indented, isn't the
        // first block in the doc, and the selection is at the start of the
        // block. The target block for merging must contain inline content.
        () =>
          commands.command(({ state }) => {
            const { bnBlock: blockContainer, blockContent } =
              getBlockInfoFromSelection(state);

            const { depth } = state.doc.resolve(blockContainer.beforePos);

            const selectionAtBlockStart =
              state.selection.from === blockContent.beforePos + 1;
            const selectionEmpty = state.selection.empty;
            const blockAtDocStart = blockContainer.beforePos === 1;

            const posBetweenBlocks = blockContainer.beforePos;

            if (
              !blockAtDocStart &&
              selectionAtBlockStart &&
              selectionEmpty &&
              depth === 1
            ) {
              return chain()
                .command(mergeBlocksCommand(posBetweenBlocks))
                .scrollIntoView()
                .run();
            }

            return false;
          }),
        // Deletes previous block if it contains no content and isn't a table,
        // when the selection is empty and at the start of the block. Moves the
        // current block into the deleted block's place.
        () =>
          commands.command(({ state }) => {
<<<<<<< HEAD
            const { bnBlock: blockContainer, blockContent } =
              getBlockInfoFromSelection(state);
=======
            const blockInfo = getBlockInfoFromSelection(state);

            const { depth } = state.doc.resolve(
              blockInfo.blockContainer.beforePos
            );
>>>>>>> ab902c9d

            const selectionAtBlockStart =
              state.selection.from === blockInfo.blockContent.beforePos + 1;
            const selectionEmpty = state.selection.empty;
            const blockAtDocStart = blockInfo.blockContainer.beforePos === 1;

            const prevBlockPos = getPrevBlockPos(
              state.doc,
              state.doc.resolve(blockInfo.blockContainer.beforePos)
            );
            const prevBlockInfo = getBlockInfoFromResolvedPos(
              state.doc.resolve(prevBlockPos.pos)
            );

            const prevBlockNotTableAndNoContent =
              prevBlockInfo.blockContent.node.type.spec.content === "" ||
              (prevBlockInfo.blockContent.node.type.spec.content ===
                "inline*" &&
                prevBlockInfo.blockContent.node.childCount === 0);

            if (
              !blockAtDocStart &&
              selectionAtBlockStart &&
              selectionEmpty &&
<<<<<<< HEAD
              $currentBlockPos.depth === 1 &&
              prevBlockInfo.childContainer === undefined &&
              prevBlockInfo.isBlockContainer &&
              prevBlockInfo.blockContent.node.type.spec.content === ""
=======
              depth === 1 &&
              prevBlockNotTableAndNoContent
>>>>>>> ab902c9d
            ) {
              return chain()
                .cut(
                  {
                    from: blockInfo.blockContainer.beforePos,
                    to: blockInfo.blockContainer.afterPos,
                  },
                  prevBlockInfo.blockContainer.afterPos
                )
                .deleteRange({
                  from: prevBlockInfo.blockContainer.beforePos,
                  to: prevBlockInfo.blockContainer.afterPos,
                })
                .run();
            }

            return false;
          }),
      ]);

    const handleDelete = () =>
      this.editor.commands.first(({ commands }) => [
        // Deletes the selection if it's not empty.
        () => commands.deleteSelection(),
        // Merges block with the next one (at the same nesting level or lower),
        // if one exists, the block has no children, and the selection is at the
        // end of the block.
        () =>
          commands.command(({ state }) => {
            // TODO: Change this to not rely on offsets & schema assumptions
            const {
              bnBlock: blockContainer,
              blockContent,
              childContainer,
            } = getBlockInfoFromSelection(state);

            const { depth } = state.doc.resolve(blockContainer.beforePos);
            const blockAtDocEnd =
              blockContainer.afterPos === state.doc.nodeSize - 3;
            const selectionAtBlockEnd =
              state.selection.from === blockContent.afterPos - 1;
            const selectionEmpty = state.selection.empty;
            const hasChildBlocks = childContainer !== undefined;

            if (
              !blockAtDocEnd &&
              selectionAtBlockEnd &&
              selectionEmpty &&
              !hasChildBlocks
            ) {
              let oldDepth = depth;
              let newPos = blockContainer.afterPos + 1;
              let newDepth = state.doc.resolve(newPos).depth;

              while (newDepth < oldDepth) {
                oldDepth = newDepth;
                newPos += 2;
                newDepth = state.doc.resolve(newPos).depth;
              }

              return commands.command(mergeBlocksCommand(newPos - 1));
            }

            return false;
          }),
      ]);

    const handleEnter = () =>
      this.editor.commands.first(({ commands }) => [
        // Removes a level of nesting if the block is empty & indented, while the selection is also empty & at the start
        // of the block.
        () =>
          commands.command(({ state }) => {
            const { blockContent, bnBlock: blockContainer } =
              getBlockInfoFromSelection(state);

            const { depth } = state.doc.resolve(blockContainer.beforePos);

            const selectionAtBlockStart =
              state.selection.$anchor.parentOffset === 0;
            const selectionEmpty =
              state.selection.anchor === state.selection.head;
            const blockEmpty = blockContent.node.childCount === 0;
            const blockIndented = depth > 1;

            if (
              selectionAtBlockStart &&
              selectionEmpty &&
              blockEmpty &&
              blockIndented
            ) {
              return commands.liftListItem("blockContainer");
            }

            return false;
          }),
        // Creates a new block and moves the selection to it if the current one is empty, while the selection is also
        // empty & at the start of the block.
        () =>
          commands.command(({ state, dispatch }) => {
            const { bnBlock: blockContainer, blockContent } =
              getBlockInfoFromSelection(state);

            const selectionAtBlockStart =
              state.selection.$anchor.parentOffset === 0;
            const selectionEmpty =
              state.selection.anchor === state.selection.head;
            const blockEmpty = blockContent.node.childCount === 0;

            if (selectionAtBlockStart && selectionEmpty && blockEmpty) {
              const newBlockInsertionPos = blockContainer.afterPos;
              const newBlockContentPos = newBlockInsertionPos + 2;

              if (dispatch) {
                const newBlock =
                  state.schema.nodes["blockContainer"].createAndFill()!;

                state.tr
                  .insert(newBlockInsertionPos, newBlock)
                  .scrollIntoView();
                state.tr.setSelection(
                  new TextSelection(state.doc.resolve(newBlockContentPos))
                );
              }

              return true;
            }

            return false;
          }),
        // Splits the current block, moving content inside that's after the cursor to a new text block below. Also
        // deletes the selection beforehand, if it's not empty.
        () =>
          commands.command(({ state, chain }) => {
            const { blockContent } = getBlockInfoFromSelection(state);

            const selectionAtBlockStart =
              state.selection.$anchor.parentOffset === 0;
            const blockEmpty = blockContent.node.childCount === 0;

            if (!blockEmpty) {
              chain()
                .deleteSelection()
                .command(
                  splitBlockCommand(
                    state.selection.from,
                    selectionAtBlockStart,
                    selectionAtBlockStart
                  )
                )
                .run();

              return true;
            }

            return false;
          }),
      ]);

    return {
      Backspace: handleBackspace,
      Delete: handleDelete,
      Enter: handleEnter,
      // Always returning true for tab key presses ensures they're not captured by the browser. Otherwise, they blur the
      // editor since the browser will try to use tab for keyboard navigation.
      Tab: () => {
        if (
          this.options.editor.formattingToolbar?.shown ||
          this.options.editor.linkToolbar?.shown ||
          this.options.editor.filePanel?.shown
        ) {
          // don't handle tabs if a toolbar is shown, so we can tab into / out of it
          return false;
        }
        return this.editor.commands.command(
          sinkListItem(
            this.editor.schema.nodes["blockContainer"],
            this.editor.schema.nodes["blockGroup"]
          )
        );
        // return true;
      },
      "Shift-Tab": () => {
        if (
          this.options.editor.formattingToolbar?.shown ||
          this.options.editor.linkToolbar?.shown ||
          this.options.editor.filePanel?.shown
        ) {
          // don't handle tabs if a toolbar is shown, so we can tab into / out of it
          return false;
        }
        this.editor.commands.liftListItem("blockContainer");
        return true;
      },
      "Shift-Mod-ArrowUp": () => {
        this.options.editor.moveBlockUp();
        return true;
      },
      "Shift-Mod-ArrowDown": () => {
        this.options.editor.moveBlockDown();
        return true;
      },
    };
  },
});

/**
 * This is a modified version of https://github.com/ProseMirror/prosemirror-schema-list/blob/569c2770cbb8092d8f11ea53ecf78cb7a4e8f15a/src/schema-list.ts#L232
 *
 * The original function derives too many information from the parentnode and itemtype
 *
 * TODO: move to separate file?
 */
function sinkListItem(itemType: NodeType, groupType: NodeType) {
  return function ({ state, dispatch }: { state: EditorState; dispatch: any }) {
    const { $from, $to } = state.selection;
    const range = $from.blockRange(
      $to,
      (node) =>
        node.childCount > 0 &&
        (node.type.name === "blockGroup" || node.type.name === "column") // change necessary to not look at first item child type
    );
    if (!range) {
      return false;
    }
    const startIndex = range.startIndex;
    if (startIndex === 0) {
      return false;
    }
    const parent = range.parent;
    const nodeBefore = parent.child(startIndex - 1);
    if (nodeBefore.type !== itemType) {
      return false;
    }
    if (dispatch) {
      const nestedBefore =
        nodeBefore.lastChild && nodeBefore.lastChild.type === groupType; // change necessary to check groupType instead of parent.type
      const inner = Fragment.from(nestedBefore ? itemType.create() : null);
      const slice = new Slice(
        Fragment.from(
          itemType.create(null, Fragment.from(groupType.create(null, inner))) // change necessary to create "groupType" instead of parent.type
        ),
        nestedBefore ? 3 : 1,
        0
      );

      const before = range.start;
      const after = range.end;
      dispatch(
        state.tr
          .step(
            new ReplaceAroundStep(
              before - (nestedBefore ? 3 : 1),
              after,
              before,
              after,
              slice,
              1,
              true
            )
          )
          .scrollIntoView()
      );
    }
    return true;
  };
}<|MERGE_RESOLUTION|>--- conflicted
+++ resolved
@@ -1,17 +1,12 @@
 import { Extension } from "@tiptap/core";
 
-<<<<<<< HEAD
 import { Fragment, NodeType, Slice } from "prosemirror-model";
 import { EditorState, TextSelection } from "prosemirror-state";
 import { ReplaceAroundStep } from "prosemirror-transform";
-import { mergeBlocksCommand } from "../../api/blockManipulation/commands/mergeBlocks/mergeBlocks.js";
-=======
-import { TextSelection } from "prosemirror-state";
 import {
   getPrevBlockPos,
   mergeBlocksCommand,
 } from "../../api/blockManipulation/commands/mergeBlocks/mergeBlocks.js";
->>>>>>> ab902c9d
 import { splitBlockCommand } from "../../api/blockManipulation/commands/splitBlock/splitBlock.js";
 import { updateBlockCommand } from "../../api/blockManipulation/commands/updateBlock/updateBlock.js";
 import {
@@ -110,29 +105,29 @@
         // current block into the deleted block's place.
         () =>
           commands.command(({ state }) => {
-<<<<<<< HEAD
-            const { bnBlock: blockContainer, blockContent } =
-              getBlockInfoFromSelection(state);
-=======
             const blockInfo = getBlockInfoFromSelection(state);
 
-            const { depth } = state.doc.resolve(
-              blockInfo.blockContainer.beforePos
-            );
->>>>>>> ab902c9d
+            if (!blockInfo.isBlockContainer) {
+              return false; // TODO?
+            }
+            const { depth } = state.doc.resolve(blockInfo.bnBlock.beforePos);
 
             const selectionAtBlockStart =
               state.selection.from === blockInfo.blockContent.beforePos + 1;
             const selectionEmpty = state.selection.empty;
-            const blockAtDocStart = blockInfo.blockContainer.beforePos === 1;
+            const blockAtDocStart = blockInfo.bnBlock.beforePos === 1;
 
             const prevBlockPos = getPrevBlockPos(
               state.doc,
-              state.doc.resolve(blockInfo.blockContainer.beforePos)
+              state.doc.resolve(blockInfo.bnBlock.beforePos)
             );
             const prevBlockInfo = getBlockInfoFromResolvedPos(
               state.doc.resolve(prevBlockPos.pos)
             );
+
+            if (!prevBlockInfo.isBlockContainer) {
+              return false; // TODO?
+            }
 
             const prevBlockNotTableAndNoContent =
               prevBlockInfo.blockContent.node.type.spec.content === "" ||
@@ -144,27 +139,20 @@
               !blockAtDocStart &&
               selectionAtBlockStart &&
               selectionEmpty &&
-<<<<<<< HEAD
-              $currentBlockPos.depth === 1 &&
-              prevBlockInfo.childContainer === undefined &&
-              prevBlockInfo.isBlockContainer &&
-              prevBlockInfo.blockContent.node.type.spec.content === ""
-=======
               depth === 1 &&
               prevBlockNotTableAndNoContent
->>>>>>> ab902c9d
             ) {
               return chain()
                 .cut(
                   {
-                    from: blockInfo.blockContainer.beforePos,
-                    to: blockInfo.blockContainer.afterPos,
+                    from: blockInfo.bnBlock.beforePos,
+                    to: blockInfo.bnBlock.afterPos,
                   },
-                  prevBlockInfo.blockContainer.afterPos
+                  prevBlockInfo.bnBlock.afterPos
                 )
                 .deleteRange({
-                  from: prevBlockInfo.blockContainer.beforePos,
-                  to: prevBlockInfo.blockContainer.afterPos,
+                  from: prevBlockInfo.bnBlock.beforePos,
+                  to: prevBlockInfo.bnBlock.afterPos,
                 })
                 .run();
             }
