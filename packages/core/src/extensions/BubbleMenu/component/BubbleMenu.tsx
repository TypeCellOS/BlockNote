import { Editor } from "@tiptap/core";
import React from "react";
import {
  RiBold,
  RiH1,
  RiH2,
  RiH3,
  RiItalic,
  RiLink,
  RiStrikethrough,
  RiUnderline,
  RiText,
  RiListOrdered,
  RiListUnordered,
} from "react-icons/ri";
import { SimpleToolbarButton } from "../../../shared/components/toolbar/SimpleToolbarButton";
import { Toolbar } from "../../../shared/components/toolbar/Toolbar";
import { useEditorForceUpdate } from "../../../shared/hooks/useEditorForceUpdate";
import { findBlock } from "../../Blocks/helpers/findBlock";
import formatKeyboardShortcut from "../../helpers/formatKeyboardShortcut";
import LinkToolbarButton from "./LinkToolbarButton";
import DropdownMenu, { DropdownItemGroup } from "@atlaskit/dropdown-menu";
import DropdownBlockItem from "./DropdownBlockItem";

<<<<<<< HEAD
=======
function formatKeyboardShortcut(shortcut: string) {
  if (browser.ios || browser.mac) {
    return shortcut.replace("Mod", "⌘");
  } else {
    return shortcut.replace("Mod", "Ctrl");
  }
}

type ListType = "li" | "oli";

function getBlockName(
  currentBlockHeading: number | undefined,
  currentBlockListType: ListType | undefined
) {
  const headings = ["Heading 1", "Heading 2", "Heading 3"];
  const lists = {
    li: "Bullet List",
    oli: "Numbered List",
  };
  // A heading that's also a list, should show as Heading
  if (currentBlockHeading) {
    return headings[currentBlockHeading - 1];
  } else if (currentBlockListType) {
    return lists[currentBlockListType];
  } else {
    return "Text";
  }
}

>>>>>>> 05145214
// TODO: add list options, indentation
export const BubbleMenu = (props: { editor: Editor }) => {
  useEditorForceUpdate(props.editor);

  const currentBlock = findBlock(props.editor.state.selection);
  const currentBlockHeading: number | undefined =
    currentBlock?.node.attrs.headingType;
  const currentBlockListType: ListType | undefined =
    currentBlock?.node.attrs.listType;

  const currentBlockName = getBlockName(
    currentBlockHeading,
    currentBlockListType
  );

  return (
    <Toolbar>
      <DropdownMenu trigger={currentBlockName}>
        <DropdownItemGroup>
          <DropdownBlockItem
            title="Text"
            icon={RiText}
            isSelected={currentBlockName === "Paragraph"}
            onClick={() =>
              props.editor.chain().focus().unsetBlockHeading().unsetList().run()
            }
          />
          <DropdownBlockItem
            title="Heading 1"
            icon={RiH1}
            isSelected={currentBlockName === "Heading 1"}
            onClick={() =>
              props.editor
                .chain()
                .focus()
                .unsetList()
                .setBlockHeading({ level: 1 })
                .run()
            }
          />
          <DropdownBlockItem
            title="Heading 2"
            icon={RiH2}
            isSelected={currentBlockName === "Heading 2"}
            onClick={() =>
              props.editor
                .chain()
                .focus()
                .unsetList()
                .setBlockHeading({ level: 2 })
                .run()
            }
          />
          <DropdownBlockItem
            title="Heading 3"
            icon={RiH3}
            isSelected={currentBlockName === "Heading 3"}
            onClick={() =>
              props.editor
                .chain()
                .focus()
                .unsetList()
                .setBlockHeading({ level: 3 })
                .run()
            }
          />
          <DropdownBlockItem
            title="Bullet List"
            icon={RiListUnordered}
            isSelected={currentBlockName === "Bullet List"}
            onClick={() =>
              props.editor
                .chain()
                .focus()
                .unsetBlockHeading()
                .setBlockList("li")
                .run()
            }
          />
          <DropdownBlockItem
            title="Numbered List"
            icon={RiListOrdered}
            isSelected={currentBlockName === "Numbered List"}
            onClick={() =>
              props.editor
                .chain()
                .focus()
                .unsetBlockHeading()
                .setBlockList("oli")
                .run()
            }
          />
        </DropdownItemGroup>
      </DropdownMenu>
      <SimpleToolbarButton
        onClick={() => props.editor.chain().focus().toggleBold().run()}
        isSelected={props.editor.isActive("bold")}
        mainTooltip="Bold"
        secondaryTooltip={formatKeyboardShortcut("Mod+B")}
        icon={RiBold}
      />
      <SimpleToolbarButton
        onClick={() => props.editor.chain().focus().toggleItalic().run()}
        isSelected={props.editor.isActive("italic")}
        mainTooltip="Italic"
        secondaryTooltip={formatKeyboardShortcut("Mod+I")}
        icon={RiItalic}
      />
      <SimpleToolbarButton
        onClick={() => props.editor.chain().focus().toggleUnderline().run()}
        isSelected={props.editor.isActive("underline")}
        mainTooltip="Underline"
        secondaryTooltip={formatKeyboardShortcut("Mod+U")}
        icon={RiUnderline}
      />
      <SimpleToolbarButton
        onClick={() => props.editor.chain().focus().toggleStrike().run()}
        isSelected={props.editor.isActive("strike")}
        mainTooltip="Strike-through"
        secondaryTooltip={formatKeyboardShortcut("Mod+Shift+X")}
        icon={RiStrikethrough}
      />
      <LinkToolbarButton
        // editor={props.editor}
        isSelected={props.editor.isActive("link")}
        mainTooltip="Link"
        secondaryTooltip={formatKeyboardShortcut("Mod+K")}
        icon={RiLink}
        editor={props.editor}
      />
      {/* <SimpleBubbleMenuButton
        editor={props.editor}
        onClick={() => {
          const comment = this.props.commentStore.createComment();
          props.editor.chain().focus().setComment(comment.id).run();
        }}
        styleDetails={comment}
      /> */}
    </Toolbar>
  );
};<|MERGE_RESOLUTION|>--- conflicted
+++ resolved
@@ -22,16 +22,6 @@
 import DropdownMenu, { DropdownItemGroup } from "@atlaskit/dropdown-menu";
 import DropdownBlockItem from "./DropdownBlockItem";
 
-<<<<<<< HEAD
-=======
-function formatKeyboardShortcut(shortcut: string) {
-  if (browser.ios || browser.mac) {
-    return shortcut.replace("Mod", "⌘");
-  } else {
-    return shortcut.replace("Mod", "Ctrl");
-  }
-}
-
 type ListType = "li" | "oli";
 
 function getBlockName(
@@ -53,7 +43,6 @@
   }
 }
 
->>>>>>> 05145214
 // TODO: add list options, indentation
 export const BubbleMenu = (props: { editor: Editor }) => {
   useEditorForceUpdate(props.editor);
