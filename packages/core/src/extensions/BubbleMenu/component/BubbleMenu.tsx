--- conflicted
+++ resolved
@@ -9,14 +9,11 @@
   RiLink,
   RiStrikethrough,
   RiUnderline,
-<<<<<<< HEAD
   RiIndentIncrease,
   RiIndentDecrease,
-=======
   RiText,
   RiListOrdered,
   RiListUnordered,
->>>>>>> 05145214
 } from "react-icons/ri";
 import browser from "../../../lib/atlaskit/browser";
 import { SimpleToolbarButton } from "../../../shared/components/toolbar/SimpleToolbarButton";
