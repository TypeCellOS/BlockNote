--- conflicted
+++ resolved
@@ -1,18 +1,10 @@
 import { EditorElement, ElementFactory } from "../../shared/EditorElement";
 import { BlockNoteEditor } from "../../BlockNoteEditor";
-<<<<<<< HEAD
-import { BlockSchema } from "../Blocks/api/blockTypes";
+import { Block, BlockSchema } from "../Blocks/api/blockTypes";
 
 export type BlockSideMenuStaticParams<BSchema extends BlockSchema> = {
   editor: BlockNoteEditor<BSchema>;
 
-=======
-import { Block } from "../Blocks/api/blockTypes";
-
-export type BlockSideMenuStaticParams = {
-  editor: BlockNoteEditor;
-
->>>>>>> 4dc80cec
   addBlock: () => void;
 
   blockDragStart: (event: DragEvent) => void;
@@ -22,13 +14,9 @@
   unfreezeMenu: () => void;
 };
 
-<<<<<<< HEAD
 export type BlockSideMenuDynamicParams<BSchema extends BlockSchema> = {
   editor: BlockNoteEditor<BSchema>;
-=======
-export type BlockSideMenuDynamicParams = {
-  block: Block;
->>>>>>> 4dc80cec
+  block: Block<BSchema>;
 
   referenceRect: DOMRect;
 };
