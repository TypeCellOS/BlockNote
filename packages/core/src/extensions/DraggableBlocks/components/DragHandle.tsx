import Tippy from "@tippyjs/react";
import DragHandleMenu from "./DragHandleMenu";
import styles from "./DragHandle.module.css";
import React, { useState } from "react";
import { EditorView } from "prosemirror-view";
import { TextSelection } from "prosemirror-state";
import { findBlock } from "../../Blocks/helpers/findBlock";

export const DragHandle = (props: {
  view: EditorView;
  coords: { left: number; top: number };
  onShow?: () => void;
  onHide?: () => void;
}) => {
  const [deleted, setDeleted] = useState<boolean>(false);

  const onDelete = () => {
    const pos = props.view.posAtCoords(props.coords);
    if (!pos) {
      return;
    }
    const currentBlock = findBlock(
      TextSelection.create(props.view.state.doc, pos.pos)
    );

    if (currentBlock) {
      if (props.view.dispatch) {
        props.view.dispatch(
          props.view.state.tr.deleteRange(
            currentBlock.pos,
            currentBlock.pos + currentBlock.node.nodeSize
          )
        );
      }
      setDeleted(true);
    }
  };

<<<<<<< HEAD
  const onAddClick = () => {
    const pos = props.view.posAtCoords(props.coords);
    if (!pos) return;
    const currentBlock = findBlock(
      TextSelection.create(props.view.state.doc, pos.pos)
    );
    if (!currentBlock) return false;
    // If current blocks content is empty dont create a new block
    if (currentBlock.node.firstChild?.textContent.length === 0) {
      props.view.dispatch(props.view.state.tr.setNodeMarkup(currentBlock.pos));
    } else {
      // Create new block after current block
      const endOfBlock = currentBlock.pos + currentBlock.node.nodeSize;
      let newBlock = props.view.state.schema.nodes["tcblock"].createAndFill();
      props.view.state.tr.insert(endOfBlock, newBlock);
      props.view.dispatch(props.view.state.tr.insert(endOfBlock, newBlock));
      props.view.dispatch(
        props.view.state.tr.setSelection(
          new TextSelection(props.view.state.tr.doc.resolve(endOfBlock + 1))
        )
      );
    }
    props.view.focus();
    props.view.dispatch(
      props.view.state.tr
        .scrollIntoView()
        .setMeta("suggestions-slash-commands$", {
          // TODO import suggestion plugin key
          activate: true,
          type: "drag",
        })
    );
  };

  if (deleted) return null;
=======
  if (deleted) {
    return null;
  }
>>>>>>> a35599fc

  return (
    <div style={{ display: "flex", flexDirection: "row", gap: "0.25em" }}>
      <div className={styles.dragHandleAdd} onClick={onAddClick}></div>
      <Tippy
        content={<DragHandleMenu onDelete={onDelete} />}
        placement={"left"}
        trigger={"click"}
        duration={0}
        interactiveBorder={100}
        interactive={true}
        onShow={props.onShow}
        onHide={props.onHide}>
        <div className={styles.dragHandle} />
      </Tippy>
    </div>
  );
};<|MERGE_RESOLUTION|>--- conflicted
+++ resolved
@@ -36,7 +36,6 @@
     }
   };
 
-<<<<<<< HEAD
   const onAddClick = () => {
     const pos = props.view.posAtCoords(props.coords);
     if (!pos) return;
@@ -72,11 +71,6 @@
   };
 
   if (deleted) return null;
-=======
-  if (deleted) {
-    return null;
-  }
->>>>>>> a35599fc
 
   return (
     <div style={{ display: "flex", flexDirection: "row", gap: "0.25em" }}>
