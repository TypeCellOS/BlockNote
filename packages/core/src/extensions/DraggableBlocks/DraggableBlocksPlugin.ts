--- conflicted
+++ resolved
@@ -263,22 +263,11 @@
 
   menuFrozen = false;
 
-<<<<<<< HEAD
   constructor(
     editor: BlockNoteEditor<BSchema>,
     tiptapEditor: Editor,
     updateSideMenu: (sideMenuState: SideMenuState<BSchema>) => void
   ) {
-=======
-  private lastPosition: DOMRect | undefined;
-
-  constructor({
-    tiptapEditor,
-    editor,
-    blockMenuFactory,
-    horizontalPosAnchoredAtRoot,
-  }: BlockMenuViewProps<BSchema>) {
->>>>>>> eff58494
     this.editor = editor;
     this.ttEditor = tiptapEditor;
 
@@ -301,6 +290,9 @@
 
     // Shows or updates menu position whenever the cursor moves, if the menu isn't frozen.
     document.body.addEventListener("mousemove", this.onMouseMove, true);
+
+    // Makes menu scroll with the page.
+    document.addEventListener("scroll", this.onScroll);
 
     // Hides and unfreezes the menu whenever the user selects the editor with the mouse or presses a key.
     // TODO: Better integration with suggestions menu and only editor scope?
@@ -453,7 +445,6 @@
       left: editorBoundingBox.left + editorBoundingBox.width / 2, // take middle of editor
       top: event.clientY,
     };
-
     const block = getDraggableBlockFromCoords(coords, this.ttEditor.view);
 
     // Closes the menu if the mouse cursor is beyond the editor vertically.
@@ -507,7 +498,6 @@
     }
   };
 
-<<<<<<< HEAD
   onScroll = () => {
     if (this.sideMenuState?.show) {
       const blockContent = this.hoveredBlock!.firstChild as HTMLElement;
@@ -525,29 +515,18 @@
     }
   };
 
-=======
->>>>>>> eff58494
   destroy() {
     if (this.sideMenuState?.show) {
       this.sideMenuState.show = false;
       this.updateSideMenu();
     }
-    // (remove this comment):
-    // the event listeners weren't detached properly because the parameters didn't match
-    // the params passed to addEventListener.
-    document.body.removeEventListener("mousemove", this.onMouseMove, true);
+    document.body.removeEventListener("mousemove", this.onMouseMove);
     document.body.removeEventListener("dragover", this.onDragOver);
     this.ttEditor.view.dom.removeEventListener("dragstart", this.onDragStart);
-<<<<<<< HEAD
     document.body.removeEventListener("drop", this.onDrop, true);
     document.body.removeEventListener("mousedown", this.onMouseDown, true);
     document.removeEventListener("scroll", this.onScroll);
     document.body.removeEventListener("keydown", this.onKeyDown, true);
-=======
-    document.body.removeEventListener("drop", this.onDrop);
-    document.body.removeEventListener("mousedown", this.onMouseDown);
-    document.body.removeEventListener("keydown", this.onKeyDown);
->>>>>>> eff58494
   }
 
   addBlock() {
@@ -630,61 +609,8 @@
         dragStart(event, sideMenuView.ttEditor.view);
       },
       blockDragEnd: () => unsetDragImage(),
-<<<<<<< HEAD
       freezeMenu: () => (sideMenuView.menuFrozen = true),
       unfreezeMenu: () => (sideMenuView.menuFrozen = false),
     },
   };
-}
-=======
-      freezeMenu: () => {
-        this.menuFrozen = true;
-      },
-      unfreezeMenu: () => {
-        this.menuFrozen = false;
-      },
-      getReferenceRect: () => {
-        if (!this.menuOpen) {
-          if (this.lastPosition === undefined) {
-            throw new Error(
-              "Attempted to access block reference rect before rendering block side menu."
-            );
-          }
-
-          return this.lastPosition;
-        }
-
-        const blockContent = this.hoveredBlock!.firstChild! as HTMLElement;
-        const blockContentBoundingBox = blockContent.getBoundingClientRect();
-        if (this.horizontalPosAnchoredAtRoot) {
-          blockContentBoundingBox.x = this.horizontalPosAnchor;
-        }
-        this.lastPosition = blockContentBoundingBox;
-
-        return blockContentBoundingBox;
-      },
-    };
-  }
-
-  getDynamicParams(): BlockSideMenuDynamicParams<BSchema> {
-    return {
-      block: this.editor.getBlock(this.hoveredBlock!.getAttribute("data-id")!)!,
-    };
-  }
-}
-
-export const createDraggableBlocksPlugin = <BSchema extends BlockSchema>(
-  options: DraggableBlocksOptions<BSchema>
-) => {
-  return new Plugin({
-    key: new PluginKey("DraggableBlocksPlugin"),
-    view: () =>
-      new BlockMenuView({
-        tiptapEditor: options.tiptapEditor,
-        editor: options.editor,
-        blockMenuFactory: options.blockSideMenuFactory,
-        horizontalPosAnchoredAtRoot: true,
-      }),
-  });
-};
->>>>>>> eff58494
+}