import { Editor } from "@tiptap/core";
import { Node } from "prosemirror-model";
import { NodeSelection, Plugin, PluginKey, Selection } from "prosemirror-state";
import * as pv from "prosemirror-view";
import { EditorView } from "prosemirror-view";
import styles from "../../editor.module.css";
import { getBlockInfoFromPos } from "../Blocks/helpers/getBlockInfoFromPos";
import { SlashMenuPluginKey } from "../SlashMenu/SlashMenuExtension";
import {
  BlockSideMenu,
  BlockSideMenuDynamicParams,
  BlockSideMenuFactory,
  BlockSideMenuStaticParams,
} from "./BlockSideMenuFactoryTypes";
import { DraggableBlocksOptions } from "./DraggableBlocksExtension";
import { MultipleNodeSelection } from "./MultipleNodeSelection";
import { BlockNoteEditor } from "../../BlockNoteEditor";

const serializeForClipboard = (pv as any).__serializeForClipboard;
// code based on https://github.com/ueberdosis/tiptap/issues/323#issuecomment-506637799

let dragImageElement: Element | undefined;

function getDraggableBlockFromCoords(
  coords: { left: number; top: number },
  view: EditorView
) {
  if (!view.dom.isConnected) {
    // view is not connected to the DOM, this can cause posAtCoords to fail
    // (Cannot read properties of null (reading 'nearestDesc'), https://github.com/TypeCellOS/BlockNote/issues/123)
    return undefined;
  }

  let pos = view.posAtCoords(coords);
  if (!pos) {
    return undefined;
  }
  let node = view.domAtPos(pos.pos).node as HTMLElement;

  if (node === view.dom) {
    // mouse over root
    return undefined;
  }

  while (
    node &&
    node.parentNode &&
    node.parentNode !== view.dom &&
    !node.hasAttribute?.("data-id")
  ) {
    node = node.parentNode as HTMLElement;
  }
  if (!node) {
    return undefined;
  }
  return { node, id: node.getAttribute("data-id")! };
}

function blockPositionFromCoords(
  coords: { left: number; top: number },
  view: EditorView
) {
  let block = getDraggableBlockFromCoords(coords, view);

  if (block && block.node.nodeType === 1) {
    // TODO: this uses undocumented PM APIs? do we need this / let's add docs?
    const docView = (view as any).docView;
    let desc = docView.nearestDesc(block.node, true);
    if (!desc || desc === docView) {
      return null;
    }
    return desc.posBefore;
  }
  return null;
}

function blockPositionsFromSelection(selection: Selection, doc: Node) {
  // Absolute positions just before the first block spanned by the selection, and just after the last block. Having the
  // selection start and end just before and just after the target blocks ensures no whitespace/line breaks are left
  // behind after dragging & dropping them.
  let beforeFirstBlockPos: number;
  let afterLastBlockPos: number;

  // Even the user starts dragging blocks but drops them in the same place, the selection will still be moved just
  // before & just after the blocks spanned by the selection, and therefore doesn't need to change if they try to drag
  // the same blocks again. If this happens, the anchor & head move out of the block content node they were originally
  // in. If the anchor should update but the head shouldn't and vice versa, it means the user selection is outside a
  // block content node, which should never happen.
  const selectionStartInBlockContent =
    doc.resolve(selection.from).node().type.spec.group === "blockContent";
  const selectionEndInBlockContent =
    doc.resolve(selection.to).node().type.spec.group === "blockContent";

  // Ensures that entire outermost nodes are selected if the selection spans multiple nesting levels.
  const minDepth = Math.min(selection.$anchor.depth, selection.$head.depth);

  if (selectionStartInBlockContent && selectionEndInBlockContent) {
    // Absolute positions at the start of the first block in the selection and at the end of the last block. User
    // selections will always start and end in block content nodes, but we want the start and end positions of their
    // parent block nodes, which is why minDepth - 1 is used.
    const startFirstBlockPos = selection.$from.start(minDepth - 1);
    const endLastBlockPos = selection.$to.end(minDepth - 1);

    // Shifting start and end positions by one moves them just outside the first and last selected blocks.
    beforeFirstBlockPos = doc.resolve(startFirstBlockPos - 1).pos;
    afterLastBlockPos = doc.resolve(endLastBlockPos + 1).pos;
  } else {
    beforeFirstBlockPos = selection.from;
    afterLastBlockPos = selection.to;
  }

  return { from: beforeFirstBlockPos, to: afterLastBlockPos };
}

function setDragImage(view: EditorView, from: number, to = from) {
  if (from === to) {
    // Moves to position to be just after the first (and only) selected block.
    to += view.state.doc.resolve(from + 1).node().nodeSize;
  }

  // Parent element is cloned to remove all unselected children without affecting the editor content.
  const parentClone = view.domAtPos(from).node.cloneNode(true) as Element;
  const parent = view.domAtPos(from).node as Element;

  const getElementIndex = (parentElement: Element, targetElement: Element) =>
    Array.prototype.indexOf.call(parentElement.children, targetElement);

  const firstSelectedBlockIndex = getElementIndex(
    parent,
    // Expects from position to be just before the first selected block.
    view.domAtPos(from + 1).node.parentElement!
  );
  const lastSelectedBlockIndex = getElementIndex(
    parent,
    // Expects to position to be just after the last selected block.
    view.domAtPos(to - 1).node.parentElement!
  );

  for (let i = parent.childElementCount - 1; i >= 0; i--) {
    if (i > lastSelectedBlockIndex || i < firstSelectedBlockIndex) {
      parentClone.removeChild(parentClone.children[i]);
    }
  }

  // dataTransfer.setDragImage(element) only works if element is attached to the DOM.
  unsetDragImage();
  dragImageElement = parentClone;

  // TODO: This is hacky, need a better way of assigning classes to the editor so that they can also be applied to the
  //  drag preview.
  const classes = view.dom.className.split(" ");
  const inheritedClasses = classes
    .filter(
      (className) =>
        !className.includes("bn") &&
        !className.includes("ProseMirror") &&
        !className.includes("editor")
    )
    .join(" ");

  dragImageElement.className =
    dragImageElement.className +
    " " +
    styles.dragPreview +
    " " +
    inheritedClasses;

  document.body.appendChild(dragImageElement);
}

function unsetDragImage() {
  if (dragImageElement !== undefined) {
    document.body.removeChild(dragImageElement);
    dragImageElement = undefined;
  }
}

function dragStart(e: DragEvent, view: EditorView) {
  if (!e.dataTransfer) {
    return;
  }

  const editorBoundingBox = view.dom.getBoundingClientRect();

  let coords = {
    left: editorBoundingBox.left + editorBoundingBox.width / 2, // take middle of editor
    top: e.clientY,
  };

  let pos = blockPositionFromCoords(coords, view);
  if (pos != null) {
    const selection = view.state.selection;
    const doc = view.state.doc;

    const { from, to } = blockPositionsFromSelection(selection, doc);

    const draggedBlockInSelection = from <= pos && pos < to;
    const multipleBlocksSelected =
      selection.$anchor.node() !== selection.$head.node() ||
      selection instanceof MultipleNodeSelection;

    if (draggedBlockInSelection && multipleBlocksSelected) {
      view.dispatch(
        view.state.tr.setSelection(MultipleNodeSelection.create(doc, from, to))
      );
      setDragImage(view, from, to);
    } else {
      view.dispatch(
        view.state.tr.setSelection(NodeSelection.create(view.state.doc, pos))
      );
      setDragImage(view, pos);
    }

    let slice = view.state.selection.content();
    let { dom, text } = serializeForClipboard(view, slice);

    e.dataTransfer.clearData();
    e.dataTransfer.setData("text/html", dom.innerHTML);
    e.dataTransfer.setData("text/plain", text);
    e.dataTransfer.effectAllowed = "move";
    e.dataTransfer.setDragImage(dragImageElement!, 0, 0);
    view.dragging = { slice, move: true };
  }
}

export type BlockMenuViewProps = {
  tiptapEditor: Editor;
  editor: BlockNoteEditor;
  blockMenuFactory: BlockSideMenuFactory;
  horizontalPosAnchoredAtRoot: boolean;
};

export class BlockMenuView {
  editor: BlockNoteEditor;
  private ttEditor: Editor;

  // When true, the drag handle with be anchored at the same level as root elements
  // When false, the drag handle with be just to the left of the element
  horizontalPosAnchoredAtRoot: boolean;

  horizontalPosAnchor: number;

  blockMenu: BlockSideMenu;

  hoveredBlock: HTMLElement | undefined;

  // Used to check if currently dragged content comes from this editor instance.
  isDragging = false;
  menuOpen = false;
  menuFrozen = false;

  constructor({
    tiptapEditor,
    editor,
    blockMenuFactory,
    horizontalPosAnchoredAtRoot,
  }: BlockMenuViewProps) {
    this.editor = editor;
    this.ttEditor = tiptapEditor;
    this.horizontalPosAnchoredAtRoot = horizontalPosAnchoredAtRoot;
    this.horizontalPosAnchor = (
      this.ttEditor.view.dom.firstChild! as HTMLElement
    ).getBoundingClientRect().x;

    this.blockMenu = blockMenuFactory(this.getStaticParams());

    document.body.addEventListener("drop", this.onDrop, true);
    document.body.addEventListener("dragover", this.onDragOver);
    this.editor.view.dom.addEventListener("dragstart", this.onDragStart);

    // Shows or updates menu position whenever the cursor moves, if the menu isn't frozen.
    document.body.addEventListener("mousemove", this.onMouseMove, true);

    // Makes menu scroll with the page.
    document.addEventListener("scroll", this.onScroll);

    // Hides and unfreezes the menu whenever the user selects the editor with the mouse or presses a key.
    // TODO: Better integration with suggestions menu and only editor scope?
    document.body.addEventListener("mousedown", this.onMouseDown, true);
    document.body.addEventListener("keydown", this.onKeyDown, true);
  }

  /**
<<<<<<< HEAD
   * Sets isDragging when dragging text.
   */
  onDragStart = () => {
    this.isDragging = true;
  };

  /**
   * If the event is outside of the editor contents,
=======
   * If the event is outside the editor contents,
>>>>>>> 88a09a4a
   * we dispatch a fake event, so that we can still drop the content
   * when dragging / dropping to the side of the editor
   */
  onDrop = (event: DragEvent) => {
    if ((event as any).synthetic || !this.isDragging) {
      return;
    }
    let pos = this.ttEditor.view.posAtCoords({
      left: event.clientX,
      top: event.clientY,
    });

    this.isDragging = false;

    if (!pos || pos.inside === -1) {
      const evt = new Event("drop", event) as any;
      const editorBoundingBox = (
        this.ttEditor.view.dom.firstChild! as HTMLElement
      ).getBoundingClientRect();
      evt.clientX = editorBoundingBox.left + editorBoundingBox.width / 2;
      evt.clientY = event.clientY;
      evt.dataTransfer = event.dataTransfer;
      evt.preventDefault = () => event.preventDefault();
      evt.synthetic = true; // prevent recursion
      // console.log("dispatch fake drop");
      this.ttEditor.view.dom.dispatchEvent(evt);
    }
  };

  /**
   * If the event is outside of the editor contents,
   * we dispatch a fake event, so that we can still drop the content
   * when dragging / dropping to the side of the editor
   */
  onDragOver = (event: DragEvent) => {
    if ((event as any).synthetic || !this.isDragging) {
      return;
    }
    let pos = this.ttEditor.view.posAtCoords({
      left: event.clientX,
      top: event.clientY,
    });

    if (!pos || pos.inside === -1) {
      const evt = new Event("dragover", event) as any;
      const editorBoundingBox = (
        this.ttEditor.view.dom.firstChild! as HTMLElement
      ).getBoundingClientRect();
      evt.clientX = editorBoundingBox.left + editorBoundingBox.width / 2;
      evt.clientY = event.clientY;
      evt.dataTransfer = event.dataTransfer;
      evt.preventDefault = () => event.preventDefault();
      evt.synthetic = true; // prevent recursion
      // console.log("dispatch fake dragover");
      this.ttEditor.view.dom.dispatchEvent(evt);
    }
  };

  onKeyDown = (_event: KeyboardEvent) => {
    if (this.menuOpen) {
      this.menuOpen = false;
      this.blockMenu.hide();
    }

    this.menuFrozen = false;
  };

  onMouseDown = (event: MouseEvent) => {
    if (this.blockMenu.element?.contains(event.target as HTMLElement)) {
      return;
    }

    if (this.menuOpen) {
      this.menuOpen = false;
      this.blockMenu.hide();
    }

    this.menuFrozen = false;
  };

  onMouseMove = (event: MouseEvent) => {
    if (this.menuFrozen) {
      return;
    }

    // Editor itself may have padding or other styling which affects size/position, so we get the boundingRect of
    // the first child (i.e. the blockGroup that wraps all blocks in the editor) for a more accurate bounding box.
    const editorBoundingBox = (
      this.ttEditor.view.dom.firstChild! as HTMLElement
    ).getBoundingClientRect();

    this.horizontalPosAnchor = editorBoundingBox.x;

    // Gets block at mouse cursor's vertical position.
    const coords = {
      left: editorBoundingBox.left + editorBoundingBox.width / 2, // take middle of editor
      top: event.clientY,
    };
    const block = getDraggableBlockFromCoords(coords, this.ttEditor.view);

    // Closes the menu if the mouse cursor is beyond the editor vertically.
    if (!block || !this.editor.isEditable) {
      if (this.menuOpen) {
        this.menuOpen = false;
        this.blockMenu.hide();
      }

      return;
    }

    // Doesn't update if the menu is already open and the mouse cursor is still hovering the same block.
    if (
      this.menuOpen &&
      this.hoveredBlock?.hasAttribute("data-id") &&
      this.hoveredBlock?.getAttribute("data-id") === block.id
    ) {
      return;
    }

    this.hoveredBlock = block.node;

    // Gets the block's content node, which lets to ignore child blocks when determining the block menu's position.
    const blockContent = block.node.firstChild as HTMLElement;

    if (!blockContent) {
      return;
    }

    // Shows or updates elements.
    if (this.editor.isEditable) {
      if (!this.menuOpen) {
        this.menuOpen = true;
        this.blockMenu.render(this.getDynamicParams(), true);
      } else {
        this.blockMenu.render(this.getDynamicParams(), false);
      }
    }
  };

  onScroll = () => {
    if (this.menuOpen) {
      this.blockMenu.render(this.getDynamicParams(), false);
    }
  };

  destroy() {
    if (this.menuOpen) {
      this.menuOpen = false;
      this.blockMenu.hide();
    }
    document.body.removeEventListener("mousemove", this.onMouseMove);
    document.body.removeEventListener("dragover", this.onDragOver);
    this.editor.view.dom.removeEventListener("dragstart", this.onDragStart);
    document.body.removeEventListener("drop", this.onDrop);
    document.body.removeEventListener("mousedown", this.onMouseDown);
    document.removeEventListener("scroll", this.onScroll);
    document.body.removeEventListener("keydown", this.onKeyDown);
  }

  addBlock() {
    this.menuOpen = false;
    this.menuFrozen = true;
    this.blockMenu.hide();

    const blockContent = this.hoveredBlock!.firstChild! as HTMLElement;
    const blockContentBoundingBox = blockContent.getBoundingClientRect();

    const pos = this.ttEditor.view.posAtCoords({
      left: blockContentBoundingBox.left + blockContentBoundingBox.width / 2,
      top: blockContentBoundingBox.top + blockContentBoundingBox.height / 2,
    });
    if (!pos) {
      return;
    }

    const blockInfo = getBlockInfoFromPos(this.ttEditor.state.doc, pos.pos);
    if (blockInfo === undefined) {
      return;
    }

    const { contentNode, endPos } = blockInfo;

    // Creates a new block if current one is not empty for the suggestion menu to open in.
    if (contentNode.textContent.length !== 0) {
      const newBlockInsertionPos = endPos + 1;
      const newBlockContentPos = newBlockInsertionPos + 2;

      this.ttEditor
        .chain()
        .BNCreateBlock(newBlockInsertionPos)
        .BNUpdateBlock(newBlockContentPos, { type: "paragraph", props: {} })
        .setTextSelection(newBlockContentPos)
        .run();
    } else {
      this.ttEditor.commands.setTextSelection(endPos);
    }

    // Focuses and activates the suggestion menu.
    this.ttEditor.view.focus();
    this.ttEditor.view.dispatch(
      this.ttEditor.view.state.tr.scrollIntoView().setMeta(SlashMenuPluginKey, {
        // TODO import suggestion plugin key
        activate: true,
        type: "drag",
      })
    );
  }

  getStaticParams(): BlockSideMenuStaticParams {
    return {
      editor: this.editor,
      addBlock: () => this.addBlock(),
<<<<<<< HEAD
      deleteBlock: () => this.deleteBlock(),
      blockDragStart: (event: DragEvent) => {
        // Sets isDragging when dragging blocks.
        this.isDragging = true;
        dragStart(event, this.editor.view);
      },
=======
      blockDragStart: (event: DragEvent) =>
        dragStart(event, this.ttEditor.view),
>>>>>>> 88a09a4a
      blockDragEnd: () => unsetDragImage(),
      freezeMenu: () => {
        this.menuFrozen = true;
      },
      unfreezeMenu: () => {
        this.menuFrozen = false;
      },
    };
  }

  getDynamicParams(): BlockSideMenuDynamicParams {
    const blockContent = this.hoveredBlock!.firstChild! as HTMLElement;
    const blockContentBoundingBox = blockContent.getBoundingClientRect();

    return {
      block: this.editor.getBlock(this.hoveredBlock!.getAttribute("data-id")!)!,
      referenceRect: new DOMRect(
        this.horizontalPosAnchoredAtRoot
          ? this.horizontalPosAnchor
          : blockContentBoundingBox.x,
        blockContentBoundingBox.y,
        blockContentBoundingBox.width,
        blockContentBoundingBox.height
      ),
    };
  }
}

export const createDraggableBlocksPlugin = (
  options: DraggableBlocksOptions
) => {
  return new Plugin({
    key: new PluginKey("DraggableBlocksPlugin"),
    view: () =>
      new BlockMenuView({
        tiptapEditor: options.tiptapEditor,
        editor: options.editor,
        blockMenuFactory: options.blockSideMenuFactory,
        horizontalPosAnchoredAtRoot: true,
      }),
  });
};<|MERGE_RESOLUTION|>--- conflicted
+++ resolved
@@ -281,7 +281,6 @@
   }
 
   /**
-<<<<<<< HEAD
    * Sets isDragging when dragging text.
    */
   onDragStart = () => {
@@ -289,10 +288,7 @@
   };
 
   /**
-   * If the event is outside of the editor contents,
-=======
    * If the event is outside the editor contents,
->>>>>>> 88a09a4a
    * we dispatch a fake event, so that we can still drop the content
    * when dragging / dropping to the side of the editor
    */
@@ -505,17 +501,11 @@
     return {
       editor: this.editor,
       addBlock: () => this.addBlock(),
-<<<<<<< HEAD
-      deleteBlock: () => this.deleteBlock(),
       blockDragStart: (event: DragEvent) => {
         // Sets isDragging when dragging blocks.
         this.isDragging = true;
         dragStart(event, this.editor.view);
       },
-=======
-      blockDragStart: (event: DragEvent) =>
-        dragStart(event, this.ttEditor.view),
->>>>>>> 88a09a4a
       blockDragEnd: () => unsetDragImage(),
       freezeMenu: () => {
         this.menuFrozen = true;
