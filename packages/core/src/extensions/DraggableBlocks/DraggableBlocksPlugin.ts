import { Editor } from "@tiptap/core";
import { Node } from "prosemirror-model";
import { NodeSelection, Plugin, PluginKey, Selection } from "prosemirror-state";
import * as pv from "prosemirror-view";
import { EditorView } from "prosemirror-view";
import styles from "../../editor.module.css";
import { getBlockInfoFromPos } from "../Blocks/helpers/getBlockInfoFromPos";
import { SlashMenuPluginKey } from "../SlashMenu/SlashMenuExtension";
import {
  BlockSideMenu,
  BlockSideMenuDynamicParams,
  BlockSideMenuFactory,
  BlockSideMenuStaticParams,
} from "./BlockSideMenuFactoryTypes";
import { DraggableBlocksOptions } from "./DraggableBlocksExtension";
import { MultipleNodeSelection } from "./MultipleNodeSelection";

const serializeForClipboard = (pv as any).__serializeForClipboard;
// code based on https://github.com/ueberdosis/tiptap/issues/323#issuecomment-506637799

let horizontalAnchor: number;
let dragImageElement: Element | undefined;

function getHorizontalAnchor() {
  if (!horizontalAnchor) {
    const firstBlockGroup = document.querySelector(
      ".ProseMirror > [class*='blockGroup']"
    ) as HTMLElement | undefined; // first block group node
    if (firstBlockGroup) {
      horizontalAnchor = absoluteRect(firstBlockGroup).left;
    } // Anchor to the left of the first block group
  }
  return horizontalAnchor;
}

export function createRect(rect: DOMRect) {
  let newRect = {
    left: rect.left + document.body.scrollLeft,
    top: rect.top + document.body.scrollTop,
    width: rect.width,
    height: rect.height,
    bottom: 0,
    right: 0,
  };
  newRect.bottom = newRect.top + newRect.height;
  newRect.right = newRect.left + newRect.width;
  return newRect;
}

export function absoluteRect(element: HTMLElement) {
  return createRect(element.getBoundingClientRect());
}

function getDraggableBlockFromCoords(
  coords: { left: number; top: number },
  view: EditorView
) {
  let pos = view.posAtCoords(coords);
  if (!pos) {
    return undefined;
  }
  let node = view.domAtPos(pos.pos).node as HTMLElement;

  if (node === view.dom) {
    // mouse over root
    return undefined;
  }

  while (
    node &&
    node.parentNode &&
    node.parentNode !== view.dom &&
    !node.hasAttribute?.("data-id")
  ) {
    node = node.parentNode as HTMLElement;
  }
  if (!node) {
    return undefined;
  }
  return { node, id: node.getAttribute("data-id")! };
}

function blockPositionFromCoords(
  coords: { left: number; top: number },
  view: EditorView
) {
  let block = getDraggableBlockFromCoords(coords, view);

  if (block && block.node.nodeType === 1) {
    // TODO: this uses undocumented PM APIs? do we need this / let's add docs?
    const docView = (view as any).docView;
    let desc = docView.nearestDesc(block.node, true);
    if (!desc || desc === docView) {
      return null;
    }
    return desc.posBefore;
  }
  return null;
}

function blockPositionsFromSelection(selection: Selection, doc: Node) {
  // Absolute positions just before the first block spanned by the selection, and just after the last block. Having the
  // selection start and end just before and just after the target blocks ensures no whitespace/line breaks are left
  // behind after dragging & dropping them.
  let beforeFirstBlockPos: number;
  let afterLastBlockPos: number;

  // Even the user starts dragging blocks but drops them in the same place, the selection will still be moved just
  // before & just after the blocks spanned by the selection, and therefore doesn't need to change if they try to drag
  // the same blocks again. If this happens, the anchor & head move out of the block content node they were originally
  // in. If the anchor should update but the head shouldn't and vice versa, it means the user selection is outside a
  // block content node, which should never happen.
  const selectionStartInBlockContent =
    doc.resolve(selection.from).node().type.spec.group === "blockContent";
  const selectionEndInBlockContent =
    doc.resolve(selection.to).node().type.spec.group === "blockContent";

  // Ensures that entire outermost nodes are selected if the selection spans multiple nesting levels.
  const minDepth = Math.min(selection.$anchor.depth, selection.$head.depth);

  if (selectionStartInBlockContent && selectionEndInBlockContent) {
    // Absolute positions at the start of the first block in the selection and at the end of the last block. User
    // selections will always start and end in block content nodes, but we want the start and end positions of their
    // parent block nodes, which is why minDepth - 1 is used.
    const startFirstBlockPos = selection.$from.start(minDepth - 1);
    const endLastBlockPos = selection.$to.end(minDepth - 1);

    // Shifting start and end positions by one moves them just outside the first and last selected blocks.
    beforeFirstBlockPos = doc.resolve(startFirstBlockPos - 1).pos;
    afterLastBlockPos = doc.resolve(endLastBlockPos + 1).pos;
  } else {
    beforeFirstBlockPos = selection.from;
    afterLastBlockPos = selection.to;
  }

  return { from: beforeFirstBlockPos, to: afterLastBlockPos };
}

function setDragImage(view: EditorView, from: number, to = from) {
  if (from === to) {
    // Moves to position to be just after the first (and only) selected block.
    to += view.state.doc.resolve(from + 1).node().nodeSize;
  }

  // Parent element is cloned to remove all unselected children without affecting the editor content.
  const parentClone = view.domAtPos(from).node.cloneNode(true) as Element;
  const parent = view.domAtPos(from).node as Element;

  const getElementIndex = (parentElement: Element, targetElement: Element) =>
    Array.prototype.indexOf.call(parentElement.children, targetElement);

  const firstSelectedBlockIndex = getElementIndex(
    parent,
    // Expects from position to be just before the first selected block.
    view.domAtPos(from + 1).node.parentElement!
  );
  const lastSelectedBlockIndex = getElementIndex(
    parent,
    // Expects to position to be just after the last selected block.
    view.domAtPos(to - 1).node.parentElement!
  );

  for (let i = parent.childElementCount - 1; i >= 0; i--) {
    if (i > lastSelectedBlockIndex || i < firstSelectedBlockIndex) {
      parentClone.removeChild(parentClone.children[i]);
    }
  }

  // dataTransfer.setDragImage(element) only works if element is attached to the DOM.
  dragImageElement = parentClone;
  dragImageElement.className = styles.dragPreview;
  document.body.appendChild(dragImageElement);
}

function unsetDragImage() {
  if (dragImageElement !== undefined) {
    document.body.removeChild(dragImageElement);
    dragImageElement = undefined;
  }
}

function dragStart(e: DragEvent, view: EditorView) {
  if (!e.dataTransfer) {
    return;
  }

  let coords = {
    left: view.dom.clientWidth / 2, // take middle of editor
    top: e.clientY,
  };

  let pos = blockPositionFromCoords(coords, view);
  if (pos != null) {
    const selection = view.state.selection;
    const doc = view.state.doc;

    const { from, to } = blockPositionsFromSelection(selection, doc);

    const draggedBlockInSelection = from <= pos && pos < to;
    const multipleBlocksSelected = !selection.$anchor
      .node()
      .eq(selection.$head.node());

    if (draggedBlockInSelection && multipleBlocksSelected) {
      view.dispatch(
        view.state.tr.setSelection(MultipleNodeSelection.create(doc, from, to))
      );
      setDragImage(view, from, to);
    } else {
      view.dispatch(
        view.state.tr.setSelection(NodeSelection.create(view.state.doc, pos))
      );
      setDragImage(view, pos);
    }

    let slice = view.state.selection.content();
    let { dom, text } = serializeForClipboard(view, slice);

    e.dataTransfer.clearData();
    e.dataTransfer.setData("text/html", dom.innerHTML);
    e.dataTransfer.setData("text/plain", text);
    e.dataTransfer.effectAllowed = "move";
    e.dataTransfer.setDragImage(dragImageElement!, 0, 0);
    view.dragging = { slice, move: true };
  }
}

export type BlockMenuViewProps = {
  editor: Editor;
  blockMenuFactory: BlockSideMenuFactory;
  horizontalPosAnchoredAtRoot: boolean;
};

export class BlockMenuView {
  editor: Editor;

  // When true, the drag handle with be anchored at the same level as root elements
  // When false, the drag handle with be just to the left of the element
  horizontalPosAnchoredAtRoot: boolean;

  blockMenu: BlockSideMenu;

  hoveredBlock: HTMLElement | undefined;

  menuOpen = false;
  menuFrozen = false;

  constructor({
    editor,
    blockMenuFactory,
    horizontalPosAnchoredAtRoot,
  }: BlockMenuViewProps) {
    this.editor = editor;
    this.horizontalPosAnchoredAtRoot = horizontalPosAnchoredAtRoot;

    this.blockMenu = blockMenuFactory(this.getStaticParams());

    // Shows or updates menu position whenever the cursor moves, if the menu isn't frozen.
    document.body.addEventListener(
      "mousemove",
      (event) => {
        if (this.menuFrozen) {
          return;
        }

        // Gets block at mouse cursor's vertical position.
        const coords = {
          left: this.editor.view.dom.clientWidth / 2, // take middle of editor
          top: event.clientY,
        };
        const block = getDraggableBlockFromCoords(coords, this.editor.view);

        // Closes the menu if the mouse cursor is beyond the editor vertically.
        if (!block) {
          if (this.menuOpen) {
            this.menuOpen = false;
            this.blockMenu.hide();
          }

          return;
        }

        // Doesn't update if the menu is already open and the mouse cursor is still hovering the same block.
        if (
          this.menuOpen &&
          this.hoveredBlock?.hasAttribute("data-id") &&
          this.hoveredBlock?.getAttribute("data-id") === block.id
        ) {
          return;
        }

        // Gets the block's content node, which lets to ignore child blocks when determining the block menu's position.
        const blockContent = block.node.firstChild as HTMLElement;
        this.hoveredBlock = blockContent;

        if (!blockContent) {
          return;
        }

        // Shows or updates elements.
        if (!this.menuOpen) {
          this.menuOpen = true;
          this.blockMenu.render(this.getDynamicParams(), true);
        } else {
          this.blockMenu.render(this.getDynamicParams(), false);
        }
      },
      true
    );

    // Hides and unfreezes the menu whenever the user selects the editor with the mouse or presses a key.
    // TODO: Better integration with suggestions menu and only editor scope?
    document.body.addEventListener(
      "mousedown",
      (event) => {
        if (this.blockMenu.element?.contains(event.target as HTMLElement)) {
          return;
        }

        if (this.menuOpen) {
          this.menuOpen = false;
          this.blockMenu.hide();
        }

        this.menuFrozen = false;
      },
      true
    );
    document.body.addEventListener(
      "keydown",
      () => {
        if (this.menuOpen) {
          this.menuOpen = false;
          this.blockMenu.hide();
        }

        this.menuFrozen = false;
      },
      true
    );
  }

  destroy() {
    if (this.menuOpen) {
      this.menuOpen = false;
      this.blockMenu.hide();
    }
  }

  addBlock() {
    this.menuOpen = false;
    this.menuFrozen = true;
    this.blockMenu.hide();

    const blockBoundingBox = this.hoveredBlock!.getBoundingClientRect();

    const pos = this.editor.view.posAtCoords({
      left: blockBoundingBox.left,
      top: blockBoundingBox.top,
    });
    if (!pos) {
      return;
    }

    const blockInfo = getBlockInfoFromPos(this.editor.state.doc, pos.pos);
    if (blockInfo === undefined) {
      return;
    }

    const { contentNode, endPos } = blockInfo;

    // Creates a new block if current one is not empty for the suggestion menu to open in.
    if (contentNode.textContent.length !== 0) {
      const newBlockInsertionPos = endPos + 1;
      const newBlockContentPos = newBlockInsertionPos + 2;

      this.editor
        .chain()
        .BNCreateBlock(newBlockInsertionPos)
        .BNUpdateBlock(newBlockContentPos, { type: "paragraph", props: {} })
        .setTextSelection(newBlockContentPos)
        .run();
    }

    // Focuses and activates the suggestion menu.
    this.editor.view.focus();
    this.editor.view.dispatch(
      this.editor.view.state.tr.scrollIntoView().setMeta(SlashMenuPluginKey, {
        // TODO import suggestion plugin key
        activate: true,
        type: "drag",
      })
    );
  }

  deleteBlock() {
    this.menuOpen = false;
    this.blockMenu.hide();

    const blockBoundingBox = this.hoveredBlock!.getBoundingClientRect();

    const pos = this.editor.view.posAtCoords({
      left: blockBoundingBox.left,
      top: blockBoundingBox.top,
    });
    if (!pos) {
      return;
    }

    this.editor.commands.BNDeleteBlock(pos.pos);
  }

  setBlockBackgroundColor(color: string) {
    this.menuOpen = false;
    this.menuFrozen = true;
    this.blockMenu.hide();

    const blockBoundingBox = this.hoveredBlock!.getBoundingClientRect();

    const pos = this.editor.view.posAtCoords({
      left: blockBoundingBox.left,
      top: blockBoundingBox.top,
    });
    if (!pos) {
      return;
    }

    this.editor.commands.setBlockBackgroundColor(pos.pos, color);
  }

  setBlockTextColor(color: string) {
    this.menuOpen = false;
    this.menuFrozen = true;
    this.blockMenu.hide();

    const blockBoundingBox = this.hoveredBlock!.getBoundingClientRect();

    const pos = this.editor.view.posAtCoords({
      left: blockBoundingBox.left,
      top: blockBoundingBox.top,
    });
    if (!pos) {
      return;
    }

    this.editor.commands.setBlockTextColor(pos.pos, color);
  }

  getStaticParams(): BlockSideMenuStaticParams {
    return {
      addBlock: () => this.addBlock(),
      deleteBlock: () => this.deleteBlock(),
      blockDragStart: (event: DragEvent) => dragStart(event, this.editor.view),
      blockDragEnd: () => unsetDragImage(),
      freezeMenu: () => {
        this.menuFrozen = true;
      },
      unfreezeMenu: () => {
        this.menuFrozen = false;
      },
      setBlockBackgroundColor: (color: string) =>
        this.setBlockBackgroundColor(color),
      setBlockTextColor: (color: string) => this.setBlockTextColor(color),
    };
  }

  getDynamicParams(): BlockSideMenuDynamicParams {
    const blockBoundingBox = this.hoveredBlock!.getBoundingClientRect();

    return {
<<<<<<< HEAD
      blockBackgroundColor:
        this.editor.getAttributes("blockContainer").backgroundColor,
      blockTextColor: this.editor.getAttributes("blockContainer").textColor,
      blockBoundingBox: new DOMRect(
=======
      referenceRect: new DOMRect(
>>>>>>> d1b520de
        this.horizontalPosAnchoredAtRoot
          ? getHorizontalAnchor()
          : blockBoundingBox.x,
        blockBoundingBox.y,
        blockBoundingBox.width,
        blockBoundingBox.height
      ),
    };
  }
}

export const createDraggableBlocksPlugin = (
  options: DraggableBlocksOptions
) => {
  return new Plugin({
    key: new PluginKey("DraggableBlocksPlugin"),
    view: () =>
      new BlockMenuView({
        editor: options.editor,
        blockMenuFactory: options.blockSideMenuFactory,
        horizontalPosAnchoredAtRoot: true,
      }),
  });
};<|MERGE_RESOLUTION|>--- conflicted
+++ resolved
@@ -468,14 +468,10 @@
     const blockBoundingBox = this.hoveredBlock!.getBoundingClientRect();
 
     return {
-<<<<<<< HEAD
       blockBackgroundColor:
-        this.editor.getAttributes("blockContainer").backgroundColor,
+      this.editor.getAttributes("blockContainer").backgroundColor,
       blockTextColor: this.editor.getAttributes("blockContainer").textColor,
-      blockBoundingBox: new DOMRect(
-=======
       referenceRect: new DOMRect(
->>>>>>> d1b520de
         this.horizontalPosAnchoredAtRoot
           ? getHorizontalAnchor()
           : blockBoundingBox.x,
