import { MantineProvider } from "@mantine/core";
import { Node } from "prosemirror-model";
import { NodeSelection, Plugin, PluginKey, Selection } from "prosemirror-state";
import * as pv from "prosemirror-view";
import { EditorView } from "prosemirror-view";
import { createRoot, Root } from "react-dom/client";
import { BlockNoteTheme } from "../../BlockNoteTheme";
import { MultipleNodeSelection } from "../Blocks/MultipleNodeSelection";
<<<<<<< HEAD
import { DragHandle } from "./components/DragHandle";
=======
import { Editor } from "@tiptap/core";
>>>>>>> c69fc332

const serializeForClipboard = (pv as any).__serializeForClipboard;
// code based on https://github.com/ueberdosis/tiptap/issues/323#issuecomment-506637799

let horizontalAnchor: number;
let dragImageElement: Element | undefined;

function getHorizontalAnchor() {
  if (!horizontalAnchor) {
    const firstBlockGroup = document.querySelector(
      ".ProseMirror > [class*='blockGroup']"
    ) as HTMLElement | undefined; // first block group node
    if (firstBlockGroup) {
      horizontalAnchor = absoluteRect(firstBlockGroup).left;
    } // Anchor to the left of the first block group
  }
  return horizontalAnchor;
}

export function createRect(rect: DOMRect) {
  let newRect = {
    left: rect.left + document.body.scrollLeft,
    top: rect.top + document.body.scrollTop,
    width: rect.width,
    height: rect.height,
    bottom: 0,
    right: 0,
  };
  newRect.bottom = newRect.top + newRect.height;
  newRect.right = newRect.left + newRect.width;
  return newRect;
}

export function absoluteRect(element: HTMLElement) {
  return createRect(element.getBoundingClientRect());
}

function getDraggableBlockFromCoords(
  coords: { left: number; top: number },
  view: EditorView
) {
  let pos = view.posAtCoords(coords);
  if (!pos) {
    return undefined;
  }
  let node = view.domAtPos(pos.pos).node as HTMLElement;

  if (node === view.dom) {
    // mouse over root
    return undefined;
  }

  while (
    node &&
    node.parentNode &&
    node.parentNode !== view.dom &&
    !node.hasAttribute?.("data-id")
  ) {
    node = node.parentNode as HTMLElement;
  }
  if (!node) {
    return undefined;
  }
  return { node, id: node.getAttribute("data-id")! };
}

function blockPositionFromCoords(
  coords: { left: number; top: number },
  view: EditorView
) {
  let block = getDraggableBlockFromCoords(coords, view);

  if (block && block.node.nodeType === 1) {
    // TODO: this uses undocumented PM APIs? do we need this / let's add docs?
    const docView = (view as any).docView;
    let desc = docView.nearestDesc(block.node, true);
    if (!desc || desc === docView) {
      return null;
    }
    return desc.posBefore;
  }
  return null;
}

function blockPositionsFromSelection(selection: Selection, doc: Node) {
  // Absolute positions just before the first block spanned by the selection, and just after the last block. Having the
  // selection start and end just before and just after the target blocks ensures no whitespace/line breaks are left
  // behind after dragging & dropping them.
  let beforeFirstBlockPos: number;
  let afterLastBlockPos: number;

  // Even the user starts dragging blocks but drops them in the same place, the selection will still be moved just
  // before & just after the blocks spanned by the selection, and therefore doesn't need to change if they try to drag
  // the same blocks again. If this happens, the anchor & head move out of the block content node they were originally
  // in. If the anchor should update but the head shouldn't and vice versa, it means the user selection is outside a
  // block content node, which should never happen.
  const selectionStartInBlockContent =
    doc.resolve(selection.from).node().type.spec.group === "blockContent";
  const selectionEndInBlockContent =
    doc.resolve(selection.to).node().type.spec.group === "blockContent";

  // Ensures that entire outermost nodes are selected if the selection spans multiple nesting levels.
  const minDepth = Math.min(selection.$anchor.depth, selection.$head.depth);

  if (selectionStartInBlockContent && selectionEndInBlockContent) {
    // Absolute positions at the start of the first block in the selection and at the end of the last block. User
    // selections will always start and end in block content nodes, but we want the start and end positions of their
    // parent block nodes, which is why minDepth - 1 is used.
    const startFirstBlockPos = selection.$from.start(minDepth - 1);
    const endLastBlockPos = selection.$to.end(minDepth - 1);

    // Shifting start and end positions by one moves them just outside the first and last selected blocks.
    beforeFirstBlockPos = doc.resolve(startFirstBlockPos - 1).pos;
    afterLastBlockPos = doc.resolve(endLastBlockPos + 1).pos;
  } else {
    beforeFirstBlockPos = selection.from;
    afterLastBlockPos = selection.to;
  }

  return { from: beforeFirstBlockPos, to: afterLastBlockPos };
}

function setDragImage(view: EditorView, from: number, to = from) {
  if (from === to) {
    // Moves to position to be just after the first (and only) selected block.
    to += view.state.doc.resolve(from + 1).node().nodeSize;
  }

  // Parent element is cloned to remove all unselected children without affecting the editor content.
  const parentClone = view.domAtPos(from).node.cloneNode(true) as Element;
  const parent = view.domAtPos(from).node as Element;

  const getElementIndex = (parentElement: Element, targetElement: Element) =>
    Array.prototype.indexOf.call(parentElement.children, targetElement);

  const firstSelectedBlockIndex = getElementIndex(
    parent,
    // Expects from position to be just before the first selected block.
    view.domAtPos(from + 1).node.parentElement!
  );
  const lastSelectedBlockIndex = getElementIndex(
    parent,
    // Expects to position to be just after the last selected block.
    view.domAtPos(to - 1).node.parentElement!
  );

  for (let i = parent.childElementCount - 1; i >= 0; i--) {
    if (i > lastSelectedBlockIndex || i < firstSelectedBlockIndex) {
      parentClone.removeChild(parentClone.children[i]);
    }
  }

  // dataTransfer.setDragImage(element) only works if element is attached to the DOM.
  dragImageElement = parentClone;
  document.body.appendChild(dragImageElement);
}

function unsetDragImage() {
  if (dragImageElement !== undefined) {
    document.body.removeChild(dragImageElement);
    dragImageElement = undefined;
  }
}

function dragStart(e: DragEvent, view: EditorView) {
  if (!e.dataTransfer) {
    return;
  }

  let coords = {
    left: view.dom.clientWidth / 2, // take middle of editor
    top: e.clientY,
  };

  let pos = blockPositionFromCoords(coords, view);
  if (pos != null) {
    const selection = view.state.selection;
    const doc = view.state.doc;

    const { from, to } = blockPositionsFromSelection(selection, doc);

    const draggedBlockInSelection = from <= pos && pos < to;
    const multipleBlocksSelected = !selection.$anchor
      .node()
      .eq(selection.$head.node());

    if (draggedBlockInSelection && multipleBlocksSelected) {
      view.dispatch(
        view.state.tr.setSelection(MultipleNodeSelection.create(doc, from, to))
      );
      setDragImage(view, from, to);
    } else {
      view.dispatch(
        view.state.tr.setSelection(NodeSelection.create(view.state.doc, pos))
      );
      setDragImage(view, pos);
    }

    let slice = view.state.selection.content();
    let { dom, text } = serializeForClipboard(view, slice);

    e.dataTransfer.clearData();
    e.dataTransfer.setData("text/html", dom.innerHTML);
    e.dataTransfer.setData("text/plain", text);
    e.dataTransfer.effectAllowed = "move";
    e.dataTransfer.setDragImage(dragImageElement!, 0, 0);
    view.dragging = { slice, move: true };
  }
}

export const createDraggableBlocksPlugin = (editor: Editor) => {
  let dropElement: HTMLElement | undefined;
  let dropElementRoot: Root | undefined;

  const WIDTH = 48;

  // When true, the drag handle with be anchored at the same level as root elements
  // When false, the drag handle with be just to the left of the element
  const horizontalPosAnchoredAtRoot = true;

  let menuShown = false;
  let addClicked = false;

  const onShow = () => {
    menuShown = true;
  };
  const onHide = () => {
    menuShown = false;
  };
  const onAddClicked = () => {
    addClicked = true;
  };

  return new Plugin({
    key: new PluginKey("DraggableBlocksPlugin"),
    view(editorView) {
      dropElement = document.createElement("div");
      dropElement.setAttribute("draggable", "true");
      dropElement.style.position = "absolute";
      dropElement.style.height = "24px"; // default height
      document.body.append(dropElement);

      dropElement.addEventListener("dragstart", (e) =>
        dragStart(e, editorView)
      );
      dropElement.addEventListener("dragend", () => unsetDragImage());
      dropElementRoot = createRoot(dropElement);
      return {
        // update(view, prevState) {},
        destroy() {
          if (!dropElement) {
            throw new Error("unexpected");
          }
          dropElement.parentNode!.removeChild(dropElement);
          dropElement = undefined;
          dropElementRoot = undefined;
        },
      };
    },
    props: {
      // handleDOMEvents: {

      // },
      //   handleDOMEvents: {
      //     dragend(view, event) {
      //       //   setTimeout(() => {
      //       //     let node = document.querySelector(".ProseMirror-hideselection");
      //       //     if (node) {
      //       //       node.classList.remove("ProseMirror-hideselection");
      //       //     }
      //       //   }, 50);
      //       return true;
      //     },
      handleKeyDown(_view, _event) {
        if (!dropElementRoot) {
          throw new Error("unexpected");
        }
        menuShown = false;
        addClicked = false;
        dropElementRoot.render(<></>);
        return false;
      },
      handleDOMEvents: {
        // drag(view, event) {
        //   // event.dataTransfer!.;
        //   return false;
        // },
        mouseleave(_view, _event: any) {
          if (!dropElement) {
            throw new Error("unexpected");
          }
          // TODO
          // dropElement.style.display = "none";
          return true;
        },
        mousedown(_view, _event: any) {
          if (!dropElementRoot) {
            throw new Error("unexpected");
          }
          menuShown = false;
          addClicked = false;
          dropElementRoot.render(<></>);
          return false;
        },
        mousemove(view, event: any) {
          if (!dropElementRoot || !dropElement) {
            throw new Error("unexpected");
          }

          if (menuShown || addClicked) {
            // The submenu is open, don't move draghandle
            // Or if the user clicked the add button
            return true;
          }
          const coords = {
            left: view.dom.clientWidth / 2, // take middle of editor
            top: event.clientY,
          };
          const block = getDraggableBlockFromCoords(coords, view);

          if (!block) {
            console.warn("Perhaps we should hide element?");
            return true;
          }

          // I want the dim of the blocks content node
          // because if the block contains other blocks
          // Its dims change, moving the position of the drag handle
          const blockContent = block.node.firstChild as HTMLElement;

          if (!blockContent) {
            return true;
          }

          const rect = absoluteRect(blockContent);
          const win = block.node.ownerDocument.defaultView!;
          const dropElementRect = dropElement.getBoundingClientRect();
          const left =
            (horizontalPosAnchoredAtRoot ? getHorizontalAnchor() : rect.left) -
            WIDTH +
            win.pageXOffset;
          rect.top +=
            rect.height / 2 - dropElementRect.height / 2 + win.pageYOffset;

          dropElement.style.left = left + "px";
          dropElement.style.top = rect.top + "px";

          dropElementRoot.render(
            <MantineProvider theme={BlockNoteTheme}>
              <DragHandle
                key={block.id + ""}
                editor={editor}
                coords={coords}
                onShow={onShow}
                onHide={onHide}
                onAddClicked={onAddClicked}
              />
            </MantineProvider>
          );
          return true;
        },
      },
    },
  });
};<|MERGE_RESOLUTION|>--- conflicted
+++ resolved
@@ -3,14 +3,11 @@
 import { NodeSelection, Plugin, PluginKey, Selection } from "prosemirror-state";
 import * as pv from "prosemirror-view";
 import { EditorView } from "prosemirror-view";
+import { Editor } from "@tiptap/core";
 import { createRoot, Root } from "react-dom/client";
 import { BlockNoteTheme } from "../../BlockNoteTheme";
 import { MultipleNodeSelection } from "../Blocks/MultipleNodeSelection";
-<<<<<<< HEAD
 import { DragHandle } from "./components/DragHandle";
-=======
-import { Editor } from "@tiptap/core";
->>>>>>> c69fc332
 
 const serializeForClipboard = (pv as any).__serializeForClipboard;
 // code based on https://github.com/ueberdosis/tiptap/issues/323#issuecomment-506637799
