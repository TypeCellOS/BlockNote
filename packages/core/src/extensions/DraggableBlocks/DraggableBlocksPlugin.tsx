import {NodeSelection, Plugin, PluginKey } from "prosemirror-state";
import * as pv from "prosemirror-view";
import { EditorView } from "prosemirror-view";
import ReactDOM from "react-dom";
import { DragHandle } from "./components/DragHandle";
<<<<<<< HEAD
import {MultipleNodeSelection} from "../Blocks/MultipleNodeSelection";
=======
import { MantineProvider } from "@mantine/core";
import { BlockNoteTheme } from "../../BlockNoteTheme";
>>>>>>> 900336ec

const serializeForClipboard = (pv as any).__serializeForClipboard;
// code based on https://github.com/ueberdosis/tiptap/issues/323#issuecomment-506637799

let horizontalAnchor: number;
function getHorizontalAnchor() {
  if (!horizontalAnchor) {
    const firstBlockGroup = document.querySelector(
      ".ProseMirror > [class*='blockGroup']"
    ) as HTMLElement | undefined; // first block group node
    if (firstBlockGroup) {
      horizontalAnchor = absoluteRect(firstBlockGroup).left;
    } // Anchor to the left of the first block group
  }
  return horizontalAnchor;
}

export function createRect(rect: DOMRect) {
  let newRect = {
    left: rect.left + document.body.scrollLeft,
    top: rect.top + document.body.scrollTop,
    width: rect.width,
    height: rect.height,
    bottom: 0,
    right: 0,
  };
  newRect.bottom = newRect.top + newRect.height;
  newRect.right = newRect.left + newRect.width;
  return newRect;
}

export function absoluteRect(element: HTMLElement) {
  return createRect(element.getBoundingClientRect());
}

function blockPosAtCoords(
  coords: { left: number; top: number },
  view: EditorView
) {
  let block = getDraggableBlockFromCoords(coords, view);

  if (block && block.node.nodeType === 1) {
    // TODO: this uses undocumented PM APIs? do we need this / let's add docs?
    const docView = (view as any).docView;
    let desc = docView.nearestDesc(block.node, true);
    if (!desc || desc === docView) {
      return null;
    }
    return desc.posBefore;
  }
  return null;
}

function getDraggableBlockFromCoords(
  coords: { left: number; top: number },
  view: EditorView
) {
  let pos = view.posAtCoords(coords);
  if (!pos) {
    return undefined;
  }
  let node = view.domAtPos(pos.pos).node as HTMLElement;

  if (node === view.dom) {
    // mouse over root
    return undefined;
  }

  while (
    node &&
    node.parentNode &&
    node.parentNode !== view.dom &&
    !node.hasAttribute?.("data-id")
  ) {
    node = node.parentNode as HTMLElement;
  }
  if (!node) {
    return undefined;
  }
  return { node, id: node.getAttribute("data-id")! };
}

function dragStart(e: DragEvent, view: EditorView) {
  if (!e.dataTransfer) {
    return;
  }

  let coords = {
    left: view.dom.clientWidth / 2, // take middle of editor
    top: e.clientY,
  };
  let pos = blockPosAtCoords(coords, view);
  if (pos != null) {
    let selection = view.state.selection;

    const multipleSelection = MultipleNodeSelection.create(view.state.doc, selection.from, selection.to);
    const singleSelection = NodeSelection.create(view.state.doc, pos);

    view.dispatch(
      view.state.tr.setSelection(
        // Only selects multiple blocks if the current selection spans the block that the drag handle corresponds to,
        // and also spans multiple blocks. pos is shifted slightly to ensure it's inside a block content node like the
        // selection from and to positions are.
        selection.$to.end() > pos + 2 && pos + 2 >= selection.$from.start() ?
          multipleSelection : singleSelection
      )
    );

    let slice = view.state.selection.content();
    let { dom, text } = serializeForClipboard(view, slice);

    e.dataTransfer.clearData();
    e.dataTransfer.setData("text/html", dom);
    e.dataTransfer.setData("text/plain", text);
    e.dataTransfer.effectAllowed = "move";
    const block = getDraggableBlockFromCoords(coords, view);
    // TODO: Fix drag image
    e.dataTransfer.setDragImage(block?.node as any, 0, 0);
    view.dragging = { slice, move: true };
  }
}

export const createDraggableBlocksPlugin = () => {
  let dropElement: HTMLElement | undefined;

  const WIDTH = 48;

  // When true, the drag handle with be anchored at the same level as root elements
  // When false, the drag handle with be just to the left of the element
  const horizontalPosAnchoredAtRoot = true;

  let menuShown = false;
  let addClicked = false;

  const onShow = () => {
    menuShown = true;
  };
  const onHide = () => {
    menuShown = false;
  };
  const onAddClicked = () => {
    addClicked = true;
  };

  return new Plugin({
    key: new PluginKey("DraggableBlocksPlugin"),
    view(editorView) {
      dropElement = document.createElement("div");
      dropElement.setAttribute("draggable", "true");
      dropElement.style.position = "absolute";
      dropElement.style.height = "24px"; // default height
      document.body.append(dropElement);

      dropElement.addEventListener("dragstart", (e) =>
        dragStart(e, editorView)
      );

      return {
        // update(view, prevState) {},
        destroy() {
          if (!dropElement) {
            throw new Error("unexpected");
          }
          dropElement.parentNode!.removeChild(dropElement);
          dropElement = undefined;
        },
      };
    },
    props: {
      // handleDOMEvents: {

      // },
      //   handleDOMEvents: {
      //     dragend(view, event) {
      //       //   setTimeout(() => {
      //       //     let node = document.querySelector(".ProseMirror-hideselection");
      //       //     if (node) {
      //       //       node.classList.remove("ProseMirror-hideselection");
      //       //     }
      //       //   }, 50);
      //       return true;
      //     },
      handleKeyDown(_view, _event) {
        if (!dropElement) {
          throw new Error("unexpected");
        }
        menuShown = false;
        addClicked = false;
        ReactDOM.render(<></>, dropElement);
        return false;
      },
      handleDOMEvents: {
        // drag(view, event) {
        //   // event.dataTransfer!.;
        //   return false;
        // },
        mouseleave(_view, _event: any) {
          if (!dropElement) {
            throw new Error("unexpected");
          }
          // TODO
          // dropElement.style.display = "none";
          return true;
        },
        mousedown(_view, _event: any) {
          if (!dropElement) {
            throw new Error("unexpected");
          }
          menuShown = false;
          addClicked = false;
          ReactDOM.render(<></>, dropElement);
          return false;
        },
        mousemove(view, event: any) {
          if (!dropElement) {
            throw new Error("unexpected");
          }

          if (menuShown || addClicked) {
            // The submenu is open, don't move draghandle
            // Or if the user clicked the add button
            return true;
          }
          const coords = {
            left: view.dom.clientWidth / 2, // take middle of editor
            top: event.clientY,
          };
          const block = getDraggableBlockFromCoords(coords, view);

          if (!block) {
            console.warn("Perhaps we should hide element?");
            return true;
          }

          // I want the dim of the blocks content node
          // because if the block contains other blocks
          // Its dims change, moving the position of the drag handle
          const blockContent = block.node.firstChild as HTMLElement;

          if (!blockContent) {
            return true;
          }

          const rect = absoluteRect(blockContent);
          const win = block.node.ownerDocument.defaultView!;
          const dropElementRect = dropElement.getBoundingClientRect();
          const left =
            (horizontalPosAnchoredAtRoot ? getHorizontalAnchor() : rect.left) -
            WIDTH +
            win.pageXOffset;
          rect.top +=
            rect.height / 2 - dropElementRect.height / 2 + win.pageYOffset;

          dropElement.style.left = left + "px";
          dropElement.style.top = rect.top + "px";

          ReactDOM.render(
            <MantineProvider theme={BlockNoteTheme}>
              <DragHandle
                onShow={onShow}
                onHide={onHide}
                onAddClicked={onAddClicked}
                key={block.id + ""}
                view={view}
                coords={coords}
              />
            </MantineProvider>,
            dropElement
          );
          return true;
        },
      },
    },
  });
};<|MERGE_RESOLUTION|>--- conflicted
+++ resolved
@@ -1,14 +1,11 @@
-import {NodeSelection, Plugin, PluginKey } from "prosemirror-state";
+import { NodeSelection, Plugin, PluginKey } from "prosemirror-state";
 import * as pv from "prosemirror-view";
 import { EditorView } from "prosemirror-view";
 import ReactDOM from "react-dom";
+import { MantineProvider } from "@mantine/core";
 import { DragHandle } from "./components/DragHandle";
-<<<<<<< HEAD
 import {MultipleNodeSelection} from "../Blocks/MultipleNodeSelection";
-=======
-import { MantineProvider } from "@mantine/core";
 import { BlockNoteTheme } from "../../BlockNoteTheme";
->>>>>>> 900336ec
 
 const serializeForClipboard = (pv as any).__serializeForClipboard;
 // code based on https://github.com/ueberdosis/tiptap/issues/323#issuecomment-506637799
@@ -121,7 +118,7 @@
     let { dom, text } = serializeForClipboard(view, slice);
 
     e.dataTransfer.clearData();
-    e.dataTransfer.setData("text/html", dom);
+    e.dataTransfer.setData("text/html", dom.innerHTML);
     e.dataTransfer.setData("text/plain", text);
     e.dataTransfer.effectAllowed = "move";
     const block = getDraggableBlockFromCoords(coords, view);
