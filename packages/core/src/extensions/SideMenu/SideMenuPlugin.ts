<<<<<<< HEAD
import { PluginView } from "@tiptap/pm/state";
import { EditorState, Plugin, PluginKey } from "prosemirror-state";
import { EditorView } from "prosemirror-view";

import { Block } from "../../blocks/defaultBlocks";
import type { BlockNoteEditor } from "../../editor/BlockNoteEditor";
import { UiElementPosition } from "../../extensions-shared/UiElementPosition";
import { BlockSchema, InlineContentSchema, StyleSchema } from "../../schema";
import { EventEmitter } from "../../util/EventEmitter";
import { initializeESMDependencies } from "../../util/esmDependencies";
import {
  dragStart,
  getDraggableBlockFromElement,
  unsetDragImage,
} from "./dragging";
=======
import { Node } from "prosemirror-model";
import {
  NodeSelection,
  Plugin,
  PluginKey,
  PluginView,
  Selection,
} from "prosemirror-state";
import * as pmView from "prosemirror-view";
import { EditorView } from "prosemirror-view";

import { createExternalHTMLExporter } from "../../api/exporters/html/externalHTMLExporter.js";
import { cleanHTMLToMarkdown } from "../../api/exporters/markdown/markdownExporter.js";
import { getBlockInfoFromPos } from "../../api/getBlockInfoFromPos.js";
import { fragmentToBlocks } from "../../api/nodeConversions/fragmentToBlocks.js";
import { Block } from "../../blocks/defaultBlocks.js";
import type { BlockNoteEditor } from "../../editor/BlockNoteEditor.js";
import { UiElementPosition } from "../../extensions-shared/UiElementPosition.js";
import {
  BlockSchema,
  InlineContentSchema,
  StyleSchema,
} from "../../schema/index.js";
import { EventEmitter } from "../../util/EventEmitter.js";
import { initializeESMDependencies } from "../../util/esmDependencies.js";
import { MultipleNodeSelection } from "./MultipleNodeSelection.js";

let dragImageElement: Element | undefined;
>>>>>>> 19e5e5b1

export type SideMenuState<
  BSchema extends BlockSchema,
  I extends InlineContentSchema,
  S extends StyleSchema
> = UiElementPosition & {
  // The block that the side menu is attached to.
  block: Block<BSchema, I, S>;
};

const getBlockFromMousePos = (
  mousePos: {
    x: number;
    y: number;
  },
  view: EditorView
): { node: HTMLElement; id: string } | undefined => {
  // Editor itself may have padding or other styling which affects
  // size/position, so we get the boundingRect of the first child (i.e. the
  // blockGroup that wraps all blocks in the editor) for more accurate side
  // menu placement.
  if (!view.dom.firstChild) {
    return;
  }

  const editorBoundingBox = (
    view.dom.firstChild as HTMLElement
  ).getBoundingClientRect();

  // this.horizontalPosAnchor = editorBoundingBox.x;

  // Gets block at mouse cursor's vertical position.
  const coords = {
    left: editorBoundingBox.left + editorBoundingBox.width / 2, // take middle of editor
    top: mousePos.y,
  };

  const elements = view.root.elementsFromPoint(coords.left, coords.top);
  let block = undefined;

  for (const element of elements) {
    if (view.dom.contains(element)) {
      block = getDraggableBlockFromElement(element, view);
      break;
    }
  }

<<<<<<< HEAD
  return block;
};
=======
  if (!blockEl) {
    return;
  }

  const pos = blockPositionFromElement(blockEl.node, view);
  if (pos != null) {
    const selection = view.state.selection;
    const doc = view.state.doc;

    const { from, to } = blockPositionsFromSelection(selection, doc);

    const draggedBlockInSelection = from <= pos && pos < to;
    const multipleBlocksSelected =
      selection.$anchor.node() !== selection.$head.node() ||
      selection instanceof MultipleNodeSelection;

    if (draggedBlockInSelection && multipleBlocksSelected) {
      view.dispatch(
        view.state.tr.setSelection(MultipleNodeSelection.create(doc, from, to))
      );
      setDragImage(view, from, to);
    } else {
      view.dispatch(
        view.state.tr.setSelection(NodeSelection.create(view.state.doc, pos))
      );
      setDragImage(view, pos);
    }

    const selectedSlice = view.state.selection.content();
    const schema = editor.pmSchema;

    const clipboardHTML = (pmView as any).__serializeForClipboard(
      view,
      selectedSlice
    ).dom.innerHTML;

    const externalHTMLExporter = createExternalHTMLExporter(schema, editor);

    const blocks = fragmentToBlocks(selectedSlice.content, editor.schema);
    const externalHTML = externalHTMLExporter.exportBlocks(blocks, {});

    const plainText = cleanHTMLToMarkdown(externalHTML);

    e.dataTransfer.clearData();
    e.dataTransfer.setData("blocknote/html", clipboardHTML);
    e.dataTransfer.setData("text/html", externalHTML);
    e.dataTransfer.setData("text/plain", plainText);
    e.dataTransfer.effectAllowed = "move";
    e.dataTransfer.setDragImage(dragImageElement!, 0, 0);
    view.dragging = { slice: selectedSlice, move: true };
  }
}
>>>>>>> 19e5e5b1

/**
 * With the sidemenu plugin we can position a menu next to a hovered block.
 */
export class SideMenuView<
  BSchema extends BlockSchema,
  I extends InlineContentSchema,
  S extends StyleSchema
> implements PluginView
{
  public state?: SideMenuState<BSchema, I, S>;
  public readonly emitUpdate: (state: SideMenuState<BSchema, I, S>) => void;

  private mousePos: { x: number; y: number } | undefined;

  private hoveredBlock: HTMLElement | undefined;

  public menuFrozen = false;

  constructor(
    private readonly editor: BlockNoteEditor<BSchema, I, S>,
    private readonly pmView: EditorView,
    emitUpdate: (state: SideMenuState<BSchema, I, S>) => void
  ) {
    this.emitUpdate = () => {
      if (!this.state) {
        throw new Error("Attempting to update uninitialized side menu");
      }

      emitUpdate(this.state);
    };

    this.pmView.root.addEventListener(
      "drop",
      this.onDrop as EventListener,
      true
    );
    this.pmView.root.addEventListener(
      "dragover",
      this.onDragOver as EventListener
    );
    initializeESMDependencies();

    // Shows or updates menu position whenever the cursor moves, if the menu isn't frozen.
    this.pmView.root.addEventListener(
      "mousemove",
      this.onMouseMove as EventListener,
      true
    );

    // Hides and unfreezes the menu whenever the user presses a key.
    this.pmView.root.addEventListener(
      "keydown",
      this.onKeyDown as EventListener,
      true
    );
  }

  updateState = (state: SideMenuState<BSchema, I, S>) => {
    this.state = state;
    this.emitUpdate(this.state);
  };

  updateStateFromMousePos = () => {
    if (this.menuFrozen || !this.mousePos) {
      return;
    }

    const block = getBlockFromMousePos(this.mousePos, this.pmView);

    // Closes the menu if the mouse cursor is beyond the editor vertically.
    if (!block || !this.editor.isEditable) {
      if (this.state?.show) {
        this.state.show = false;
        this.updateState(this.state);
      }

      return;
    }

    // Doesn't update if the menu is already open and the mouse cursor is still hovering the same block.
    if (
      this.state?.show &&
      this.hoveredBlock?.hasAttribute("data-id") &&
      this.hoveredBlock?.getAttribute("data-id") === block.id
    ) {
      return;
    }

    this.hoveredBlock = block.node;

    // Gets the block's content node, which lets to ignore child blocks when determining the block menu's position.
    const blockContent = block.node.firstChild as HTMLElement;

    if (!blockContent) {
      return;
    }

    // TODO: needed?

    // Shows or updates elements.
    if (this.editor.isEditable) {
      const editorBoundingBox = (
        this.pmView.dom.firstChild as HTMLElement
      ).getBoundingClientRect();
      const blockContentBoundingBox = blockContent.getBoundingClientRect();

      this.updateState({
        show: true,
        referencePos: new DOMRect(
          editorBoundingBox.x,
          blockContentBoundingBox.y,
          blockContentBoundingBox.width,
          blockContentBoundingBox.height
        ),
        block: this.editor.getBlock(
          this.hoveredBlock!.getAttribute("data-id")!
        )!,
      });
    }
  };

  /**
   * If the event is outside the editor contents,
   * we dispatch a fake event, so that we can still drop the content
   * when dragging / dropping to the side of the editor
   */
  onDrop = (event: DragEvent) => {
    this.editor._tiptapEditor.commands.blur();

    if (
      (event as any).synthetic ||
      !event.dataTransfer?.types.includes("blocknote/html")
    ) {
      return;
    }

    const pos = this.pmView.posAtCoords({
      left: event.clientX,
      top: event.clientY,
    });

    if (!pos || pos.inside === -1) {
      const evt = new Event("drop", event) as any;
      const editorBoundingBox = (
        this.pmView.dom.firstChild as HTMLElement
      ).getBoundingClientRect();
      evt.clientX =
        event.clientX < editorBoundingBox.left ||
        event.clientX > editorBoundingBox.left + editorBoundingBox.width
          ? editorBoundingBox.left + editorBoundingBox.width / 2
          : event.clientX;
      evt.clientY = Math.min(
        Math.max(event.clientY, editorBoundingBox.top),
        editorBoundingBox.top + editorBoundingBox.height
      );
      evt.dataTransfer = event.dataTransfer;
      evt.preventDefault = () => event.preventDefault();
      evt.synthetic = true; // prevent recursion
      // console.log("dispatch fake drop");
      this.pmView.dom.dispatchEvent(evt);
    }
  };

  /**
   * If the event is outside the editor contents,
   * we dispatch a fake event, so that we can still drop the content
   * when dragging / dropping to the side of the editor
   */
  onDragOver = (event: DragEvent) => {
    if (
      (event as any).synthetic ||
      !event.dataTransfer?.types.includes("blocknote/html")
    ) {
      return;
    }
    const pos = this.pmView.posAtCoords({
      left: event.clientX,
      top: event.clientY,
    });

    if (!pos || (pos.inside === -1 && this.pmView.dom.firstChild)) {
      const evt = new Event("dragover", event) as any;
      const editorBoundingBox = (
        this.pmView.dom.firstChild as HTMLElement
      ).getBoundingClientRect();
      evt.clientX = editorBoundingBox.left + editorBoundingBox.width / 2;
      evt.clientY = event.clientY;
      evt.dataTransfer = event.dataTransfer;
      evt.preventDefault = () => event.preventDefault();
      evt.synthetic = true; // prevent recursion
      // console.log("dispatch fake dragover");
      this.pmView.dom.dispatchEvent(evt);
    }
  };

  onKeyDown = (_event: KeyboardEvent) => {
    if (this.state?.show && this.editor.isFocused()) {
      // Typing in editor should hide side menu
      this.state.show = false;
      this.emitUpdate(this.state);
    }
  };

  onMouseMove = (event: MouseEvent) => {
    if (this.menuFrozen) {
      return;
    }

    this.mousePos = { x: event.clientX, y: event.clientY };

    // We want the full area of the editor to check if the cursor is hovering
    // above it though.
    const editorOuterBoundingBox = this.pmView.dom.getBoundingClientRect();
    const cursorWithinEditor =
      this.mousePos.x > editorOuterBoundingBox.left &&
      this.mousePos.x < editorOuterBoundingBox.right &&
      this.mousePos.y > editorOuterBoundingBox.top &&
      this.mousePos.y < editorOuterBoundingBox.bottom;

    // TODO: remove parentElement, but then we need to remove padding from boundingbox or find a different solution
    const editorWrapper = this.pmView.dom!.parentElement!;

    // Doesn't update if the mouse hovers an element that's over the editor but
    // isn't a part of it or the side menu.
    if (
      // Cursor is within the editor area
      cursorWithinEditor &&
      // An element is hovered
      event &&
      event.target &&
      // Element is outside the editor
      !(
        editorWrapper === event.target ||
        editorWrapper.contains(event.target as HTMLElement)
      )
    ) {
      if (this.state?.show) {
        this.state.show = false;
        this.emitUpdate(this.state);
      }

      return;
    }

    this.updateStateFromMousePos();
  };

  // Needed in cases where the editor state updates without the mouse cursor
  // moving, as some state updates can require a side menu update. For example,
  // adding a button to the side menu which removes the block can cause the
  // block below to jump up into the place of the removed block when clicked,
  // allowing the user to click the button again without moving the cursor. This
  // would otherwise not update the side menu, and so clicking the button again
  // would attempt to remove the same block again, causing an error.
  update(_view: EditorView, prevState: EditorState) {
    const docChanged = !prevState.doc.eq(this.pmView.state.doc);
    if (docChanged && this.state?.show) {
      this.updateStateFromMousePos();
    }
  }

  destroy() {
    if (this.state?.show) {
      this.state.show = false;
      this.emitUpdate(this.state);
    }
    this.pmView.root.removeEventListener(
      "mousemove",
      this.onMouseMove as EventListener,
      true
    );
    this.pmView.root.removeEventListener(
      "dragover",
      this.onDragOver as EventListener
    );

    this.pmView.root.removeEventListener(
      "drop",
      this.onDrop as EventListener,
      true
    );
    this.pmView.root.removeEventListener(
      "keydown",
      this.onKeyDown as EventListener,
      true
    );
  }
}

export const sideMenuPluginKey = new PluginKey("SideMenuPlugin");

export class SideMenuProsemirrorPlugin<
  BSchema extends BlockSchema,
  I extends InlineContentSchema,
  S extends StyleSchema
> extends EventEmitter<any> {
  public view: SideMenuView<BSchema, I, S> | undefined;
  public readonly plugin: Plugin;

  constructor(private readonly editor: BlockNoteEditor<BSchema, I, S>) {
    super();
    this.plugin = new Plugin({
      key: sideMenuPluginKey,
      view: (editorView) => {
        this.view = new SideMenuView(editor, editorView, (state) => {
          this.emit("update", state);
        });
        return this.view;
      },
    });
  }

  public onUpdate(callback: (state: SideMenuState<BSchema, I, S>) => void) {
    return this.on("update", callback);
  }

  /**
   * Handles drag & drop events for blocks.
   */
  blockDragStart = (event: {
    dataTransfer: DataTransfer | null;
    clientY: number;
  }) => {
    dragStart(event, this.editor);
  };

  /**
   * Handles drag & drop events for blocks.
   */
  blockDragEnd = () => unsetDragImage(this.editor.prosemirrorView.root);
  /**
   * Freezes the side menu. When frozen, the side menu will stay
   * attached to the same block regardless of which block is hovered by the
   * mouse cursor.
   */
  freezeMenu = () => (this.view!.menuFrozen = true);
  /**
   * Unfreezes the side menu. When frozen, the side menu will stay
   * attached to the same block regardless of which block is hovered by the
   * mouse cursor.
   */
  unfreezeMenu = () => {
    this.view!.menuFrozen = false;
    this.view!.state!.show = false;
    this.view!.emitUpdate(this.view!.state!);
  };
}<|MERGE_RESOLUTION|>--- conflicted
+++ resolved
@@ -1,35 +1,7 @@
-<<<<<<< HEAD
 import { PluginView } from "@tiptap/pm/state";
 import { EditorState, Plugin, PluginKey } from "prosemirror-state";
 import { EditorView } from "prosemirror-view";
 
-import { Block } from "../../blocks/defaultBlocks";
-import type { BlockNoteEditor } from "../../editor/BlockNoteEditor";
-import { UiElementPosition } from "../../extensions-shared/UiElementPosition";
-import { BlockSchema, InlineContentSchema, StyleSchema } from "../../schema";
-import { EventEmitter } from "../../util/EventEmitter";
-import { initializeESMDependencies } from "../../util/esmDependencies";
-import {
-  dragStart,
-  getDraggableBlockFromElement,
-  unsetDragImage,
-} from "./dragging";
-=======
-import { Node } from "prosemirror-model";
-import {
-  NodeSelection,
-  Plugin,
-  PluginKey,
-  PluginView,
-  Selection,
-} from "prosemirror-state";
-import * as pmView from "prosemirror-view";
-import { EditorView } from "prosemirror-view";
-
-import { createExternalHTMLExporter } from "../../api/exporters/html/externalHTMLExporter.js";
-import { cleanHTMLToMarkdown } from "../../api/exporters/markdown/markdownExporter.js";
-import { getBlockInfoFromPos } from "../../api/getBlockInfoFromPos.js";
-import { fragmentToBlocks } from "../../api/nodeConversions/fragmentToBlocks.js";
 import { Block } from "../../blocks/defaultBlocks.js";
 import type { BlockNoteEditor } from "../../editor/BlockNoteEditor.js";
 import { UiElementPosition } from "../../extensions-shared/UiElementPosition.js";
@@ -40,10 +12,11 @@
 } from "../../schema/index.js";
 import { EventEmitter } from "../../util/EventEmitter.js";
 import { initializeESMDependencies } from "../../util/esmDependencies.js";
-import { MultipleNodeSelection } from "./MultipleNodeSelection.js";
-
-let dragImageElement: Element | undefined;
->>>>>>> 19e5e5b1
+import {
+  dragStart,
+  getDraggableBlockFromElement,
+  unsetDragImage,
+} from "./dragging.js";
 
 export type SideMenuState<
   BSchema extends BlockSchema,
@@ -91,63 +64,8 @@
     }
   }
 
-<<<<<<< HEAD
   return block;
 };
-=======
-  if (!blockEl) {
-    return;
-  }
-
-  const pos = blockPositionFromElement(blockEl.node, view);
-  if (pos != null) {
-    const selection = view.state.selection;
-    const doc = view.state.doc;
-
-    const { from, to } = blockPositionsFromSelection(selection, doc);
-
-    const draggedBlockInSelection = from <= pos && pos < to;
-    const multipleBlocksSelected =
-      selection.$anchor.node() !== selection.$head.node() ||
-      selection instanceof MultipleNodeSelection;
-
-    if (draggedBlockInSelection && multipleBlocksSelected) {
-      view.dispatch(
-        view.state.tr.setSelection(MultipleNodeSelection.create(doc, from, to))
-      );
-      setDragImage(view, from, to);
-    } else {
-      view.dispatch(
-        view.state.tr.setSelection(NodeSelection.create(view.state.doc, pos))
-      );
-      setDragImage(view, pos);
-    }
-
-    const selectedSlice = view.state.selection.content();
-    const schema = editor.pmSchema;
-
-    const clipboardHTML = (pmView as any).__serializeForClipboard(
-      view,
-      selectedSlice
-    ).dom.innerHTML;
-
-    const externalHTMLExporter = createExternalHTMLExporter(schema, editor);
-
-    const blocks = fragmentToBlocks(selectedSlice.content, editor.schema);
-    const externalHTML = externalHTMLExporter.exportBlocks(blocks, {});
-
-    const plainText = cleanHTMLToMarkdown(externalHTML);
-
-    e.dataTransfer.clearData();
-    e.dataTransfer.setData("blocknote/html", clipboardHTML);
-    e.dataTransfer.setData("text/html", externalHTML);
-    e.dataTransfer.setData("text/plain", plainText);
-    e.dataTransfer.effectAllowed = "move";
-    e.dataTransfer.setDragImage(dragImageElement!, 0, 0);
-    view.dragging = { slice: selectedSlice, move: true };
-  }
-}
->>>>>>> 19e5e5b1
 
 /**
  * With the sidemenu plugin we can position a menu next to a hovered block.
