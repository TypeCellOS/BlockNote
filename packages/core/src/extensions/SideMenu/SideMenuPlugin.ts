--- conflicted
+++ resolved
@@ -1,24 +1,4 @@
 import { PluginView } from "@tiptap/pm/state";
-<<<<<<< HEAD
-import { Node } from "prosemirror-model";
-import { NodeSelection, Plugin, PluginKey, Selection } from "prosemirror-state";
-import * as pmView from "prosemirror-view";
-import { EditorView } from "prosemirror-view";
-
-import { createExternalHTMLExporter } from "../../api/exporters/html/externalHTMLExporter";
-import { cleanHTMLToMarkdown } from "../../api/exporters/markdown/markdownExporter";
-import { getBlockInfoFromPos } from "../../api/getBlockInfoFromPos";
-import { fragmentToBlocks } from "../../api/nodeConversions/fragmentToBlocks";
-import { Block } from "../../blocks/defaultBlocks";
-import type { BlockNoteEditor } from "../../editor/BlockNoteEditor";
-import { UiElementPosition } from "../../extensions-shared/UiElementPosition";
-import { BlockSchema, InlineContentSchema, StyleSchema } from "../../schema";
-import { EventEmitter } from "../../util/EventEmitter";
-import { initializeESMDependencies } from "../../util/esmDependencies";
-import { MultipleNodeSelection } from "./MultipleNodeSelection";
-
-let dragImageElement: Element | undefined;
-=======
 import { EditorState, Plugin, PluginKey } from "prosemirror-state";
 import { EditorView } from "prosemirror-view";
 
@@ -37,7 +17,6 @@
   getDraggableBlockFromElement,
   unsetDragImage,
 } from "./dragging.js";
->>>>>>> 6b644f66
 
 export type SideMenuState<
   BSchema extends BlockSchema,
@@ -85,63 +64,8 @@
     }
   }
 
-<<<<<<< HEAD
-  if (!blockEl) {
-    return;
-  }
-
-  const pos = blockPositionFromElement(blockEl.node, view);
-  if (pos != null) {
-    const selection = view.state.selection;
-    const doc = view.state.doc;
-
-    const { from, to } = blockPositionsFromSelection(selection, doc);
-
-    const draggedBlockInSelection = from <= pos && pos < to;
-    const multipleBlocksSelected =
-      selection.$anchor.node() !== selection.$head.node() ||
-      selection instanceof MultipleNodeSelection;
-
-    if (draggedBlockInSelection && multipleBlocksSelected) {
-      view.dispatch(
-        view.state.tr.setSelection(MultipleNodeSelection.create(doc, from, to))
-      );
-      setDragImage(view, from, to);
-    } else {
-      view.dispatch(
-        view.state.tr.setSelection(NodeSelection.create(view.state.doc, pos))
-      );
-      setDragImage(view, pos);
-    }
-
-    const selectedSlice = view.state.selection.content();
-    const schema = editor.pmSchema;
-
-    const clipboardHTML = (pmView as any).__serializeForClipboard(
-      view,
-      selectedSlice
-    ).dom.innerHTML;
-
-    const externalHTMLExporter = createExternalHTMLExporter(schema, editor);
-
-    const blocks = fragmentToBlocks(selectedSlice.content, editor.schema);
-    const externalHTML = externalHTMLExporter.exportBlocks(blocks, {});
-
-    const plainText = cleanHTMLToMarkdown(externalHTML);
-
-    e.dataTransfer.clearData();
-    e.dataTransfer.setData("blocknote/html", clipboardHTML);
-    e.dataTransfer.setData("text/html", externalHTML);
-    e.dataTransfer.setData("text/plain", plainText);
-    e.dataTransfer.effectAllowed = "move";
-    e.dataTransfer.setDragImage(dragImageElement!, 0, 0);
-    view.dragging = { slice: selectedSlice, move: true };
-  }
-}
-=======
   return block;
 };
->>>>>>> 6b644f66
 
 /**
  * With the sidemenu plugin we can position a menu next to a hovered block.
