import { PluginView } from "@tiptap/pm/state";
import { EditorState, Plugin, PluginKey } from "prosemirror-state";
import { EditorView } from "prosemirror-view";

import { getBlockInfoFromPos } from "../../api/getBlockInfoFromPos";
import { Block } from "../../blocks/defaultBlocks";
import type { BlockNoteEditor } from "../../editor/BlockNoteEditor";
import { UiElementPosition } from "../../extensions-shared/UiElementPosition";
import { BlockSchema, InlineContentSchema, StyleSchema } from "../../schema";
import { EventEmitter } from "../../util/EventEmitter";
import { initializeESMDependencies } from "../../util/esmDependencies";
import { dragStart, unsetDragImage } from "./dragging";

export type SideMenuState<
  BSchema extends BlockSchema,
  I extends InlineContentSchema,
  S extends StyleSchema
> = UiElementPosition & {
  // The block that the side menu is attached to.
  block: Block<BSchema, I, S>;
};

const getBlockFromMousePos = (
  mousePos: {
    x: number;
    y: number;
  },
  view: EditorView
): { node: HTMLElement; id: string } | undefined => {
  // Editor itself may have padding or other styling which affects
  // size/position, so we get the boundingRect of the first child (i.e. the
  // blockGroup that wraps all blocks in the editor) for more accurate side
  // menu placement.
  if (!view.dom.firstChild) {
    return;
  }

  const editorBoundingBox = (
    view.dom.firstChild as HTMLElement
  ).getBoundingClientRect();

  // this.horizontalPosAnchor = editorBoundingBox.x;

  // Gets block at mouse cursor's vertical position.
  const coords = {
    left: editorBoundingBox.left + editorBoundingBox.width / 2, // take middle of editor
    top: mousePos.y,
  };

  const elements = view.root.elementsFromPoint(coords.left, coords.top);
  let block = undefined;

  for (const element of elements) {
    if (view.dom.contains(element)) {
      block = getDraggableBlockFromElement(element, view);
      break;
    }
  }

  return block;
};

/**
 * With the sidemenu plugin we can position a menu next to a hovered block.
 */
export class SideMenuView<
  BSchema extends BlockSchema,
  I extends InlineContentSchema,
  S extends StyleSchema
> implements PluginView
{
  public state?: SideMenuState<BSchema, I, S>;
  public readonly emitUpdate: (state: SideMenuState<BSchema, I, S>) => void;

  private mousePos: { x: number; y: number } | undefined;

  private hoveredBlock: HTMLElement | undefined;

  // Used to check if currently dragged content comes from this editor instance.
  public isDragging = false; // TODO

  public menuFrozen = false;

  constructor(
    private readonly editor: BlockNoteEditor<BSchema, I, S>,
    private readonly pmView: EditorView,
    emitUpdate: (state: SideMenuState<BSchema, I, S>) => void
  ) {
    this.emitUpdate = () => {
      if (!this.state) {
        throw new Error("Attempting to update uninitialized side menu");
      }

      emitUpdate(this.state);
    };

    this.pmView.root.addEventListener(
      "drop",
      this.onDrop as EventListener,
      true
    );
    this.pmView.root.addEventListener(
      "dragover",
      this.onDragOver as EventListener
    );
    initializeESMDependencies();
    this.pmView.dom.addEventListener("dragstart", this.onDragStart);

    // Shows or updates menu position whenever the cursor moves, if the menu isn't frozen.
    this.pmView.root.addEventListener(
      "mousemove",
      this.onMouseMove as EventListener,
      true
    );

    // Hides and unfreezes the menu whenever the user presses a key.
    this.pmView.root.addEventListener(
      "keydown",
      this.onKeyDown as EventListener,
      true
    );
  }

  updateState = (state: SideMenuState<BSchema, I, S>) => {
    this.state = state;
    this.emitUpdate(this.state);
  };

  updateStateFromMousePos = () => {
    if (this.menuFrozen || !this.mousePos) {
      return;
    }

    const block = getBlockFromMousePos(this.mousePos, this.pmView);

    // Closes the menu if the mouse cursor is beyond the editor vertically.
    if (!block || !this.editor.isEditable) {
      if (this.state?.show) {
        this.state.show = false;
        this.updateState(this.state);
      }

      return;
    }

    // Doesn't update if the menu is already open and the mouse cursor is still hovering the same block.
    if (
      this.state?.show &&
      this.hoveredBlock?.hasAttribute("data-id") &&
      this.hoveredBlock?.getAttribute("data-id") === block.id
    ) {
      return;
    }

    this.hoveredBlock = block.node;

    // Gets the block's content node, which lets to ignore child blocks when determining the block menu's position.
    const blockContent = block.node.firstChild as HTMLElement;

    if (!blockContent) {
      return;
    }

    // TODO: needed?

    // Shows or updates elements.
    if (this.editor.isEditable) {
      const editorBoundingBox = (
        this.pmView.dom.firstChild as HTMLElement
      ).getBoundingClientRect();
      const blockContentBoundingBox = blockContent.getBoundingClientRect();

      this.updateState({
        show: true,
        referencePos: new DOMRect(
          editorBoundingBox.x,
          blockContentBoundingBox.y,
          blockContentBoundingBox.width,
          blockContentBoundingBox.height
        ),
        block: this.editor.getBlock(
          this.hoveredBlock!.getAttribute("data-id")!
        )!,
      });
    }
  };

  /**
   * Sets isDragging when dragging text.
   *
   * TODO: clean up naming confusing
   */
  onDragStart = () => {
    this.isDragging = true;
  };

  /**
   * If the event is outside the editor contents,
   * we dispatch a fake event, so that we can still drop the content
   * when dragging / dropping to the side of the editor
   */
  onDrop = (event: DragEvent) => {
    this.editor._tiptapEditor.commands.blur();

    if ((event as any).synthetic || !this.isDragging) {
      return;
    }

    const pos = this.pmView.posAtCoords({
      left: event.clientX,
      top: event.clientY,
    });

    this.isDragging = false;

    if (!pos || pos.inside === -1) {
      const evt = new Event("drop", event) as any;
      const editorBoundingBox = (
        this.pmView.dom.firstChild as HTMLElement
      ).getBoundingClientRect();
      evt.clientX =
        event.clientX < editorBoundingBox.left ||
        event.clientX > editorBoundingBox.left + editorBoundingBox.width
          ? editorBoundingBox.left + editorBoundingBox.width / 2
          : event.clientX;
      evt.clientY = Math.min(
        Math.max(event.clientY, editorBoundingBox.top),
        editorBoundingBox.top + editorBoundingBox.height
      );
      evt.dataTransfer = event.dataTransfer;
      evt.preventDefault = () => event.preventDefault();
      evt.synthetic = true; // prevent recursion
      // console.log("dispatch fake drop");
      this.pmView.dom.dispatchEvent(evt);
    }
  };

  /**
   * If the event is outside the editor contents,
   * we dispatch a fake event, so that we can still drop the content
   * when dragging / dropping to the side of the editor
   */
  onDragOver = (event: DragEvent) => {
    if ((event as any).synthetic || !this.isDragging) {
      return;
    }
    const pos = this.pmView.posAtCoords({
      left: event.clientX,
      top: event.clientY,
    });

    if (!pos || (pos.inside === -1 && this.pmView.dom.firstChild)) {
      const evt = new Event("dragover", event) as any;
      const editorBoundingBox = (
        this.pmView.dom.firstChild as HTMLElement
      ).getBoundingClientRect();
      evt.clientX = editorBoundingBox.left + editorBoundingBox.width / 2;
      evt.clientY = event.clientY;
      evt.dataTransfer = event.dataTransfer;
      evt.preventDefault = () => event.preventDefault();
      evt.synthetic = true; // prevent recursion
      // console.log("dispatch fake dragover");
      this.pmView.dom.dispatchEvent(evt);
    }
  };

  onKeyDown = (_event: KeyboardEvent) => {
    if (this.state?.show && this.editor.isFocused()) {
      // Typing in editor should hide side menu
      this.state.show = false;
      this.emitUpdate(this.state);
    }
  };

  onMouseMove = (event: MouseEvent) => {
    if (this.menuFrozen) {
      return;
    }

    this.mousePos = { x: event.clientX, y: event.clientY };

    // We want the full area of the editor to check if the cursor is hovering
    // above it though.
    const editorOuterBoundingBox = this.pmView.dom.getBoundingClientRect();
    const cursorWithinEditor =
      this.mousePos.x > editorOuterBoundingBox.left &&
      this.mousePos.x < editorOuterBoundingBox.right &&
      this.mousePos.y > editorOuterBoundingBox.top &&
      this.mousePos.y < editorOuterBoundingBox.bottom;

    // TODO: remove parentElement, but then we need to remove padding from boundingbox or find a different solution
    const editorWrapper = this.pmView.dom!.parentElement!;

    // Doesn't update if the mouse hovers an element that's over the editor but
    // isn't a part of it or the side menu.
    if (
      // Cursor is within the editor area
      cursorWithinEditor &&
      // An element is hovered
      event &&
      event.target &&
      // Element is outside the editor
      !(
        editorWrapper === event.target ||
        editorWrapper.contains(event.target as HTMLElement)
      )
    ) {
      if (this.state?.show) {
        this.state.show = false;
        this.emitUpdate(this.state);
      }

      return;
    }

    this.updateStateFromMousePos();
  };

  // Needed in cases where the editor state updates without the mouse cursor
  // moving, as some state updates can require a side menu update. For example,
  // adding a button to the side menu which removes the block can cause the
  // block below to jump up into the place of the removed block when clicked,
  // allowing the user to click the button again without moving the cursor. This
  // would otherwise not update the side menu, and so clicking the button again
  // would attempt to remove the same block again, causing an error.
<<<<<<< HEAD
  update() {
    if (this.state?.show) {
=======
  update(_view: EditorView, prevState: EditorState) {
    if (!prevState.doc.eq(this.pmView.state.doc)) {
>>>>>>> 69558ca4
      this.updateStateFromMousePos();
    }
  }

  destroy() {
    if (this.state?.show) {
      this.state.show = false;
      this.emitUpdate(this.state);
    }
    this.pmView.root.removeEventListener(
      "mousemove",
      this.onMouseMove as EventListener,
      true
    );
    this.pmView.root.removeEventListener(
      "dragover",
      this.onDragOver as EventListener
    );
    this.pmView.dom.removeEventListener("dragstart", this.onDragStart);
    this.pmView.root.removeEventListener(
      "drop",
      this.onDrop as EventListener,
      true
    );
    this.pmView.root.removeEventListener(
      "keydown",
      this.onKeyDown as EventListener,
      true
    );
  }

  addBlock() {
    if (this.state?.show) {
      this.state.show = false;
      this.emitUpdate(this.state);
    }

    if (!this.hoveredBlock?.firstChild) {
      return;
    }

    const blockContent = this.hoveredBlock.firstChild as HTMLElement;
    const blockContentBoundingBox = blockContent.getBoundingClientRect();

    const pos = this.pmView.posAtCoords({
      left: blockContentBoundingBox.left + blockContentBoundingBox.width / 2,
      top: blockContentBoundingBox.top + blockContentBoundingBox.height / 2,
    });
    if (!pos) {
      return;
    }

    const blockInfo = getBlockInfoFromPos(
      this.editor._tiptapEditor.state.doc,
      pos.pos
    );
    if (blockInfo === undefined) {
      return;
    }

    const { contentNode, startPos, endPos } = blockInfo;

    // Creates a new block if current one is not empty for the suggestion menu to open in.
    if (
      contentNode.type.spec.content !== "inline*" ||
      contentNode.textContent.length !== 0
    ) {
      const newBlockInsertionPos = endPos + 1;
      const newBlockContentPos = newBlockInsertionPos + 2;

      this.editor._tiptapEditor
        .chain()
        .BNCreateBlock(newBlockInsertionPos)
        // .BNUpdateBlock(newBlockContentPos, { type: "paragraph", props: {} })
        .setTextSelection(newBlockContentPos)
        .run();
    } else {
      this.editor._tiptapEditor.commands.setTextSelection(startPos + 1);
    }

    // Focuses and activates the slash menu.
    this.editor.openSuggestionMenu("/");
  }
}

export const sideMenuPluginKey = new PluginKey("SideMenuPlugin");

export class SideMenuProsemirrorPlugin<
  BSchema extends BlockSchema,
  I extends InlineContentSchema,
  S extends StyleSchema
> extends EventEmitter<any> {
  public view: SideMenuView<BSchema, I, S> | undefined;
  public readonly plugin: Plugin;

  constructor(private readonly editor: BlockNoteEditor<BSchema, I, S>) {
    super();
    this.plugin = new Plugin({
      key: sideMenuPluginKey,
      view: (editorView) => {
        this.view = new SideMenuView(editor, editorView, (state) => {
          this.emit("update", state);
        });
        return this.view;
      },
    });
  }

  public onUpdate(callback: (state: SideMenuState<BSchema, I, S>) => void) {
    return this.on("update", callback);
  }

  /**
   * If the block is empty, opens the slash menu. If the block has content,
   * creates a new block below and opens the slash menu in it.
   */
  addBlock = () => this.view!.addBlock();

  /**
   * Handles drag & drop events for blocks.
   */
  blockDragStart = (event: {
    dataTransfer: DataTransfer | null;
    clientY: number;
  }) => {
    this.view!.isDragging = true;
    dragStart(event, this.editor);
  };

  /**
   * Handles drag & drop events for blocks.
   */
  blockDragEnd = () => unsetDragImage(this.editor.prosemirrorView.root);
  /**
   * Freezes the side menu. When frozen, the side menu will stay
   * attached to the same block regardless of which block is hovered by the
   * mouse cursor.
   */
  freezeMenu = () => (this.view!.menuFrozen = true);
  /**
   * Unfreezes the side menu. When frozen, the side menu will stay
   * attached to the same block regardless of which block is hovered by the
   * mouse cursor.
   */
  unfreezeMenu = () => {
    this.view!.menuFrozen = false;
    this.view!.state!.show = false;
    this.view!.emitUpdate(this.view!.state!);
  };
}

export function getDraggableBlockFromElement(
  element: Element,
  view: EditorView
) {
  while (
    element &&
    element.parentElement &&
    element.parentElement !== view.dom &&
    element.getAttribute?.("data-node-type") !== "blockContainer"
  ) {
    element = element.parentElement;
  }
  if (element.getAttribute?.("data-node-type") !== "blockContainer") {
    return undefined;
  }
  return { node: element as HTMLElement, id: element.getAttribute("data-id")! };
}<|MERGE_RESOLUTION|>--- conflicted
+++ resolved
@@ -323,13 +323,9 @@
   // allowing the user to click the button again without moving the cursor. This
   // would otherwise not update the side menu, and so clicking the button again
   // would attempt to remove the same block again, causing an error.
-<<<<<<< HEAD
-  update() {
-    if (this.state?.show) {
-=======
   update(_view: EditorView, prevState: EditorState) {
-    if (!prevState.doc.eq(this.pmView.state.doc)) {
->>>>>>> 69558ca4
+    const docChanged = !prevState.doc.eq(this.pmView.state.doc)
+    if (docChanged && this.state?.show) {
       this.updateStateFromMousePos();
     }
   }
