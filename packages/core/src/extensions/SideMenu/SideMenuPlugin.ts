--- conflicted
+++ resolved
@@ -279,98 +279,6 @@
     }
   };
 
-<<<<<<< HEAD
-  onDrop = (event: DragEvent) => {
-    // Content from outside a BlockNote editor is being dropped - just let
-    // ProseMirror's default behaviour handle it.
-    if (this.pmView.dragging === null) {
-      return;
-    }
-
-    if (
-      this.sideMenuDetection === "editor" ||
-      (event as any).synthetic ||
-      !event.dataTransfer?.types.includes("blocknote/html")
-    ) {
-      return;
-    }
-
-    this.editor._tiptapEditor.commands.blur();
-
-    // Finds the BlockNote editor element that the drop event occurred in (if
-    // any).
-    const parentEditorElement =
-      event.target instanceof Node
-        ? (event.target instanceof HTMLElement
-            ? event.target
-            : event.target.parentElement
-          )?.closest(".bn-editor") || null
-        : null;
-
-    // Drop event occurred within an editor.
-    if (parentEditorElement) {
-      // When ProseMirror handles a drop event on the editor while
-      // `view.dragging` is set, it deletes the selected content. However, if
-      // a block from a different editor is being dropped, this causes some
-      // issues that the code below fixes:
-      if (!this.isDragOrigin && this.pmView.dom === parentEditorElement) {
-        // Because the editor selection is unrelated to the dragged content, we
-        // don't want PM to delete its content. Therefore, we collapse the
-        // selection.
-        this.pmView.dispatch(
-          this.pmView.state.tr.setSelection(
-            TextSelection.create(
-              this.pmView.state.tr.doc,
-              this.pmView.state.tr.selection.to,
-            ),
-          ),
-        );
-      } else if (this.isDragOrigin && this.pmView.dom !== parentEditorElement) {
-        // Because the editor from which the block originates doesn't get a drop
-        // event on it, PM doesn't delete its selected content. Therefore, we
-        // need to do so manually.
-        //
-        // Note: Deleting the selected content from the editor from which the
-        // block originates, may change its height. This can cause the position of
-        // the editor in which the block is being dropping to shift, before it
-        // can handle the drop event. That in turn can cause the drop to happen
-        // somewhere other than the user intended. To get around this, we delay
-        // deleting the selected content until all editors have had the chance to
-        // handle the event.
-        setTimeout(
-          () => this.pmView.dispatch(this.pmView.state.tr.deleteSelection()),
-          0,
-        );
-      }
-    }
-
-    const pos = this.pmView.posAtCoords({
-      left: event.clientX,
-      top: event.clientY,
-    });
-
-    if (!pos || pos.inside === -1) {
-      /**
-       * When `this.sideMenuSelection === "viewport"`, if the event is outside the
-       * editor contents, we dispatch a fake event, so that we can still drop the
-       * content when dragging / dropping to the side of the editor
-       */
-      const evt = this.createSyntheticEvent(event);
-      // console.log("dispatch fake drop");
-      this.pmView.dom.dispatchEvent(evt);
-    }
-  };
-
-  onDragEnd = () => {
-    // When the user starts dragging a block, `view.dragging` is set on all
-    // BlockNote editors. However, when the drag ends, only the editor that the
-    // drag originated in automatically clears `view.dragging`. Therefore, we
-    // have to manually clear it on all editors.
-    this.pmView.dragging = null;
-  };
-
-=======
->>>>>>> 2c9162f1
   /**
    * If a block is being dragged, ProseMirror usually gets the context of what's
    * being dragged from `view.dragging`, which is automatically set when a
