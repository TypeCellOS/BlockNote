--- conflicted
+++ resolved
@@ -617,11 +617,7 @@
 export class TableHandlesProsemirrorPlugin<
   I extends InlineContentSchema,
   S extends StyleSchema,
-<<<<<<< HEAD
 > extends BlockNoteExtension {
-=======
-> extends EventEmitter<any> {
->>>>>>> 0ad2da6b
   private view: TableHandlesView<I, S> | undefined;
 
   constructor(
@@ -632,7 +628,6 @@
     >,
   ) {
     super();
-<<<<<<< HEAD
     this.addProsemirrorPlugin(
       new Plugin({
         key: tableHandlesPluginKey,
@@ -784,156 +779,6 @@
                 );
               });
             }
-=======
-    this.plugin = new Plugin({
-      key: tableHandlesPluginKey,
-      view: (editorView) => {
-        this.view = new TableHandlesView(editor, editorView, (state) => {
-          this.emit("update", state);
-        });
-        return this.view;
-      },
-      // We use decorations to render the drop cursor when dragging a table row
-      // or column. The decorations are updated in the `dragOverHandler` method.
-      props: {
-        decorations: (state) => {
-          if (
-            this.view === undefined ||
-            this.view.state === undefined ||
-            this.view.state.draggingState === undefined ||
-            this.view.tablePos === undefined
-          ) {
-            return;
-          }
-
-          const newIndex =
-            this.view.state.draggingState.draggedCellOrientation === "row"
-              ? this.view.state.rowIndex
-              : this.view.state.colIndex;
-
-          if (newIndex === undefined) {
-            return;
-          }
-
-          const decorations: Decoration[] = [];
-          const { block, draggingState } = this.view.state;
-          const { originalIndex, draggedCellOrientation } = draggingState;
-
-          // Return empty decorations if:
-          // - Dragging to same position
-          // - No block exists
-          // - Row drag not allowed
-          // - Column drag not allowed
-          if (
-            newIndex === originalIndex ||
-            !block ||
-            (draggedCellOrientation === "row" &&
-              !canRowBeDraggedInto(block, originalIndex, newIndex)) ||
-            (draggedCellOrientation === "col" &&
-              !canColumnBeDraggedInto(block, originalIndex, newIndex))
-          ) {
-            return DecorationSet.create(state.doc, decorations);
-          }
-
-          // Gets the table to show the drop cursor in.
-          const tableResolvedPos = state.doc.resolve(this.view.tablePos + 1);
-
-          if (this.view.state.draggingState.draggedCellOrientation === "row") {
-            const cellsInRow = getCellsAtRowHandle(
-              this.view.state.block,
-              newIndex,
-            );
-
-            cellsInRow.forEach(({ row, col }) => {
-              // Gets each row in the table.
-              const rowResolvedPos = state.doc.resolve(
-                tableResolvedPos.posAtIndex(row) + 1,
-              );
-
-              // Gets the cell within the row.
-              const cellResolvedPos = state.doc.resolve(
-                rowResolvedPos.posAtIndex(col) + 1,
-              );
-              const cellNode = cellResolvedPos.node();
-              // Creates a decoration at the start or end of each cell,
-              // depending on whether the new index is before or after the
-              // original index.
-              const decorationPos =
-                cellResolvedPos.pos +
-                (newIndex > originalIndex ? cellNode.nodeSize - 2 : 0);
-              decorations.push(
-                // The widget is a small bar which spans the width of the cell.
-                Decoration.widget(decorationPos, () => {
-                  const widget = document.createElement("div");
-                  widget.className = "bn-table-drop-cursor";
-                  widget.style.left = "0";
-                  widget.style.right = "0";
-                  // This is only necessary because the drop indicator's height
-                  // is an even number of pixels, whereas the border between
-                  // table cells is an odd number of pixels. So this makes the
-                  // positioning slightly more consistent regardless of where
-                  // the row is being dropped.
-                  if (newIndex > originalIndex) {
-                    widget.style.bottom = "-2px";
-                  } else {
-                    widget.style.top = "-3px";
-                  }
-                  widget.style.height = "4px";
-
-                  return widget;
-                }),
-              );
-            });
-          } else {
-            const cellsInColumn = getCellsAtColumnHandle(
-              this.view.state.block,
-              newIndex,
-            );
-
-            cellsInColumn.forEach(({ row, col }) => {
-              // Gets each row in the table.
-              const rowResolvedPos = state.doc.resolve(
-                tableResolvedPos.posAtIndex(row) + 1,
-              );
-
-              // Gets the cell within the row.
-              const cellResolvedPos = state.doc.resolve(
-                rowResolvedPos.posAtIndex(col) + 1,
-              );
-              const cellNode = cellResolvedPos.node();
-
-              // Creates a decoration at the start or end of each cell,
-              // depending on whether the new index is before or after the
-              // original index.
-              const decorationPos =
-                cellResolvedPos.pos +
-                (newIndex > originalIndex ? cellNode.nodeSize - 2 : 0);
-
-              decorations.push(
-                // The widget is a small bar which spans the height of the cell.
-                Decoration.widget(decorationPos, () => {
-                  const widget = document.createElement("div");
-                  widget.className = "bn-table-drop-cursor";
-                  widget.style.top = "0";
-                  widget.style.bottom = "0";
-                  // This is only necessary because the drop indicator's width
-                  // is an even number of pixels, whereas the border between
-                  // table cells is an odd number of pixels. So this makes the
-                  // positioning slightly more consistent regardless of where
-                  // the column is being dropped.
-                  if (newIndex > originalIndex) {
-                    widget.style.right = "-2px";
-                  } else {
-                    widget.style.left = "-3px";
-                  }
-                  widget.style.width = "4px";
-
-                  return widget;
-                }),
-              );
-            });
-          }
->>>>>>> 0ad2da6b
 
             return DecorationSet.create(state.doc, decorations);
           },
