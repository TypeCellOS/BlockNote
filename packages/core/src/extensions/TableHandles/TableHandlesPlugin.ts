import { Plugin, PluginKey } from "prosemirror-state";
<<<<<<< HEAD
import { EditorView } from "prosemirror-view";

import { BlockNoteEditor } from "../../BlockNoteEditor";
import { BaseUiElementCallbacks } from "../../shared/BaseUiElementTypes";
import { EventEmitter } from "../../shared/EventEmitter";
import {
  BlockSchemaWithBlock,
  SpecificBlock,
} from "../Blocks/api/blocks/types";
import { DefaultBlockSchema } from "../Blocks/api/defaultBlocks";
import { InlineContentSchema } from "../Blocks/api/inlineContent/types";
import { StyleSchema } from "../Blocks/api/styles/types";
import { getDraggableBlockFromCoords } from "../SideMenu/SideMenuPlugin";
export type TableHandlesCallbacks = BaseUiElementCallbacks;
=======
import { Decoration, DecorationSet, EditorView } from "prosemirror-view";
import {
  BlockNoteEditor,
  BlockSchema,
  getDraggableBlockFromCoords,
} from "../..";
import { EventEmitter } from "../../shared/EventEmitter";
import { Block } from "../Blocks/api/blockTypes";
import { Table } from "../Blocks/nodes/BlockContent/TableBlockContent/TableBlockContent";
import { nodeToBlock } from "../../api/nodeConversions/nodeConversions";
import { PluginView } from "@tiptap/pm/state";

let dragImageElement: HTMLElement | undefined;

function setHiddenDragImage() {
  if (dragImageElement) {
    return;
  }

  dragImageElement = document.createElement("div");
  dragImageElement.innerHTML = "_";
  dragImageElement.style.visibility = "hidden";
  document.body.appendChild(dragImageElement);
}

function unsetHiddenDragImage() {
  if (dragImageElement) {
    document.body.removeChild(dragImageElement);
    dragImageElement = undefined;
  }
}
>>>>>>> 2ac67228

export type TableHandlesState<
  BSchema extends BlockSchemaWithBlock<"table", DefaultBlockSchema["table"]>,
  I extends InlineContentSchema,
  S extends StyleSchema
> = {
  show: boolean;
  referencePosCell: DOMRect;
  referencePosTable: DOMRect;

  block: Block<(typeof Table)["config"]>;
  colIndex: number;
  rowIndex: number;
<<<<<<< HEAD
  block: SpecificBlock<BSchema, "table", I, S>;
=======

  draggingState:
    | {
        draggedCellOrientation: "row" | "col";
        mousePos: number;
      }
    | undefined;
>>>>>>> 2ac67228
};

function getChildIndex(node: Element) {
  return Array.prototype.indexOf.call(node.parentElement!.childNodes, node);
}

// Finds the DOM element corresponding to the table cell that the target element
// is currently in. If the target element is not in a table cell, returns null.
function domCellAround(target: Element | null): Element | null {
  while (target && target.nodeName !== "TD" && target.nodeName !== "TH") {
    target =
      target.classList && target.classList.contains("ProseMirror")
        ? null
        : (target.parentNode as Element);
  }
  return target;
}

<<<<<<< HEAD
export class TableHandlesView<
  BSchema extends BlockSchemaWithBlock<"table", DefaultBlockSchema["table"]>,
  I extends InlineContentSchema,
  S extends StyleSchema
> {
  private state?: TableHandlesState<BSchema, I, S>;
=======
// Hides elements in the DOMwith the provided class names.
function hideElementsWithClassNames(classNames: string[]) {
  classNames.forEach((className) => {
    const elementsToHide = document.getElementsByClassName(className);
    for (let i = 0; i < elementsToHide.length; i++) {
      (elementsToHide[i] as HTMLElement).style.visibility = "hidden";
    }
  });
}

export class TableHandlesView<BSchema extends BlockSchema>
  implements PluginView
{
  public state?: TableHandlesState;
>>>>>>> 2ac67228
  public updateState: () => void;

  public tableId: string | undefined;
  public tablePos: number | undefined;

  public menuFrozen = false;

  public prevWasEditable: boolean | null = null;

  constructor(
<<<<<<< HEAD
    private readonly editor: BlockNoteEditor<BSchema, I, S>,
=======
    private readonly editor: BlockNoteEditor<BSchema>,
>>>>>>> 2ac67228
    private readonly pmView: EditorView,
    updateState: (state: TableHandlesState<BSchema, I, S>) => void
  ) {
    this.updateState = () => {
      if (!this.state) {
        throw new Error("Attempting to update uninitialized image toolbar");
      }

      updateState(this.state);
    };

    pmView.dom.addEventListener("mousemove", this.mouseMoveHandler);
    document.addEventListener("dragover", this.dragOverHandler);

    document.addEventListener("scroll", this.scrollHandler);
  }

  mouseMoveHandler = (event: MouseEvent) => {
    if (this.menuFrozen) {
      return;
    }

    const target = domCellAround(event.target as HTMLElement);

    if (!target || !this.editor.isEditable) {
      if (this.state?.show) {
        this.state.show = false;
        this.updateState();
      }
      return;
    }

    const colIndex = getChildIndex(target);
    const rowIndex = getChildIndex(target.parentElement!);
    const cellRect = target.getBoundingClientRect();
    const tableRect =
      target.parentElement!.parentElement!.getBoundingClientRect();

    const blockEl = getDraggableBlockFromCoords(cellRect, this.pmView);
<<<<<<< HEAD
    const block = this.editor.getBlock(blockEl!.id)! as any as SpecificBlock<
      BSchema,
      "table",
      I,
      S
    >;
=======
    if (!blockEl) {
      throw new Error(
        "Found table cell element, but could not find surrounding blockContent element."
      );
    }
    this.tableId = blockEl.id;

    if (
      this.state !== undefined &&
      this.state.show &&
      this.tableId === blockEl.id &&
      this.state.rowIndex === rowIndex &&
      this.state.colIndex === colIndex
    ) {
      return;
    }

    let block: Block<any> | undefined = undefined;

    // Copied from `getBlock`. We don't use `getBlock` since we also need the PM
    // node for the table, so we would effectively be doing the same work twice.
    this.editor._tiptapEditor.state.doc.descendants((node, pos) => {
      if (typeof block !== "undefined") {
        return false;
      }

      if (node.type.name !== "blockContainer" || node.attrs.id !== blockEl.id) {
        return true;
      }

      block = nodeToBlock(node, this.editor.schema, this.editor.blockCache);
      this.tablePos = pos + 1;

      return false;
    });
>>>>>>> 2ac67228

    this.state = {
      show: true,
      referencePosCell: cellRect,
      referencePosTable: tableRect,

      block: block! as Block<(typeof Table)["config"]>,
      colIndex: colIndex,
      rowIndex: rowIndex,

      draggingState: undefined,
    };
    this.updateState();

    return false;
  };

  dragOverHandler = (event: DragEvent) => {
    if (this.state?.draggingState === undefined) {
      return;
    }

    event.preventDefault();
    event.dataTransfer!.dropEffect = "move";

    hideElementsWithClassNames([
      "column-resize-handle",
      "prosemirror-dropcursor-block",
      "prosemirror-dropcursor-inline",
    ]);

    // The mouse cursor coordinates, bounded to the table's bounding box. The
    // bounding box is shrunk by 1px on each side to ensure that the bounded
    // coordinates are always inside a table cell.
    const boundedMouseCoords = {
      left: Math.min(
        Math.max(event.clientX, this.state.referencePosTable.left + 1),
        this.state.referencePosTable.right - 1
      ),
      top: Math.min(
        Math.max(event.clientY, this.state.referencePosTable.top + 1),
        this.state.referencePosTable.bottom - 1
      ),
    };

    // Gets the table cell element that the bounded mouse cursor coordinates lie
    // in.
    const tableCellElements = document
      .elementsFromPoint(boundedMouseCoords.left, boundedMouseCoords.top)
      .filter(
        (element) => element.tagName === "TD" || element.tagName === "TH"
      );
    if (tableCellElements.length === 0) {
      throw new Error(
        "Could not find table cell element that the mouse cursor is hovering over."
      );
    }
    const tableCellElement = tableCellElements[0];

    let emitStateUpdate = false;

    // Gets current row and column index.
    const rowIndex = getChildIndex(tableCellElement.parentElement!);
    const colIndex = getChildIndex(tableCellElement);

    // Checks if the drop cursor needs to be updated and updates it. This
    // affects decorations only so it doesn't trigger a state update.
    const oldIndex =
      this.state.draggingState.draggedCellOrientation === "row"
        ? this.state.rowIndex
        : this.state.colIndex;
    const newIndex =
      this.state.draggingState.draggedCellOrientation === "row"
        ? rowIndex
        : colIndex;
    if (oldIndex !== newIndex) {
      this.pmView.dispatch(
        this.pmView.state.tr.setMeta(tableHandlesPluginKey, {
          newIndex: newIndex,
        })
      );
    }

    // Checks if either the hovered cell has changed and updates the row and
    // column index. Also updates the reference DOMRect.
    if (this.state.rowIndex !== rowIndex || this.state.colIndex !== colIndex) {
      this.state.rowIndex = rowIndex;
      this.state.colIndex = colIndex;

      this.state.referencePosCell = tableCellElement.getBoundingClientRect();

      emitStateUpdate = true;
    }

    // Checks if the mouse cursor position along the axis that the user is
    // dragging on has changed and updates it.
    const mousePos =
      this.state.draggingState.draggedCellOrientation === "row"
        ? boundedMouseCoords.top
        : boundedMouseCoords.left;
    if (this.state.draggingState.mousePos !== mousePos) {
      this.state.draggingState.mousePos = mousePos;

      emitStateUpdate = true;
    }

    // Emits a state update if any of the fields have changed.
    if (emitStateUpdate) {
      this.updateState();
    }
  };

  scrollHandler = () => {
    if (this.state?.show) {
      const tableElement = document.querySelector(
        `[data-node-type="blockContainer"][data-id="${this.tableId}"] table`
      )!;
      const cellElement = tableElement.querySelector(
        `tr:nth-child(${this.state.rowIndex + 1}) > td:nth-child(${
          this.state.colIndex + 1
        })`
      )!;

      this.state.referencePosTable = tableElement.getBoundingClientRect();
      this.state.referencePosCell = cellElement.getBoundingClientRect();
      this.updateState();
    }
  };

  destroy() {
    this.pmView.dom.removeEventListener("mousedown", this.mouseMoveHandler);
    document.removeEventListener("dragover", this.dragOverHandler);

    document.removeEventListener("scroll", this.scrollHandler);
  }
}

export const tableHandlesPluginKey = new PluginKey("TableHandlesPlugin");

export class TableHandlesProsemirrorPlugin<
  BSchema extends BlockSchemaWithBlock<"table", DefaultBlockSchema["table"]>,
  I extends InlineContentSchema,
  S extends StyleSchema
> extends EventEmitter<any> {
<<<<<<< HEAD
  private view: TableHandlesView<BSchema, I, S> | undefined;
  public readonly plugin: Plugin;

  constructor(editor: BlockNoteEditor<BSchema, I, S>) {
    super();
    this.plugin = new Plugin<{
      block: SpecificBlock<BSchema, "table", I, S> | undefined;
    }>({
=======
  private view: TableHandlesView<BSchema> | undefined;
  public readonly plugin: Plugin;

  constructor(private readonly editor: BlockNoteEditor<BSchema>) {
    super();
    this.plugin = new Plugin({
>>>>>>> 2ac67228
      key: tableHandlesPluginKey,
      view: (editorView) => {
        this.view = new TableHandlesView(editor, editorView, (state) => {
          this.emit("update", state);
        });
        return this.view;
      },
      // We use decorations to render the drop cursor when dragging a table row
      // or column. The decorations are updated in the `dragOverHandler` method.
      props: {
        decorations: (state) => {
          const pluginState = tableHandlesPluginKey.getState(state);

          if (pluginState === undefined) {
            return;
          }

          const decorations: Decoration[] = [];

          if (pluginState.newIndex === pluginState.originalIndex) {
            return DecorationSet.create(state.doc, decorations);
          }

          // Gets the table to show the drop cursor in.
          const tableResolvedPos = state.doc.resolve(pluginState.tablePos + 1);
          const tableNode = tableResolvedPos.node();

          if (pluginState.draggedCellOrientation === "row") {
            // Gets the row at the new index.
            const rowResolvedPos = state.doc.resolve(
              tableResolvedPos.posAtIndex(pluginState.newIndex) + 1
            );
            const rowNode = rowResolvedPos.node();

            // Iterates over all cells in the row.
            for (let i = 0; i < rowNode.childCount; i++) {
              // Gets each cell in the row.
              const cellResolvedPos = state.doc.resolve(
                rowResolvedPos.posAtIndex(i) + 1
              );
              const cellNode = cellResolvedPos.node();

              // Creates a decoration at the start or end of each cell,
              // depending on whether the new index is before or after the
              // original index.
              const decorationPos =
                cellResolvedPos.pos +
                (pluginState.newIndex > pluginState.originalIndex
                  ? cellNode.nodeSize - 2
                  : 0);
              decorations.push(
                // The widget is a small bar which spans the width of the cell.
                Decoration.widget(decorationPos, () => {
                  const widget = document.createElement("div");
                  widget.className = "bn-table-drop-cursor";
                  widget.style.left = "0";
                  widget.style.right = "0";
                  // This is only necessary because the drop indicator's height
                  // is an even number of pixels, whereas the border between
                  // table cells is an odd number of pixels. So this makes the
                  // positioning slightly more consistent regardless of where
                  // the row is being dropped.
                  if (pluginState.newIndex > pluginState.originalIndex) {
                    widget.style.bottom = "-2px";
                  } else {
                    widget.style.top = "-3px";
                  }
                  widget.style.height = "4px";

                  return widget;
                })
              );
            }
          } else {
            // Iterates over all rows in the table.
            for (let i = 0; i < tableNode.childCount; i++) {
              // Gets each row in the table.
              const rowResolvedPos = state.doc.resolve(
                tableResolvedPos.posAtIndex(i) + 1
              );

              // Gets the cell at the new index in the row.
              const cellResolvedPos = state.doc.resolve(
                rowResolvedPos.posAtIndex(pluginState.newIndex) + 1
              );
              const cellNode = cellResolvedPos.node();

              // Creates a decoration at the start or end of each cell,
              // depending on whether the new index is before or after the
              // original index.
              const decorationPos =
                cellResolvedPos.pos +
                (pluginState.newIndex > pluginState.originalIndex
                  ? cellNode.nodeSize - 2
                  : 0);
              decorations.push(
                // The widget is a small bar which spans the height of the cell.
                Decoration.widget(decorationPos, () => {
                  const widget = document.createElement("div");
                  widget.className = "bn-table-drop-cursor";
                  widget.style.top = "0";
                  widget.style.bottom = "0";
                  // This is only necessary because the drop indicator's width
                  // is an even number of pixels, whereas the border between
                  // table cells is an odd number of pixels. So this makes the
                  // positioning slightly more consistent regardless of where
                  // the column is being dropped.
                  if (pluginState.newIndex > pluginState.originalIndex) {
                    widget.style.right = "-2px";
                  } else {
                    widget.style.left = "-3px";
                  }
                  widget.style.width = "4px";

                  return widget;
                })
              );
            }
          }

          return DecorationSet.create(state.doc, decorations);
        },
      },
      // For the view to be able to pass data to update the decorations, we need
      // to use a state field, where we store drag & drop information.
      state: {
        init() {
          return undefined;
        },
<<<<<<< HEAD
        apply: (transaction) => {
          const block: SpecificBlock<BSchema, "table", I, S> | undefined =
            transaction.getMeta(tableHandlesPluginKey)?.block;
=======
        apply(transaction, prev) {
          const isDragging = transaction.getMeta(tableHandlesPluginKey);

          // If the transaction contains new table drag & drop information, we
          // update the existing state with the new information.
          if (isDragging) {
            return {
              // The state may be undefined
              ...(prev || {}),
              ...isDragging,
            };
          }

          // If the transaction contains null table drag & drop information, we
          // clear the state.
          if (isDragging === null) {
            return undefined;
          }
>>>>>>> 2ac67228

          return prev;
        },
      },
    });
  }

  public onUpdate(callback: (state: TableHandlesState<BSchema, I, S>) => void) {
    return this.on("update", callback);
  }

  /**
   * Callback that should be set on the `dragStart` event for whichever element
   * is used as the column drag handle.
   */
  colDragStart = (event: {
    dataTransfer: DataTransfer | null;
    clientX: number;
  }) => {
    if (this.view!.state === undefined) {
      throw new Error(
        "Attempted to drag table column, but no table block was hovered prior."
      );
    }

    this.view!.state.draggingState = {
      draggedCellOrientation: "col",
      mousePos: event.clientX,
    };
    this.view!.updateState();

    this.editor._tiptapEditor.view.dispatch(
      this.editor._tiptapEditor.state.tr.setMeta(tableHandlesPluginKey, {
        draggedCellOrientation:
          this.view!.state.draggingState.draggedCellOrientation,
        originalIndex: this.view!.state.colIndex,
        newIndex: this.view!.state.colIndex,
        tablePos: this.view!.tablePos,
      })
    );

    setHiddenDragImage();
    event.dataTransfer!.setDragImage(dragImageElement!, 0, 0);
    event.dataTransfer!.effectAllowed = "move";
  };

  /**
   * Callback that should be set on the `dragStart` event for whichever element
   * is used as the row drag handle.
   */
  rowDragStart = (event: {
    dataTransfer: DataTransfer | null;
    clientY: number;
  }) => {
    if (this.view!.state === undefined) {
      throw new Error(
        "Attempted to drag table row, but no table block was hovered prior."
      );
    }

    this.view!.state.draggingState = {
      draggedCellOrientation: "row",
      mousePos: event.clientY,
    };
    this.view!.updateState();

    this.editor._tiptapEditor.view.dispatch(
      this.editor._tiptapEditor.state.tr.setMeta(tableHandlesPluginKey, {
        draggedCellOrientation:
          this.view!.state.draggingState.draggedCellOrientation,
        originalIndex: this.view!.state.rowIndex,
        newIndex: this.view!.state.rowIndex,
        tablePos: this.view!.tablePos,
      })
    );

    setHiddenDragImage();
    event.dataTransfer!.setDragImage(dragImageElement!, 0, 0);
    event.dataTransfer!.effectAllowed = "copyMove";
  };

  /**
   * Callback that should be set on the `dragEnd` event for both the element
   * used as the row drag handle, and the one used as the column drag handle.
   */
  dragEnd = () => {
    if (this.view!.state === undefined) {
      throw new Error(
        "Attempted to drag table row, but no table block was hovered prior."
      );
    }

    this.view!.state.draggingState = undefined;
    this.view!.updateState();

    this.editor._tiptapEditor.view.dispatch(
      this.editor._tiptapEditor.state.tr.setMeta(tableHandlesPluginKey, null)
    );

    unsetHiddenDragImage();
  };

  /**
   * Freezes the drag handles. When frozen, they will stay attached to the same
   * cell regardless of which cell is hovered by the mouse cursor.
   */
  freezeHandles = () => (this.view!.menuFrozen = true);

  /**
   * Unfreezes the drag handles. When frozen, they will stay attached to the
   * same cell regardless of which cell is hovered by the mouse cursor.
   */
  unfreezeHandles = () => (this.view!.menuFrozen = false);
}<|MERGE_RESOLUTION|>--- conflicted
+++ resolved
@@ -1,31 +1,17 @@
-import { Plugin, PluginKey } from "prosemirror-state";
-<<<<<<< HEAD
-import { EditorView } from "prosemirror-view";
-
-import { BlockNoteEditor } from "../../BlockNoteEditor";
-import { BaseUiElementCallbacks } from "../../shared/BaseUiElementTypes";
-import { EventEmitter } from "../../shared/EventEmitter";
-import {
-  BlockSchemaWithBlock,
-  SpecificBlock,
-} from "../Blocks/api/blocks/types";
-import { DefaultBlockSchema } from "../Blocks/api/defaultBlocks";
-import { InlineContentSchema } from "../Blocks/api/inlineContent/types";
-import { StyleSchema } from "../Blocks/api/styles/types";
-import { getDraggableBlockFromCoords } from "../SideMenu/SideMenuPlugin";
-export type TableHandlesCallbacks = BaseUiElementCallbacks;
-=======
+import { Plugin, PluginKey, PluginView } from "prosemirror-state";
 import { Decoration, DecorationSet, EditorView } from "prosemirror-view";
 import {
+  Block,
   BlockNoteEditor,
-  BlockSchema,
+  BlockSchemaWithBlock,
+  DefaultBlockSchema,
+  InlineContentSchema,
+  SpecificBlock,
+  StyleSchema,
   getDraggableBlockFromCoords,
+  nodeToBlock,
 } from "../..";
 import { EventEmitter } from "../../shared/EventEmitter";
-import { Block } from "../Blocks/api/blockTypes";
-import { Table } from "../Blocks/nodes/BlockContent/TableBlockContent/TableBlockContent";
-import { nodeToBlock } from "../../api/nodeConversions/nodeConversions";
-import { PluginView } from "@tiptap/pm/state";
 
 let dragImageElement: HTMLElement | undefined;
 
@@ -46,7 +32,6 @@
     dragImageElement = undefined;
   }
 }
->>>>>>> 2ac67228
 
 export type TableHandlesState<
   BSchema extends BlockSchemaWithBlock<"table", DefaultBlockSchema["table"]>,
@@ -57,12 +42,9 @@
   referencePosCell: DOMRect;
   referencePosTable: DOMRect;
 
-  block: Block<(typeof Table)["config"]>;
+  block: SpecificBlock<BSchema, "table", I, S>;
   colIndex: number;
   rowIndex: number;
-<<<<<<< HEAD
-  block: SpecificBlock<BSchema, "table", I, S>;
-=======
 
   draggingState:
     | {
@@ -70,7 +52,6 @@
         mousePos: number;
       }
     | undefined;
->>>>>>> 2ac67228
 };
 
 function getChildIndex(node: Element) {
@@ -89,14 +70,6 @@
   return target;
 }
 
-<<<<<<< HEAD
-export class TableHandlesView<
-  BSchema extends BlockSchemaWithBlock<"table", DefaultBlockSchema["table"]>,
-  I extends InlineContentSchema,
-  S extends StyleSchema
-> {
-  private state?: TableHandlesState<BSchema, I, S>;
-=======
 // Hides elements in the DOMwith the provided class names.
 function hideElementsWithClassNames(classNames: string[]) {
   classNames.forEach((className) => {
@@ -107,11 +80,13 @@
   });
 }
 
-export class TableHandlesView<BSchema extends BlockSchema>
-  implements PluginView
+export class TableHandlesView<
+  BSchema extends BlockSchemaWithBlock<"table", DefaultBlockSchema["table"]>,
+  I extends InlineContentSchema,
+  S extends StyleSchema
+> implements PluginView
 {
-  public state?: TableHandlesState;
->>>>>>> 2ac67228
+  public state?: TableHandlesState<BSchema, I, S>;
   public updateState: () => void;
 
   public tableId: string | undefined;
@@ -122,11 +97,7 @@
   public prevWasEditable: boolean | null = null;
 
   constructor(
-<<<<<<< HEAD
     private readonly editor: BlockNoteEditor<BSchema, I, S>,
-=======
-    private readonly editor: BlockNoteEditor<BSchema>,
->>>>>>> 2ac67228
     private readonly pmView: EditorView,
     updateState: (state: TableHandlesState<BSchema, I, S>) => void
   ) {
@@ -166,14 +137,6 @@
       target.parentElement!.parentElement!.getBoundingClientRect();
 
     const blockEl = getDraggableBlockFromCoords(cellRect, this.pmView);
-<<<<<<< HEAD
-    const block = this.editor.getBlock(blockEl!.id)! as any as SpecificBlock<
-      BSchema,
-      "table",
-      I,
-      S
-    >;
-=======
     if (!blockEl) {
       throw new Error(
         "Found table cell element, but could not find surrounding blockContent element."
@@ -191,7 +154,7 @@
       return;
     }
 
-    let block: Block<any> | undefined = undefined;
+    let block: Block<any, any, any> | undefined = undefined;
 
     // Copied from `getBlock`. We don't use `getBlock` since we also need the PM
     // node for the table, so we would effectively be doing the same work twice.
@@ -204,19 +167,24 @@
         return true;
       }
 
-      block = nodeToBlock(node, this.editor.schema, this.editor.blockCache);
+      block = nodeToBlock(
+        node,
+        this.editor.blockSchema,
+        this.editor.inlineContentSchema,
+        this.editor.styleSchema,
+        this.editor.blockCache
+      );
       this.tablePos = pos + 1;
 
       return false;
     });
->>>>>>> 2ac67228
 
     this.state = {
       show: true,
       referencePosCell: cellRect,
       referencePosTable: tableRect,
 
-      block: block! as Block<(typeof Table)["config"]>,
+      block: block! as SpecificBlock<BSchema, "table", I, S>,
       colIndex: colIndex,
       rowIndex: rowIndex,
 
@@ -354,23 +322,12 @@
   I extends InlineContentSchema,
   S extends StyleSchema
 > extends EventEmitter<any> {
-<<<<<<< HEAD
   private view: TableHandlesView<BSchema, I, S> | undefined;
   public readonly plugin: Plugin;
 
-  constructor(editor: BlockNoteEditor<BSchema, I, S>) {
-    super();
-    this.plugin = new Plugin<{
-      block: SpecificBlock<BSchema, "table", I, S> | undefined;
-    }>({
-=======
-  private view: TableHandlesView<BSchema> | undefined;
-  public readonly plugin: Plugin;
-
-  constructor(private readonly editor: BlockNoteEditor<BSchema>) {
+  constructor(private readonly editor: BlockNoteEditor<BSchema, I, S>) {
     super();
     this.plugin = new Plugin({
->>>>>>> 2ac67228
       key: tableHandlesPluginKey,
       view: (editorView) => {
         this.view = new TableHandlesView(editor, editorView, (state) => {
@@ -500,11 +457,6 @@
         init() {
           return undefined;
         },
-<<<<<<< HEAD
-        apply: (transaction) => {
-          const block: SpecificBlock<BSchema, "table", I, S> | undefined =
-            transaction.getMeta(tableHandlesPluginKey)?.block;
-=======
         apply(transaction, prev) {
           const isDragging = transaction.getMeta(tableHandlesPluginKey);
 
@@ -523,7 +475,6 @@
           if (isDragging === null) {
             return undefined;
           }
->>>>>>> 2ac67228
 
           return prev;
         },
