<<<<<<< HEAD
=======
import type { Dictionary } from "../../i18n/dictionary.js";

>>>>>>> 1f18799d
export type DefaultSuggestionItem = {
  name: string;
  title: string;
  onItemClick: () => void;
  subtext?: string;
  badge?: string;
  aliases?: string[];
  group?: string;
};<|MERGE_RESOLUTION|>--- conflicted
+++ resolved
@@ -1,10 +1,5 @@
-<<<<<<< HEAD
-=======
-import type { Dictionary } from "../../i18n/dictionary.js";
-
->>>>>>> 1f18799d
 export type DefaultSuggestionItem = {
-  name: string;
+  key: string;
   title: string;
   onItemClick: () => void;
   subtext?: string;
