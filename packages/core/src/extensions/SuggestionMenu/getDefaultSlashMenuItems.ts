--- conflicted
+++ resolved
@@ -1,12 +1,7 @@
-<<<<<<< HEAD
-=======
 import { Block, PartialBlock } from "../../blocks/defaultBlocks";
 import type { BlockNoteEditor } from "../../editor/BlockNoteEditor";
 
->>>>>>> 1adbf0d8
 import { checkDefaultBlockTypeInSchema } from "../../blocks/defaultBlockTypeGuards";
-import { Block, PartialBlock } from "../../blocks/defaultBlocks";
-import type { BlockNoteEditor } from "../../editor/BlockNoteEditor";
 import {
   BlockSchema,
   InlineContentSchema,
