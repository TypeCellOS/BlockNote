--- conflicted
+++ resolved
@@ -198,13 +198,10 @@
           })
         );
       },
-<<<<<<< HEAD
-      subtext: "Insert an image",
-      aliases: ["image", "upload", "embed", "img", "picture", "media", "url"],
-      group: "Media",
-    });
-    items.push({
-      title: "File",
+      key: "image",
+      ...editor.dictionary.slash_menu.image,
+    });
+    items.push({
       onItemClick: () => {
         const insertedBlock = insertOrUpdateBlock(editor, {
           type: "file",
@@ -217,13 +214,8 @@
           })
         );
       },
-      subtext: "Insert a file",
-      aliases: ["file", "upload", "embed", "media", "url"],
-      group: "Media",
-=======
-      key: "image",
-      ...editor.dictionary.slash_menu.image,
->>>>>>> 0f495e25
+      key: "file",
+      ...editor.dictionary.slash_menu.file,
     });
   }
 
