--- conflicted
+++ resolved
@@ -272,18 +272,13 @@
   }
 
   items.push({
-<<<<<<< HEAD
-    onItemClick: () => editor.openSelectionMenu(":"),
-    name: "emoji",
-=======
     onItemClick: () => {
       editor.openSuggestionMenu(":", {
         deleteTriggerCharacter: true,
         ignoreQueryLength: true,
       });
     },
-    key: "emoji",
->>>>>>> 8cf3d969
+    name: "emoji",
     ...editor.dictionary.slash_menu.emoji,
   });
 
