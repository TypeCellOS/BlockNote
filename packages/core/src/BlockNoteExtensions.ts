import { Extensions, extensions } from "@tiptap/core";

import Bold from "@tiptap/extension-bold";
import Code from "@tiptap/extension-code";
import DropCursor from "@tiptap/extension-dropcursor";
import GapCursor from "@tiptap/extension-gapcursor";
import HardBreak from "@tiptap/extension-hard-break";
import Italic from "@tiptap/extension-italic";
import Underline from "@tiptap/extension-underline";
// import Placeholder from "@tiptap/extension-placeholder";
import Strike from "@tiptap/extension-strike";
import Text from "@tiptap/extension-text";
import Paragraph from "@tiptap/extension-paragraph";

import { Node } from "@tiptap/core";
import UniqueID from "./extensions/UniqueID/UniqueID";
import { DraggableBlocksExtension } from "./extensions/DraggableBlocks/DraggableBlocksExtension";
import { blocks } from "./extensions/Blocks";
import HyperlinkMark from "./extensions/Hyperlinks/HyperlinkMark";
import { BubbleMenuExtension } from "./extensions/BubbleMenu/BubbleMenuExtension";
<<<<<<< HEAD
=======
import { History } from "@tiptap/extension-history";
>>>>>>> f038236a
import { TrailingNode } from "./extensions/TrailingNode/TrailingNodeExtension";
import blockStyles from "./extensions/Blocks/nodes/Block.module.css";
import { Placeholder } from "./extensions/Placeholder/PlaceholderExtension";
export const Document = Node.create({
  name: "doc",
  topNode: true,
  content: "block+",
});

export const getBlockNoteExtensions = () => {
  const ret: Extensions = [
    extensions.ClipboardTextSerializer,
    extensions.Commands,
    extensions.Editable,
    extensions.FocusEvents,
    extensions.Tabindex,

    // DevTools,
    GapCursor,

    // DropCursor,
    Placeholder.configure({
      emptyNodeClass: blockStyles.isEmpty,
      hasAnchorClass: blockStyles.hasAnchor,
      includeChildren: true,
      showOnlyCurrent: false,
    }),
    UniqueID.configure({
      types: ["tcblock"],
    }),
    HardBreak,
    // Comments,

    // basics:
    Text,

    // marks:
    Bold,
    Code,
    Italic,
    Strike,
    Underline,
    HyperlinkMark,
    Paragraph,
    // custom blocks:
    ...blocks,
    DraggableBlocksExtension,
    DropCursor.configure({ width: 5, color: "#ddeeff" }),
    BubbleMenuExtension,
<<<<<<< HEAD
=======
    History,
>>>>>>> f038236a
    // This needs to be at the bottom of this list, because Key events (such as enter, when selecting a /command),
    // should be handled before Enter handlers in other components like splitListItem
    // SlashCommandExtension.configure({
    //     // Extra commands can be registered here
    //     commands: {},
    // }),
    // MentionsExtension.configure({
    //     providers: {
    //         people: (query) => {
    //             return PEOPLE.filter((mention) => mention.match(query));
    //         },
    //     },
    // }),
    TrailingNode,
  ];
  return ret;
};<|MERGE_RESOLUTION|>--- conflicted
+++ resolved
@@ -18,10 +18,7 @@
 import { blocks } from "./extensions/Blocks";
 import HyperlinkMark from "./extensions/Hyperlinks/HyperlinkMark";
 import { BubbleMenuExtension } from "./extensions/BubbleMenu/BubbleMenuExtension";
-<<<<<<< HEAD
-=======
 import { History } from "@tiptap/extension-history";
->>>>>>> f038236a
 import { TrailingNode } from "./extensions/TrailingNode/TrailingNodeExtension";
 import blockStyles from "./extensions/Blocks/nodes/Block.module.css";
 import { Placeholder } from "./extensions/Placeholder/PlaceholderExtension";
@@ -71,10 +68,7 @@
     DraggableBlocksExtension,
     DropCursor.configure({ width: 5, color: "#ddeeff" }),
     BubbleMenuExtension,
-<<<<<<< HEAD
-=======
     History,
->>>>>>> f038236a
     // This needs to be at the bottom of this list, because Key events (such as enter, when selecting a /command),
     // should be handled before Enter handlers in other components like splitListItem
     // SlashCommandExtension.configure({
