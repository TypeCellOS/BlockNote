--- conflicted
+++ resolved
@@ -15,10 +15,6 @@
 import { FormattingToolbarExtension } from "./extensions/FormattingToolbar/FormattingToolbarExtension";
 import { DraggableBlocksExtension } from "./extensions/DraggableBlocks/DraggableBlocksExtension";
 import HyperlinkMark from "./extensions/HyperlinkToolbar/HyperlinkMark";
-<<<<<<< HEAD
-import { FixedParagraph } from "./extensions/Paragraph/FixedParagraph";
-=======
->>>>>>> e35f026a
 import { Placeholder } from "./extensions/Placeholder/PlaceholderExtension";
 import SlashMenuExtension from "./extensions/SlashMenu";
 import { TrailingNode } from "./extensions/TrailingNode/TrailingNodeExtension";
@@ -29,21 +25,11 @@
 import { BlockSideMenuFactory } from "./extensions/DraggableBlocks/BlockSideMenuFactoryTypes";
 import { Link } from "@tiptap/extension-link";
 import { SlashMenuItem } from "./extensions/SlashMenu/SlashMenuItem";
-<<<<<<< HEAD
-=======
 import { BackgroundColorMark } from "./extensions/BackgroundColor/BackgroundColorMark";
 import { TextColorMark } from "./extensions/TextColor/TextColorMark";
 import { BackgroundColorExtension } from "./extensions/BackgroundColor/BackgroundColorExtension";
 import { TextColorExtension } from "./extensions/TextColor/TextColorExtension";
 import { TextAlignmentExtension } from "./extensions/TextAlignment/TextAlignmentExtension";
->>>>>>> e35f026a
-
-export type UiFactories = Partial<{
-  formattingToolbarFactory: FormattingToolbarFactory;
-  hyperlinkToolbarFactory: HyperlinkToolbarFactory;
-  slashMenuFactory: SuggestionsMenuFactory<SlashMenuItem>;
-  blockSideMenuFactory: BlockSideMenuFactory;
-}>;
 
 export type UiFactories = Partial<{
   formattingToolbarFactory: FormattingToolbarFactory;
@@ -89,15 +75,11 @@
     Italic,
     Strike,
     Underline,
-<<<<<<< HEAD
-    FixedParagraph,
-=======
     TextColorMark,
     TextColorExtension,
     BackgroundColorMark,
     BackgroundColorExtension,
     TextAlignmentExtension,
->>>>>>> e35f026a
 
     // custom blocks:
     ...blocks,
