import { Node } from "@tiptap/core";

import type { BlockNoteEditor } from "../editor/BlockNoteEditor.js";
import { BlockNoteDOMAttributes } from "../schema/index.js";
import { mergeCSSClasses } from "../util/browser.js";

// Object containing all possible block attributes.
const BlockAttributes: Record<string, string> = {
  blockColor: "data-block-color",
  blockStyle: "data-block-style",
  id: "data-id",
  depth: "data-depth",
  depthChange: "data-depth-change",
};

/**
 * The main "Block node" documents consist of
 */
export const BlockContainer = Node.create<{
  domAttributes?: BlockNoteDOMAttributes;
  editor: BlockNoteEditor<any, any, any>;
}>({
  name: "blockContainer",
  group: "blockContainer",
  // A block always contains content, and optionally a blockGroup which contains nested blocks
  content: "blockContent blockGroup?",
  // Ensures content-specific keyboard handlers trigger first.
  priority: 50,
  defining: true,

  parseHTML() {
    return [
      {
        tag: "div",
        getAttrs: (element) => {
          if (typeof element === "string") {
            return false;
          }

          const attrs: Record<string, string> = {};
          for (const [nodeAttr, HTMLAttr] of Object.entries(BlockAttributes)) {
            if (element.getAttribute(HTMLAttr)) {
              attrs[nodeAttr] = element.getAttribute(HTMLAttr)!;
            }
          }

          if (element.getAttribute("data-node-type") === "blockContainer") {
            return attrs;
          }

          return false;
        },
      },
    ];
  },

  renderHTML({ HTMLAttributes }) {
    const blockOuter = document.createElement("div");
    blockOuter.className = "bn-block-outer";
    blockOuter.setAttribute("data-node-type", "blockOuter");
    for (const [attribute, value] of Object.entries(HTMLAttributes)) {
      if (attribute !== "class") {
        blockOuter.setAttribute(attribute, value);
      }
    }

    const blockHTMLAttributes = {
      ...(this.options.domAttributes?.block || {}),
      ...HTMLAttributes,
    };
    const block = document.createElement("div");
    block.className = mergeCSSClasses("bn-block", blockHTMLAttributes.class);
    block.setAttribute("data-node-type", this.name);
    for (const [attribute, value] of Object.entries(blockHTMLAttributes)) {
      if (attribute !== "class") {
        block.setAttribute(attribute, value);
      }
    }

    blockOuter.appendChild(block);

    return {
      dom: blockOuter,
      contentDOM: block,
    };
  },
<<<<<<< HEAD

  addCommands() {
    return {
      // Creates a new text block at a given position.
      BNCreateBlock:
        (pos) =>
        ({ state, dispatch }) => {
          const newBlock =
            state.schema.nodes["blockContainer"].createAndFill()!;

          if (dispatch) {
            state.tr.insert(pos, newBlock).scrollIntoView();
          }

          return true;
        },
      // Deletes a block at a given position.
      BNDeleteBlock:
        (posInBlock) =>
        ({ state, dispatch }) => {
          const blockInfo = getBlockInfoFromPos(state.doc, posInBlock);
          if (blockInfo === undefined) {
            return false;
          }

          const { startPos, endPos } = blockInfo;

          if (dispatch) {
            state.tr.deleteRange(startPos, endPos);
          }

          return true;
        },
      // Updates a block at a given position.
      BNUpdateBlock:
        (posInBlock, block) =>
        ({ state, dispatch }) => {
          const blockInfo = getBlockInfoFromPos(state.doc, posInBlock);
          if (blockInfo === undefined) {
            return false;
          }

          const { startPos, endPos, node, contentNode } = blockInfo;

          if (dispatch) {
            // Adds blockGroup node with child blocks if necessary.
            if (block.children !== undefined) {
              const childNodes = [];

              // Creates ProseMirror nodes for each child block, including their descendants.
              for (const child of block.children) {
                childNodes.push(
                  blockToNode(
                    child,
                    state.schema,
                    this.options.editor.schema.styleSchema
                  )
                );
              }

              // Checks if a blockGroup node already exists.
              if (node.childCount === 2) {
                // Replaces all child nodes in the existing blockGroup with the ones created earlier.
                state.tr.replace(
                  startPos + contentNode.nodeSize + 1,
                  endPos - 1,
                  new Slice(Fragment.from(childNodes), 0, 0)
                );
              } else {
                // Inserts a new blockGroup containing the child nodes created earlier.
                state.tr.insert(
                  startPos + contentNode.nodeSize,
                  state.schema.nodes["blockGroup"].create({}, childNodes)
                );
              }
            }

            const oldType = contentNode.type.name;
            const newType = block.type || oldType;

            // The code below determines the new content of the block.
            // or "keep" to keep as-is
            let content: PMNode[] | "keep" = "keep";

            // Has there been any custom content provided?
            if (block.content) {
              if (typeof block.content === "string") {
                // Adds a single text node with no marks to the content.
                content = inlineContentToNodes(
                  [block.content],
                  state.schema,
                  this.options.editor.schema.styleSchema
                );
              } else if (Array.isArray(block.content)) {
                // Adds a text node with the provided styles converted into marks to the content,
                // for each InlineContent object.
                content = inlineContentToNodes(
                  block.content,
                  state.schema,
                  this.options.editor.schema.styleSchema
                );
              } else if (block.content.type === "tableContent") {
                content = tableContentToNodes(
                  block.content,
                  state.schema,
                  this.options.editor.schema.styleSchema
                );
              } else {
                throw new UnreachableCaseError(block.content.type);
              }
            } else {
              // no custom content has been provided, use existing content IF possible

              // Since some block types contain inline content and others don't,
              // we either need to call setNodeMarkup to just update type &
              // attributes, or replaceWith to replace the whole blockContent.
              const oldContentType = state.schema.nodes[oldType].spec.content;
              const newContentType = state.schema.nodes[newType].spec.content;

              if (oldContentType === "") {
                // keep old content, because it's empty anyway and should be compatible with
                // any newContentType
              } else if (newContentType !== oldContentType) {
                // the content type changed, replace the previous content
                content = [];
              } else {
                // keep old content, because the content type is the same and should be compatible
              }
            }

            // Now, changes the blockContent node type and adds the provided props
            // as attributes. Also preserves all existing attributes that are
            // compatible with the new type.
            //
            // Use either setNodeMarkup or replaceWith depending on whether the
            // content is being replaced or not.
            if (content === "keep") {
              // use setNodeMarkup to only update the type and attributes
              state.tr.setNodeMarkup(
                startPos,
                block.type === undefined
                  ? undefined
                  : state.schema.nodes[block.type],
                {
                  ...contentNode.attrs,
                  ...block.props,
                }
              );
            } else {
              // use replaceWith to replace the content and the block itself
              // also  reset the selection since replacing the block content
              // sets it to the next block.
              state.tr
                .replaceWith(
                  startPos,
                  startPos + contentNode.nodeSize,
                  state.schema.nodes[newType].create(
                    {
                      ...contentNode.attrs,
                      ...block.props,
                    },
                    content
                  )
                )
                // If the node doesn't contain editable content, we want to
                // select the whole node. But if it does have editable content,
                // we want to set the selection to the start of it.
                .setSelection(
                  state.schema.nodes[newType].spec.content === ""
                    ? new NodeSelection(state.tr.doc.resolve(startPos))
                    : state.schema.nodes[newType].spec.content === "inline*"
                    ? new TextSelection(state.tr.doc.resolve(startPos))
                    : // Need to offset the position as we have to get through the
                      // `tableRow` and `tableCell` nodes to get to the
                      // `tableParagraph` node we want to set the selection in.
                      new TextSelection(state.tr.doc.resolve(startPos + 4))
                );
            }

            // Adds all provided props as attributes to the parent blockContainer node too, and also preserves existing
            // attributes.
            state.tr.setNodeMarkup(startPos - 1, undefined, {
              ...node.attrs,
              ...block.props,
            });
          }

          return true;
        },
      // Appends the text contents of a block to the nearest previous block, given a position between them. Children of
      // the merged block are moved out of it first, rather than also being merged.
      //
      // In the example below, the position passed into the function is between Block1 and Block2.
      //
      // Block1
      //    Block2
      // Block3
      //    Block4
      //        Block5
      //
      // Becomes:
      //
      // Block1
      //    Block2Block3
      // Block4
      //     Block5
      BNMergeBlocks:
        (posBetweenBlocks) =>
        ({ state, dispatch }) => {
          const nextNodeIsBlock =
            state.doc.resolve(posBetweenBlocks + 1).node().type.name ===
            "blockContainer";
          const prevNodeIsBlock =
            state.doc.resolve(posBetweenBlocks - 1).node().type.name ===
            "blockContainer";

          if (!nextNodeIsBlock || !prevNodeIsBlock) {
            return false;
          }

          const nextBlockInfo = getBlockInfoFromPos(
            state.doc,
            posBetweenBlocks + 1
          );

          const { node, contentNode, startPos, endPos, depth } = nextBlockInfo!;

          // Removes a level of nesting all children of the next block by 1 level, if it contains both content and block
          // group nodes.
          if (node.childCount === 2) {
            const childBlocksStart = state.doc.resolve(
              startPos + contentNode.nodeSize + 1
            );
            const childBlocksEnd = state.doc.resolve(endPos - 1);
            const childBlocksRange =
              childBlocksStart.blockRange(childBlocksEnd);

            // Moves the block group node inside the block into the block group node that the current block is in.
            if (dispatch) {
              state.tr.lift(childBlocksRange!, depth - 1);
            }
          }

          let prevBlockEndPos = posBetweenBlocks - 1;
          let prevBlockInfo = getBlockInfoFromPos(state.doc, prevBlockEndPos);

          // Finds the nearest previous block, regardless of nesting level.
          while (prevBlockInfo!.numChildBlocks > 0) {
            prevBlockEndPos--;
            prevBlockInfo = getBlockInfoFromPos(state.doc, prevBlockEndPos);
            if (prevBlockInfo === undefined) {
              return false;
            }
          }

          // Deletes next block and adds its text content to the nearest previous block.

          if (dispatch) {
            dispatch(
              state.tr
                .deleteRange(startPos, startPos + contentNode.nodeSize)
                .replace(
                  prevBlockEndPos - 1,
                  startPos,
                  new Slice(contentNode.content, 0, 0)
                )
                .scrollIntoView()
            );

            state.tr.setSelection(
              new TextSelection(state.doc.resolve(prevBlockEndPos - 1))
            );
          }

          return true;
        },
      // Splits a block at a given position. Content after the position is moved to a new block below, at the same
      // nesting level.
      // - `keepType` is usually false, unless the selection is at the start of
      // a block.
      // - `keepProps` is usually true when `keepType` is true, except for when
      // creating new list item blocks with Enter.
      BNSplitBlock:
        (posInBlock, keepType, keepProps) =>
        ({ state, dispatch }) => {
          const blockInfo = getBlockInfoFromPos(state.doc, posInBlock);
          if (blockInfo === undefined) {
            return false;
          }

          const { contentNode, contentType, startPos, endPos, depth } =
            blockInfo;

          const originalBlockContent = state.doc.cut(startPos + 1, posInBlock);
          const newBlockContent = state.doc.cut(posInBlock, endPos - 1);

          const newBlock =
            state.schema.nodes["blockContainer"].createAndFill()!;

          const newBlockInsertionPos = endPos + 1;
          const newBlockContentPos = newBlockInsertionPos + 2;

          if (dispatch) {
            // Creates a new block. Since the schema requires it to have a content node, a paragraph node is created
            // automatically, spanning newBlockContentPos to newBlockContentPos + 1.
            state.tr.insert(newBlockInsertionPos, newBlock);

            // Replaces the content of the newly created block's content node. Doesn't replace the whole content node so
            // its type doesn't change.
            state.tr.replace(
              newBlockContentPos,
              newBlockContentPos + 1,
              newBlockContent.content.size > 0
                ? new Slice(
                    Fragment.from(newBlockContent),
                    depth + 2,
                    depth + 2
                  )
                : undefined
            );

            // Changes the type of the content node. The range doesn't matter as long as both from and to positions are
            // within the content node.
            if (keepType) {
              state.tr.setBlockType(
                newBlockContentPos,
                newBlockContentPos,
                state.schema.node(contentType).type,
                keepProps ? contentNode.attrs : undefined
              );
            }

            // Sets the selection to the start of the new block's content node.
            state.tr.setSelection(
              new TextSelection(state.doc.resolve(newBlockContentPos))
            );

            // Replaces the content of the original block's content node. Doesn't replace the whole content node so its
            // type doesn't change.
            state.tr.replace(
              startPos + 1,
              endPos - 1,
              originalBlockContent.content.size > 0
                ? new Slice(
                    Fragment.from(originalBlockContent),
                    depth + 2,
                    depth + 2
                  )
                : undefined
            );

            state.tr.scrollIntoView();
          }

          return true;
        },
    };
  },

  addProseMirrorPlugins() {
    return [NonEditableBlockPlugin()];
  },

  addKeyboardShortcuts() {
    // handleBackspace is partially adapted from https://github.com/ueberdosis/tiptap/blob/ed56337470efb4fd277128ab7ef792b37cfae992/packages/core/src/extensions/keymap.ts
    const handleBackspace = () =>
      this.editor.commands.first(({ commands }) => [
        // Deletes the selection if it's not empty.
        () => commands.deleteSelection(),
        // Undoes an input rule if one was triggered in the last editor state change.
        () => commands.undoInputRule(),
        // Reverts block content type to a paragraph if the selection is at the start of the block.
        () =>
          commands.command(({ state }) => {
            const { contentType, startPos } = getBlockInfoFromPos(
              state.doc,
              state.selection.from
            )!;

            const selectionAtBlockStart = state.selection.from === startPos + 1;
            const isParagraph = contentType.name === "paragraph";

            if (selectionAtBlockStart && !isParagraph) {
              return commands.BNUpdateBlock(state.selection.from, {
                type: "paragraph",
                props: {},
              });
            }

            return false;
          }),
        // Removes a level of nesting if the block is indented if the selection is at the start of the block.
        () =>
          commands.command(({ state }) => {
            const { startPos } = getBlockInfoFromPos(
              state.doc,
              state.selection.from
            )!;

            const selectionAtBlockStart = state.selection.from === startPos + 1;

            if (selectionAtBlockStart) {
              return commands.liftListItem("blockContainer");
            }

            return false;
          }),
        // Merges block with the previous one if it isn't indented, isn't the first block in the doc, and the selection
        // is at the start of the block.
        () =>
          commands.command(({ state }) => {
            const { depth, startPos } = getBlockInfoFromPos(
              state.doc,
              state.selection.from
            )!;

            const selectionAtBlockStart = state.selection.from === startPos + 1;
            const selectionEmpty = state.selection.empty;
            const blockAtDocStart = startPos === 2;

            const posBetweenBlocks = startPos - 1;

            if (
              !blockAtDocStart &&
              selectionAtBlockStart &&
              selectionEmpty &&
              depth === 2
            ) {
              return commands.BNMergeBlocks(posBetweenBlocks);
            }

            return false;
          }),
      ]);

    const handleDelete = () =>
      this.editor.commands.first(({ commands }) => [
        // Deletes the selection if it's not empty.
        () => commands.deleteSelection(),
        // Merges block with the next o ne (at the same nesting level or lower),
        // if one exists, the block has no children, and the selection is at the
        // end of the block.
        () =>
          commands.command(({ state }) => {
            const { node, depth, endPos } = getBlockInfoFromPos(
              state.doc,
              state.selection.from
            )!;

            const blockAtDocEnd = endPos === state.doc.nodeSize - 4;
            const selectionAtBlockEnd = state.selection.from === endPos - 1;

            const selectionEmpty = state.selection.empty;
            const hasChildBlocks = node.childCount === 2;

            if (
              !blockAtDocEnd &&
              selectionAtBlockEnd &&
              selectionEmpty &&
              !hasChildBlocks
            ) {
              let oldDepth = depth;
              let newPos = endPos + 2;
              let newDepth = state.doc.resolve(newPos).depth;

              while (newDepth < oldDepth) {
                oldDepth = newDepth;
                newPos += 2;
                newDepth = state.doc.resolve(newPos).depth;
              }

              return commands.BNMergeBlocks(newPos - 1);
            }

            return false;
          }),
      ]);

    const handleEnter = () =>
      this.editor.commands.first(({ commands }) => [
        // Removes a level of nesting if the block is empty & indented, while the selection is also empty & at the start
        // of the block.
        () =>
          commands.command(({ state }) => {
            const { contentNode, depth } = getBlockInfoFromPos(
              state.doc,
              state.selection.from
            )!;

            const selectionAtBlockStart =
              state.selection.$anchor.parentOffset === 0;
            const selectionEmpty =
              state.selection.anchor === state.selection.head;
            const blockEmpty = contentNode.childCount === 0;
            const blockIndented = depth > 2;

            if (
              selectionAtBlockStart &&
              selectionEmpty &&
              blockEmpty &&
              blockIndented
            ) {
              return commands.liftListItem("blockContainer");
            }

            return false;
          }),
        // Creates a new block and moves the selection to it if the current one is empty, while the selection is also
        // empty & at the start of the block.
        () =>
          commands.command(({ state, chain }) => {
            const { contentNode, endPos } = getBlockInfoFromPos(
              state.doc,
              state.selection.from
            )!;

            const selectionAtBlockStart =
              state.selection.$anchor.parentOffset === 0;
            const selectionEmpty =
              state.selection.anchor === state.selection.head;
            const blockEmpty = contentNode.childCount === 0;

            if (selectionAtBlockStart && selectionEmpty && blockEmpty) {
              const newBlockInsertionPos = endPos + 1;
              const newBlockContentPos = newBlockInsertionPos + 2;

              chain()
                .BNCreateBlock(newBlockInsertionPos)
                .setTextSelection(newBlockContentPos)
                .run();

              return true;
            }

            return false;
          }),
        // Splits the current block, moving content inside that's after the cursor to a new text block below. Also
        // deletes the selection beforehand, if it's not empty.
        () =>
          commands.command(({ state, chain }) => {
            const { contentNode } = getBlockInfoFromPos(
              state.doc,
              state.selection.from
            )!;

            const selectionAtBlockStart =
              state.selection.$anchor.parentOffset === 0;
            const blockEmpty = contentNode.childCount === 0;

            if (!blockEmpty) {
              chain()
                .deleteSelection()
                .BNSplitBlock(
                  state.selection.from,
                  selectionAtBlockStart,
                  selectionAtBlockStart
                )
                .run();

              return true;
            }

            return false;
          }),
      ]);

    return {
      Backspace: handleBackspace,
      Delete: handleDelete,
      Enter: handleEnter,
      // Always returning true for tab key presses ensures they're not captured by the browser. Otherwise, they blur the
      // editor since the browser will try to use tab for keyboard navigation.
      Tab: () => {
        if (
          this.options.editor.formattingToolbar?.shown ||
          this.options.editor.linkToolbar?.shown ||
          this.options.editor.filePanel?.shown
        ) {
          // don't handle tabs if a toolbar is shown, so we can tab into / out of it
          return false;
        }
        this.editor.commands.sinkListItem("blockContainer");
        return true;
      },
      "Shift-Tab": () => {
        if (
          this.options.editor.formattingToolbar?.shown ||
          this.options.editor.linkToolbar?.shown ||
          this.options.editor.filePanel?.shown
        ) {
          // don't handle tabs if a toolbar is shown, so we can tab into / out of it
          return false;
        }
        this.editor.commands.liftListItem("blockContainer");
        return true;
      },
      "Shift-Mod-ArrowUp": () => {
        this.options.editor.moveBlockUp();
        return true;
      },
      "Shift-Mod-ArrowDown": () => {
        this.options.editor.moveBlockDown();
        return true;
      },
    };
  },
=======
>>>>>>> 8867e641
});<|MERGE_RESOLUTION|>--- conflicted
+++ resolved
@@ -84,613 +84,4 @@
       contentDOM: block,
     };
   },
-<<<<<<< HEAD
-
-  addCommands() {
-    return {
-      // Creates a new text block at a given position.
-      BNCreateBlock:
-        (pos) =>
-        ({ state, dispatch }) => {
-          const newBlock =
-            state.schema.nodes["blockContainer"].createAndFill()!;
-
-          if (dispatch) {
-            state.tr.insert(pos, newBlock).scrollIntoView();
-          }
-
-          return true;
-        },
-      // Deletes a block at a given position.
-      BNDeleteBlock:
-        (posInBlock) =>
-        ({ state, dispatch }) => {
-          const blockInfo = getBlockInfoFromPos(state.doc, posInBlock);
-          if (blockInfo === undefined) {
-            return false;
-          }
-
-          const { startPos, endPos } = blockInfo;
-
-          if (dispatch) {
-            state.tr.deleteRange(startPos, endPos);
-          }
-
-          return true;
-        },
-      // Updates a block at a given position.
-      BNUpdateBlock:
-        (posInBlock, block) =>
-        ({ state, dispatch }) => {
-          const blockInfo = getBlockInfoFromPos(state.doc, posInBlock);
-          if (blockInfo === undefined) {
-            return false;
-          }
-
-          const { startPos, endPos, node, contentNode } = blockInfo;
-
-          if (dispatch) {
-            // Adds blockGroup node with child blocks if necessary.
-            if (block.children !== undefined) {
-              const childNodes = [];
-
-              // Creates ProseMirror nodes for each child block, including their descendants.
-              for (const child of block.children) {
-                childNodes.push(
-                  blockToNode(
-                    child,
-                    state.schema,
-                    this.options.editor.schema.styleSchema
-                  )
-                );
-              }
-
-              // Checks if a blockGroup node already exists.
-              if (node.childCount === 2) {
-                // Replaces all child nodes in the existing blockGroup with the ones created earlier.
-                state.tr.replace(
-                  startPos + contentNode.nodeSize + 1,
-                  endPos - 1,
-                  new Slice(Fragment.from(childNodes), 0, 0)
-                );
-              } else {
-                // Inserts a new blockGroup containing the child nodes created earlier.
-                state.tr.insert(
-                  startPos + contentNode.nodeSize,
-                  state.schema.nodes["blockGroup"].create({}, childNodes)
-                );
-              }
-            }
-
-            const oldType = contentNode.type.name;
-            const newType = block.type || oldType;
-
-            // The code below determines the new content of the block.
-            // or "keep" to keep as-is
-            let content: PMNode[] | "keep" = "keep";
-
-            // Has there been any custom content provided?
-            if (block.content) {
-              if (typeof block.content === "string") {
-                // Adds a single text node with no marks to the content.
-                content = inlineContentToNodes(
-                  [block.content],
-                  state.schema,
-                  this.options.editor.schema.styleSchema
-                );
-              } else if (Array.isArray(block.content)) {
-                // Adds a text node with the provided styles converted into marks to the content,
-                // for each InlineContent object.
-                content = inlineContentToNodes(
-                  block.content,
-                  state.schema,
-                  this.options.editor.schema.styleSchema
-                );
-              } else if (block.content.type === "tableContent") {
-                content = tableContentToNodes(
-                  block.content,
-                  state.schema,
-                  this.options.editor.schema.styleSchema
-                );
-              } else {
-                throw new UnreachableCaseError(block.content.type);
-              }
-            } else {
-              // no custom content has been provided, use existing content IF possible
-
-              // Since some block types contain inline content and others don't,
-              // we either need to call setNodeMarkup to just update type &
-              // attributes, or replaceWith to replace the whole blockContent.
-              const oldContentType = state.schema.nodes[oldType].spec.content;
-              const newContentType = state.schema.nodes[newType].spec.content;
-
-              if (oldContentType === "") {
-                // keep old content, because it's empty anyway and should be compatible with
-                // any newContentType
-              } else if (newContentType !== oldContentType) {
-                // the content type changed, replace the previous content
-                content = [];
-              } else {
-                // keep old content, because the content type is the same and should be compatible
-              }
-            }
-
-            // Now, changes the blockContent node type and adds the provided props
-            // as attributes. Also preserves all existing attributes that are
-            // compatible with the new type.
-            //
-            // Use either setNodeMarkup or replaceWith depending on whether the
-            // content is being replaced or not.
-            if (content === "keep") {
-              // use setNodeMarkup to only update the type and attributes
-              state.tr.setNodeMarkup(
-                startPos,
-                block.type === undefined
-                  ? undefined
-                  : state.schema.nodes[block.type],
-                {
-                  ...contentNode.attrs,
-                  ...block.props,
-                }
-              );
-            } else {
-              // use replaceWith to replace the content and the block itself
-              // also  reset the selection since replacing the block content
-              // sets it to the next block.
-              state.tr
-                .replaceWith(
-                  startPos,
-                  startPos + contentNode.nodeSize,
-                  state.schema.nodes[newType].create(
-                    {
-                      ...contentNode.attrs,
-                      ...block.props,
-                    },
-                    content
-                  )
-                )
-                // If the node doesn't contain editable content, we want to
-                // select the whole node. But if it does have editable content,
-                // we want to set the selection to the start of it.
-                .setSelection(
-                  state.schema.nodes[newType].spec.content === ""
-                    ? new NodeSelection(state.tr.doc.resolve(startPos))
-                    : state.schema.nodes[newType].spec.content === "inline*"
-                    ? new TextSelection(state.tr.doc.resolve(startPos))
-                    : // Need to offset the position as we have to get through the
-                      // `tableRow` and `tableCell` nodes to get to the
-                      // `tableParagraph` node we want to set the selection in.
-                      new TextSelection(state.tr.doc.resolve(startPos + 4))
-                );
-            }
-
-            // Adds all provided props as attributes to the parent blockContainer node too, and also preserves existing
-            // attributes.
-            state.tr.setNodeMarkup(startPos - 1, undefined, {
-              ...node.attrs,
-              ...block.props,
-            });
-          }
-
-          return true;
-        },
-      // Appends the text contents of a block to the nearest previous block, given a position between them. Children of
-      // the merged block are moved out of it first, rather than also being merged.
-      //
-      // In the example below, the position passed into the function is between Block1 and Block2.
-      //
-      // Block1
-      //    Block2
-      // Block3
-      //    Block4
-      //        Block5
-      //
-      // Becomes:
-      //
-      // Block1
-      //    Block2Block3
-      // Block4
-      //     Block5
-      BNMergeBlocks:
-        (posBetweenBlocks) =>
-        ({ state, dispatch }) => {
-          const nextNodeIsBlock =
-            state.doc.resolve(posBetweenBlocks + 1).node().type.name ===
-            "blockContainer";
-          const prevNodeIsBlock =
-            state.doc.resolve(posBetweenBlocks - 1).node().type.name ===
-            "blockContainer";
-
-          if (!nextNodeIsBlock || !prevNodeIsBlock) {
-            return false;
-          }
-
-          const nextBlockInfo = getBlockInfoFromPos(
-            state.doc,
-            posBetweenBlocks + 1
-          );
-
-          const { node, contentNode, startPos, endPos, depth } = nextBlockInfo!;
-
-          // Removes a level of nesting all children of the next block by 1 level, if it contains both content and block
-          // group nodes.
-          if (node.childCount === 2) {
-            const childBlocksStart = state.doc.resolve(
-              startPos + contentNode.nodeSize + 1
-            );
-            const childBlocksEnd = state.doc.resolve(endPos - 1);
-            const childBlocksRange =
-              childBlocksStart.blockRange(childBlocksEnd);
-
-            // Moves the block group node inside the block into the block group node that the current block is in.
-            if (dispatch) {
-              state.tr.lift(childBlocksRange!, depth - 1);
-            }
-          }
-
-          let prevBlockEndPos = posBetweenBlocks - 1;
-          let prevBlockInfo = getBlockInfoFromPos(state.doc, prevBlockEndPos);
-
-          // Finds the nearest previous block, regardless of nesting level.
-          while (prevBlockInfo!.numChildBlocks > 0) {
-            prevBlockEndPos--;
-            prevBlockInfo = getBlockInfoFromPos(state.doc, prevBlockEndPos);
-            if (prevBlockInfo === undefined) {
-              return false;
-            }
-          }
-
-          // Deletes next block and adds its text content to the nearest previous block.
-
-          if (dispatch) {
-            dispatch(
-              state.tr
-                .deleteRange(startPos, startPos + contentNode.nodeSize)
-                .replace(
-                  prevBlockEndPos - 1,
-                  startPos,
-                  new Slice(contentNode.content, 0, 0)
-                )
-                .scrollIntoView()
-            );
-
-            state.tr.setSelection(
-              new TextSelection(state.doc.resolve(prevBlockEndPos - 1))
-            );
-          }
-
-          return true;
-        },
-      // Splits a block at a given position. Content after the position is moved to a new block below, at the same
-      // nesting level.
-      // - `keepType` is usually false, unless the selection is at the start of
-      // a block.
-      // - `keepProps` is usually true when `keepType` is true, except for when
-      // creating new list item blocks with Enter.
-      BNSplitBlock:
-        (posInBlock, keepType, keepProps) =>
-        ({ state, dispatch }) => {
-          const blockInfo = getBlockInfoFromPos(state.doc, posInBlock);
-          if (blockInfo === undefined) {
-            return false;
-          }
-
-          const { contentNode, contentType, startPos, endPos, depth } =
-            blockInfo;
-
-          const originalBlockContent = state.doc.cut(startPos + 1, posInBlock);
-          const newBlockContent = state.doc.cut(posInBlock, endPos - 1);
-
-          const newBlock =
-            state.schema.nodes["blockContainer"].createAndFill()!;
-
-          const newBlockInsertionPos = endPos + 1;
-          const newBlockContentPos = newBlockInsertionPos + 2;
-
-          if (dispatch) {
-            // Creates a new block. Since the schema requires it to have a content node, a paragraph node is created
-            // automatically, spanning newBlockContentPos to newBlockContentPos + 1.
-            state.tr.insert(newBlockInsertionPos, newBlock);
-
-            // Replaces the content of the newly created block's content node. Doesn't replace the whole content node so
-            // its type doesn't change.
-            state.tr.replace(
-              newBlockContentPos,
-              newBlockContentPos + 1,
-              newBlockContent.content.size > 0
-                ? new Slice(
-                    Fragment.from(newBlockContent),
-                    depth + 2,
-                    depth + 2
-                  )
-                : undefined
-            );
-
-            // Changes the type of the content node. The range doesn't matter as long as both from and to positions are
-            // within the content node.
-            if (keepType) {
-              state.tr.setBlockType(
-                newBlockContentPos,
-                newBlockContentPos,
-                state.schema.node(contentType).type,
-                keepProps ? contentNode.attrs : undefined
-              );
-            }
-
-            // Sets the selection to the start of the new block's content node.
-            state.tr.setSelection(
-              new TextSelection(state.doc.resolve(newBlockContentPos))
-            );
-
-            // Replaces the content of the original block's content node. Doesn't replace the whole content node so its
-            // type doesn't change.
-            state.tr.replace(
-              startPos + 1,
-              endPos - 1,
-              originalBlockContent.content.size > 0
-                ? new Slice(
-                    Fragment.from(originalBlockContent),
-                    depth + 2,
-                    depth + 2
-                  )
-                : undefined
-            );
-
-            state.tr.scrollIntoView();
-          }
-
-          return true;
-        },
-    };
-  },
-
-  addProseMirrorPlugins() {
-    return [NonEditableBlockPlugin()];
-  },
-
-  addKeyboardShortcuts() {
-    // handleBackspace is partially adapted from https://github.com/ueberdosis/tiptap/blob/ed56337470efb4fd277128ab7ef792b37cfae992/packages/core/src/extensions/keymap.ts
-    const handleBackspace = () =>
-      this.editor.commands.first(({ commands }) => [
-        // Deletes the selection if it's not empty.
-        () => commands.deleteSelection(),
-        // Undoes an input rule if one was triggered in the last editor state change.
-        () => commands.undoInputRule(),
-        // Reverts block content type to a paragraph if the selection is at the start of the block.
-        () =>
-          commands.command(({ state }) => {
-            const { contentType, startPos } = getBlockInfoFromPos(
-              state.doc,
-              state.selection.from
-            )!;
-
-            const selectionAtBlockStart = state.selection.from === startPos + 1;
-            const isParagraph = contentType.name === "paragraph";
-
-            if (selectionAtBlockStart && !isParagraph) {
-              return commands.BNUpdateBlock(state.selection.from, {
-                type: "paragraph",
-                props: {},
-              });
-            }
-
-            return false;
-          }),
-        // Removes a level of nesting if the block is indented if the selection is at the start of the block.
-        () =>
-          commands.command(({ state }) => {
-            const { startPos } = getBlockInfoFromPos(
-              state.doc,
-              state.selection.from
-            )!;
-
-            const selectionAtBlockStart = state.selection.from === startPos + 1;
-
-            if (selectionAtBlockStart) {
-              return commands.liftListItem("blockContainer");
-            }
-
-            return false;
-          }),
-        // Merges block with the previous one if it isn't indented, isn't the first block in the doc, and the selection
-        // is at the start of the block.
-        () =>
-          commands.command(({ state }) => {
-            const { depth, startPos } = getBlockInfoFromPos(
-              state.doc,
-              state.selection.from
-            )!;
-
-            const selectionAtBlockStart = state.selection.from === startPos + 1;
-            const selectionEmpty = state.selection.empty;
-            const blockAtDocStart = startPos === 2;
-
-            const posBetweenBlocks = startPos - 1;
-
-            if (
-              !blockAtDocStart &&
-              selectionAtBlockStart &&
-              selectionEmpty &&
-              depth === 2
-            ) {
-              return commands.BNMergeBlocks(posBetweenBlocks);
-            }
-
-            return false;
-          }),
-      ]);
-
-    const handleDelete = () =>
-      this.editor.commands.first(({ commands }) => [
-        // Deletes the selection if it's not empty.
-        () => commands.deleteSelection(),
-        // Merges block with the next o ne (at the same nesting level or lower),
-        // if one exists, the block has no children, and the selection is at the
-        // end of the block.
-        () =>
-          commands.command(({ state }) => {
-            const { node, depth, endPos } = getBlockInfoFromPos(
-              state.doc,
-              state.selection.from
-            )!;
-
-            const blockAtDocEnd = endPos === state.doc.nodeSize - 4;
-            const selectionAtBlockEnd = state.selection.from === endPos - 1;
-
-            const selectionEmpty = state.selection.empty;
-            const hasChildBlocks = node.childCount === 2;
-
-            if (
-              !blockAtDocEnd &&
-              selectionAtBlockEnd &&
-              selectionEmpty &&
-              !hasChildBlocks
-            ) {
-              let oldDepth = depth;
-              let newPos = endPos + 2;
-              let newDepth = state.doc.resolve(newPos).depth;
-
-              while (newDepth < oldDepth) {
-                oldDepth = newDepth;
-                newPos += 2;
-                newDepth = state.doc.resolve(newPos).depth;
-              }
-
-              return commands.BNMergeBlocks(newPos - 1);
-            }
-
-            return false;
-          }),
-      ]);
-
-    const handleEnter = () =>
-      this.editor.commands.first(({ commands }) => [
-        // Removes a level of nesting if the block is empty & indented, while the selection is also empty & at the start
-        // of the block.
-        () =>
-          commands.command(({ state }) => {
-            const { contentNode, depth } = getBlockInfoFromPos(
-              state.doc,
-              state.selection.from
-            )!;
-
-            const selectionAtBlockStart =
-              state.selection.$anchor.parentOffset === 0;
-            const selectionEmpty =
-              state.selection.anchor === state.selection.head;
-            const blockEmpty = contentNode.childCount === 0;
-            const blockIndented = depth > 2;
-
-            if (
-              selectionAtBlockStart &&
-              selectionEmpty &&
-              blockEmpty &&
-              blockIndented
-            ) {
-              return commands.liftListItem("blockContainer");
-            }
-
-            return false;
-          }),
-        // Creates a new block and moves the selection to it if the current one is empty, while the selection is also
-        // empty & at the start of the block.
-        () =>
-          commands.command(({ state, chain }) => {
-            const { contentNode, endPos } = getBlockInfoFromPos(
-              state.doc,
-              state.selection.from
-            )!;
-
-            const selectionAtBlockStart =
-              state.selection.$anchor.parentOffset === 0;
-            const selectionEmpty =
-              state.selection.anchor === state.selection.head;
-            const blockEmpty = contentNode.childCount === 0;
-
-            if (selectionAtBlockStart && selectionEmpty && blockEmpty) {
-              const newBlockInsertionPos = endPos + 1;
-              const newBlockContentPos = newBlockInsertionPos + 2;
-
-              chain()
-                .BNCreateBlock(newBlockInsertionPos)
-                .setTextSelection(newBlockContentPos)
-                .run();
-
-              return true;
-            }
-
-            return false;
-          }),
-        // Splits the current block, moving content inside that's after the cursor to a new text block below. Also
-        // deletes the selection beforehand, if it's not empty.
-        () =>
-          commands.command(({ state, chain }) => {
-            const { contentNode } = getBlockInfoFromPos(
-              state.doc,
-              state.selection.from
-            )!;
-
-            const selectionAtBlockStart =
-              state.selection.$anchor.parentOffset === 0;
-            const blockEmpty = contentNode.childCount === 0;
-
-            if (!blockEmpty) {
-              chain()
-                .deleteSelection()
-                .BNSplitBlock(
-                  state.selection.from,
-                  selectionAtBlockStart,
-                  selectionAtBlockStart
-                )
-                .run();
-
-              return true;
-            }
-
-            return false;
-          }),
-      ]);
-
-    return {
-      Backspace: handleBackspace,
-      Delete: handleDelete,
-      Enter: handleEnter,
-      // Always returning true for tab key presses ensures they're not captured by the browser. Otherwise, they blur the
-      // editor since the browser will try to use tab for keyboard navigation.
-      Tab: () => {
-        if (
-          this.options.editor.formattingToolbar?.shown ||
-          this.options.editor.linkToolbar?.shown ||
-          this.options.editor.filePanel?.shown
-        ) {
-          // don't handle tabs if a toolbar is shown, so we can tab into / out of it
-          return false;
-        }
-        this.editor.commands.sinkListItem("blockContainer");
-        return true;
-      },
-      "Shift-Tab": () => {
-        if (
-          this.options.editor.formattingToolbar?.shown ||
-          this.options.editor.linkToolbar?.shown ||
-          this.options.editor.filePanel?.shown
-        ) {
-          // don't handle tabs if a toolbar is shown, so we can tab into / out of it
-          return false;
-        }
-        this.editor.commands.liftListItem("blockContainer");
-        return true;
-      },
-      "Shift-Mod-ArrowUp": () => {
-        this.options.editor.moveBlockUp();
-        return true;
-      },
-      "Shift-Mod-ArrowDown": () => {
-        this.options.editor.moveBlockDown();
-        return true;
-      },
-    };
-  },
-=======
->>>>>>> 8867e641
 });