--- conflicted
+++ resolved
@@ -1,12 +1,6 @@
 import { Node } from "@tiptap/core";
 
 import { TagParseRule } from "@tiptap/pm/model";
-<<<<<<< HEAD
-import { nodeToCustomInlineContent } from "../../api/nodeConversions/nodeConversions.js";
-import { propsToAttributes } from "../blocks/internal.js";
-import { Props } from "../propTypes.js";
-import { StyleSchema } from "../styles/types.js";
-=======
 import {
   inlineContentToNodes,
   nodeToCustomInlineContent,
@@ -15,7 +9,6 @@
 import { propsToAttributes } from "../blocks/internal";
 import { Props } from "../propTypes";
 import { StyleSchema } from "../styles/types";
->>>>>>> 657e7e09
 import {
   addInlineContentAttributes,
   addInlineContentKeyboardShortcuts,
@@ -25,12 +18,8 @@
   CustomInlineContentConfig,
   InlineContentFromConfig,
   InlineContentSpec,
-<<<<<<< HEAD
-} from "./types.js";
-=======
   PartialCustomInlineContentFromConfig,
 } from "./types";
->>>>>>> 657e7e09
 
 // TODO: support serialization
 
