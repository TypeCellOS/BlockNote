--- conflicted
+++ resolved
@@ -1,15 +1,9 @@
 import { Editor } from "@tiptap/core";
 import { TagParseRule } from "@tiptap/pm/model";
-<<<<<<< HEAD
-import type { BlockNoteEditor } from "../../editor/BlockNoteEditor.js";
-import { InlineContentSchema } from "../inlineContent/types.js";
-import { StyleSchema } from "../styles/types.js";
-=======
 import { NodeView } from "@tiptap/pm/view";
 import type { BlockNoteEditor } from "../../editor/BlockNoteEditor";
 import { InlineContentSchema } from "../inlineContent/types";
 import { StyleSchema } from "../styles/types";
->>>>>>> 657e7e09
 import {
   createInternalBlockSpec,
   createStronglyTypedTiptapNode,
