import { InputRule } from "@tiptap/core";
import { updateBlockCommand } from "../../../api/blockManipulation/commands/updateBlock/updateBlock.js";
import {
  getBlockInfoFromSelection,
  getNearestBlockPos,
} from "../../../api/getBlockInfoFromPos.js";
import {
  PropSchema,
  createBlockSpecFromStronglyTypedTiptapNode,
  createStronglyTypedTiptapNode,
} from "../../../schema/index.js";
import { createDefaultBlockDOMOutputSpec } from "../../defaultBlockHelpers.js";
import { defaultProps } from "../../defaultProps.js";
import { handleEnter } from "../ListItemKeyboardShortcuts.js";

export const checkListItemPropSchema = {
  ...defaultProps,
  checked: {
    default: false,
  },
} satisfies PropSchema;

const checkListItemBlockContent = createStronglyTypedTiptapNode({
  name: "checkListItem",
  content: "inline*",
  group: "blockContent",
  addAttributes() {
    return {
      checked: {
        default: false,
        // instead of "checked" attributes, use "data-checked"
        parseHTML: (element) =>
          element.getAttribute("data-checked") === "true" || undefined,
        renderHTML: (attributes) => {
          return attributes.checked
            ? {
                "data-checked": (attributes.checked as boolean).toString(),
              }
            : {};
        },
      },
    };
  },

  addInputRules() {
    return [
      // Creates a checklist when starting with "[]" or "[X]".
      new InputRule({
        find: new RegExp(`\\[\\s*\\]\\s$`),
        handler: ({ state, chain, range }) => {
          const blockInfo = getBlockInfoFromSelection(state);
          if (
            !blockInfo.isBlockContainer ||
            blockInfo.blockContent.node.type.spec.content !== "inline*"
          ) {
            return;
          }

          chain()
            .command(
              updateBlockCommand(
                this.options.editor,
                blockInfo.bnBlock.beforePos,
                {
                  type: "checkListItem",
                  props: {
                    checked: false as any,
                  },
                }
              )
            )
            // Removes the characters used to set the list.
            .deleteRange({ from: range.from, to: range.to });
        },
      }),
      new InputRule({
        find: new RegExp(`\\[[Xx]\\]\\s$`),
        handler: ({ state, chain, range }) => {
          const blockInfo = getBlockInfoFromSelection(state);

          if (
            !blockInfo.isBlockContainer ||
            blockInfo.blockContent.node.type.spec.content !== "inline*"
          ) {
            return;
          }

          chain()
            .command(
              updateBlockCommand(
                this.options.editor,
                blockInfo.bnBlock.beforePos,
                {
                  type: "checkListItem",
                  props: {
                    checked: true as any,
                  },
                }
              )
            )
            // Removes the characters used to set the list.
            .deleteRange({ from: range.from, to: range.to });
        },
      }),
    ];
  },

  addKeyboardShortcuts() {
    return {
      Enter: () => handleEnter(this.options.editor),
      "Mod-Shift-9": () => {
<<<<<<< HEAD
        const blockInfo = getBlockInfoFromSelection(this.editor.state);
        if (blockInfo.blockContent.node.type.spec.content !== "inline*") {
=======
        const blockInfo = getBlockInfoFromSelection(this.options.editor.state);
        if (
          !blockInfo.isBlockContainer ||
          blockInfo.blockContent.node.type.spec.content !== "inline*"
        ) {
>>>>>>> 82001173
          return true;
        }

        return this.editor.commands.command(
          updateBlockCommand(this.options.editor, blockInfo.bnBlock.beforePos, {
            type: "checkListItem",
            props: {},
          })
        );
      },
    };
  },

  parseHTML() {
    return [
      {
        tag: "div[data-content-type=" + this.name + "]", // TODO: remove if we can't come up with test case that needs this
      },
      // Checkbox only.
      {
        tag: "input",
        getAttrs: (element) => {
          if (typeof element === "string") {
            return false;
          }

          if ((element as HTMLInputElement).type === "checkbox") {
            return { checked: (element as HTMLInputElement).checked };
          }

          return false;
        },
        node: "checkListItem",
      },
      // Container element for checkbox + label.
      {
        tag: "li",
        getAttrs: (element) => {
          if (typeof element === "string") {
            return false;
          }

          const parent = element.parentElement;

          if (parent === null) {
            return false;
          }

          if (
            parent.tagName === "UL" ||
            (parent.tagName === "DIV" && parent.parentElement!.tagName === "UL")
          ) {
            const checkbox =
              (element.querySelector(
                "input[type=checkbox]"
              ) as HTMLInputElement) || null;

            if (checkbox === null) {
              return false;
            }

            return { checked: checkbox.checked };
          }

          return false;
        },
        node: "checkListItem",
      },
    ];
  },

  // Since there is no HTML checklist element, there isn't really any
  // standardization for what checklists should look like in the DOM. GDocs'
  // and Notion's aren't cross compatible, for example. This implementation
  // has a semantically correct DOM structure (though missing a label for the
  // checkbox) which is also converted correctly to Markdown by remark.
  renderHTML({ node, HTMLAttributes }) {
    const checkbox = document.createElement("input");
    checkbox.type = "checkbox";
    checkbox.checked = node.attrs.checked;
    if (node.attrs.checked) {
      checkbox.setAttribute("checked", "");
    }

    const { dom, contentDOM } = createDefaultBlockDOMOutputSpec(
      this.name,
      "p",
      {
        ...(this.options.domAttributes?.blockContent || {}),
        ...HTMLAttributes,
      },
      this.options.domAttributes?.inlineContent || {}
    );

    dom.insertBefore(checkbox, contentDOM);

    return { dom, contentDOM };
  },

  // Need to render node view since the checkbox needs to be able to update the
  // node. This is only possible with a node view as it exposes `getPos`.
  addNodeView() {
    return ({ node, getPos, editor, HTMLAttributes }) => {
      // Need to wrap certain elements in a div or keyboard navigation gets
      // confused.
      const wrapper = document.createElement("div");
      const checkboxWrapper = document.createElement("div");
      checkboxWrapper.contentEditable = "false";

      const checkbox = document.createElement("input");
      checkbox.type = "checkbox";
      checkbox.checked = node.attrs.checked;
      if (node.attrs.checked) {
        checkbox.setAttribute("checked", "");
      }

      const changeHandler = () => {
        if (!editor.isEditable) {
          // This seems like the most effective way of blocking the checkbox
          // from being toggled, as event.preventDefault() does not stop it for
          // "click" or "change" events.
          checkbox.checked = !checkbox.checked;
          return;
        }

        // TODO: test
        if (typeof getPos !== "boolean") {
          const beforeBlockContainerPos = getNearestBlockPos(
            editor.state.doc,
            getPos()
          );

          if (beforeBlockContainerPos.node.type.name !== "blockContainer") {
            throw new Error(
              `Expected blockContainer node, got ${beforeBlockContainerPos.node.type.name}`
            );
          }

          this.editor.commands.command(
            updateBlockCommand(
              this.options.editor,
              beforeBlockContainerPos.posBeforeNode,
              {
                type: "checkListItem",
                props: {
                  checked: checkbox.checked as any,
                },
              }
            )
          );
        }
      };
      checkbox.addEventListener("change", changeHandler);

      const { dom, contentDOM } = createDefaultBlockDOMOutputSpec(
        this.name,
        "p",
        {
          ...(this.options.domAttributes?.blockContent || {}),
          ...HTMLAttributes,
        },
        this.options.domAttributes?.inlineContent || {}
      );

      if (typeof getPos !== "boolean") {
        // Since `node` is a blockContent node, we have to get the block ID from
        // the parent blockContainer node. This means we can't add the label in
        // `renderHTML` as we can't use `getPos` and therefore can't get the
        // parent blockContainer node.
        const blockID = this.editor.state.doc.resolve(getPos()).node().attrs.id;
        const label = "label-" + blockID;
        checkbox.setAttribute("aria-labelledby", label);
        contentDOM.id = label;
      }

      dom.removeChild(contentDOM);
      dom.appendChild(wrapper);
      wrapper.appendChild(checkboxWrapper);
      wrapper.appendChild(contentDOM);
      checkboxWrapper.appendChild(checkbox);

      return {
        dom,
        contentDOM,
        destroy: () => {
          checkbox.removeEventListener("change", changeHandler);
        },
      };
    };
  },
});

export const CheckListItem = createBlockSpecFromStronglyTypedTiptapNode(
  checkListItemBlockContent,
  checkListItemPropSchema
);<|MERGE_RESOLUTION|>--- conflicted
+++ resolved
@@ -109,16 +109,11 @@
     return {
       Enter: () => handleEnter(this.options.editor),
       "Mod-Shift-9": () => {
-<<<<<<< HEAD
         const blockInfo = getBlockInfoFromSelection(this.editor.state);
-        if (blockInfo.blockContent.node.type.spec.content !== "inline*") {
-=======
-        const blockInfo = getBlockInfoFromSelection(this.options.editor.state);
         if (
           !blockInfo.isBlockContainer ||
           blockInfo.blockContent.node.type.spec.content !== "inline*"
         ) {
->>>>>>> 82001173
           return true;
         }
 
