--- conflicted
+++ resolved
@@ -1,14 +1,10 @@
 import { createBlockNoteExtension } from "../../editor/BlockNoteExtension.js";
-<<<<<<< HEAD
+import { createBlockConfig, createBlockSpec } from "../../schema/index.js";
 import {
   addDefaultPropsExternalHTML,
   defaultProps,
   parseDefaultProps,
 } from "../defaultProps.js";
-=======
-import { createBlockConfig, createBlockSpec } from "../../schema/index.js";
-import { defaultProps } from "../defaultProps.js";
->>>>>>> cd788ad4
 
 export type QuoteBlockConfig = ReturnType<typeof createQuoteBlockConfig>;
 
