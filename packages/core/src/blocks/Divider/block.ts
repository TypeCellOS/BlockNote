--- conflicted
+++ resolved
@@ -1,15 +1,5 @@
-<<<<<<< HEAD
-import { z } from "zod/v4";
-import { createBlockNoteExtension } from "../../editor/BlockNoteExtension.js";
-import {
-  createBlockConfig,
-  createBlockSpec,
-  createPropSchemaFromZod,
-} from "../../schema/index.js";
-=======
 import { createExtension } from "../../editor/BlockNoteExtension.js";
 import { createBlockConfig, createBlockSpec } from "../../schema/index.js";
->>>>>>> 305e0ab2
 
 export type DividerBlockConfig = ReturnType<typeof createDividerBlockConfig>;
 
