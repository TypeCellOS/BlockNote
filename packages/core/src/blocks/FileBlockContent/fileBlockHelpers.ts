--- conflicted
+++ resolved
@@ -1,7 +1,3 @@
-<<<<<<< HEAD
-import type { BlockNoteEditor } from "../../editor/BlockNoteEditor.js";
-import { BlockFromConfig, FileBlockConfig } from "../../schema/index.js";
-=======
 import type { BlockNoteEditor } from "../../editor/BlockNoteEditor";
 import {
   BlockFromConfig,
@@ -75,7 +71,6 @@
     };
   }
 };
->>>>>>> 657e7e09
 
 // Default file preview, displaying a file icon and file name.
 export const createDefaultFilePreview = (
