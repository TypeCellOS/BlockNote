--- conflicted
+++ resolved
@@ -1,13 +1,9 @@
 import type { BlockNoteEditor } from "../../../../editor/BlockNoteEditor.js";
-<<<<<<< HEAD
-import type { BlockConfig, BlockFromConfig } from "../../../../schema/index.js";
-=======
-import {
+import type {
   BlockConfig,
-  BlockFromConfigNoChildren,
+  BlockFromConfig,
   PropSchemaFromZod,
 } from "../../../../schema/index.js";
->>>>>>> c37934c3
 import {
   baseFileZodPropSchema,
   optionalFileZodPropSchema,
@@ -19,17 +15,12 @@
   ...optionalFileZodPropSchema.pick({ url: true }).shape,
 });
 export const createFileBlockWrapper = (
-<<<<<<< HEAD
   block: BlockFromConfig<
-    BlockConfig<string, typeof requiredPropSchema, "none">,
-=======
-  block: BlockFromConfigNoChildren<
     BlockConfig<
       string,
       PropSchemaFromZod<typeof requiredZodPropSchema>,
       "none"
     >,
->>>>>>> c37934c3
     any,
     any
   >,
