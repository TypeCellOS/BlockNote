--- conflicted
+++ resolved
@@ -1,13 +1,5 @@
 import type { BlockNoteEditor } from "../../../../editor/BlockNoteEditor.js";
-<<<<<<< HEAD
-import type { Block } from "../../../index.js";
-=======
 import { FilePanelExtension } from "../../../../extensions/FilePanel/FilePanel.js";
-import {
-  BlockConfig,
-  BlockFromConfigNoChildren,
-} from "../../../../schema/index.js";
->>>>>>> 305e0ab2
 
 export const createAddFileButton = (
   block: Block<any, any, any>,
