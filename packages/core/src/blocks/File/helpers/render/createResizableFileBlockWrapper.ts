import type { BlockNoteEditor } from "../../../../editor/BlockNoteEditor.js";
<<<<<<< HEAD
import { BlockConfig, BlockFromConfig } from "../../../../schema/index.js";
=======
import {
  BlockConfig,
  BlockFromConfigNoChildren,
  PropSchemaFromZod,
} from "../../../../schema/index.js";
>>>>>>> c37934c3
import {
  baseFileZodPropSchema,
  optionalFileZodPropSchema,
} from "../../../defaultFileProps.js";
import { createFileBlockWrapper } from "./createFileBlockWrapper.js";

const requiredZodPropSchema = baseFileZodPropSchema.extend({
  ...optionalFileZodPropSchema.pick({
    url: true,
    previewWidth: true,
    showPreview: true,
  }).shape,
});

export const createResizableFileBlockWrapper = (
<<<<<<< HEAD
  block: BlockFromConfig<
    BlockConfig<string, typeof requiredPropSchema, "none">,
=======
  block: BlockFromConfigNoChildren<
    BlockConfig<
      string,
      PropSchemaFromZod<typeof requiredZodPropSchema>,
      "none"
    >,
>>>>>>> c37934c3
    any,
    any
  >,
  editor: BlockNoteEditor<any, any, any>,
  element: { dom: HTMLElement; destroy?: () => void },
  resizeHandlesContainerElement: HTMLElement,
  buttonIcon?: HTMLElement,
): { dom: HTMLElement; destroy: () => void } => {
  const { dom, destroy } = createFileBlockWrapper(
    block,
    editor,
    element,
    buttonIcon,
  );
  const wrapper = dom;
  wrapper.style.position = "relative";
  if (block.props.url && block.props.showPreview) {
    if (block.props.previewWidth) {
      wrapper.style.width = `${block.props.previewWidth}px`;
    } else {
      wrapper.style.width = "fit-content";
    }
  }

  const leftResizeHandle = document.createElement("div");
  leftResizeHandle.className = "bn-resize-handle";
  leftResizeHandle.style.left = "4px";
  const rightResizeHandle = document.createElement("div");
  rightResizeHandle.className = "bn-resize-handle";
  rightResizeHandle.style.right = "4px";

  // This element ensures `mousemove` and `mouseup` events are captured while
  // resizing when the cursor is over the wrapper content. This is because
  // embeds are treated as separate HTML documents, so if the content is an
  // embed, the events will only fire within that document.
  const eventCaptureElement = document.createElement("div");
  eventCaptureElement.style.position = "absolute";
  eventCaptureElement.style.height = "100%";
  eventCaptureElement.style.width = "100%";

  // Temporary parameters set when the user begins resizing the element, used to
  // calculate the new width of the element.
  let resizeParams:
    | {
        handleUsed: "left" | "right";
        initialWidth: number;
        initialClientX: number;
      }
    | undefined;
  let width = block.props.previewWidth;

  // Updates the element width with an updated width depending on the cursor X
  // offset from when the resize began, and which resize handle is being used.
  const windowMouseMoveHandler = (event: MouseEvent | TouchEvent) => {
    if (!resizeParams) {
      if (
        !editor.isEditable &&
        resizeHandlesContainerElement.contains(leftResizeHandle) &&
        resizeHandlesContainerElement.contains(rightResizeHandle)
      ) {
        resizeHandlesContainerElement.removeChild(leftResizeHandle);
        resizeHandlesContainerElement.removeChild(rightResizeHandle);
      }

      return;
    }

    let newWidth: number;

    const clientX =
      "touches" in event ? event.touches[0].clientX : event.clientX;

    if ((block.props as any).textAlignment === "center") {
      if (resizeParams.handleUsed === "left") {
        newWidth =
          resizeParams.initialWidth +
          (resizeParams.initialClientX - clientX) * 2;
      } else {
        newWidth =
          resizeParams.initialWidth +
          (clientX - resizeParams.initialClientX) * 2;
      }
    } else {
      if (resizeParams.handleUsed === "left") {
        newWidth =
          resizeParams.initialWidth + resizeParams.initialClientX - clientX;
      } else {
        newWidth =
          resizeParams.initialWidth + clientX - resizeParams.initialClientX;
      }
    }

    // Min element width in px.
    const minWidth = 64;

    // Ensures the element is not wider than the editor and not narrower than a
    // predetermined minimum width.
    width = Math.min(
      Math.max(newWidth, minWidth),
      editor.domElement?.firstElementChild?.clientWidth || Number.MAX_VALUE,
    );
    wrapper.style.width = `${width}px`;
  };
  // Stops mouse movements from resizing the element and updates the block's
  // `width` prop to the new value.
  const windowMouseUpHandler = (event: MouseEvent | TouchEvent) => {
    // Hides the drag handles if the cursor is no longer over the element.
    if (
      (!event.target ||
        !wrapper.contains(event.target as Node) ||
        !editor.isEditable) &&
      resizeHandlesContainerElement.contains(leftResizeHandle) &&
      resizeHandlesContainerElement.contains(rightResizeHandle)
    ) {
      resizeHandlesContainerElement.removeChild(leftResizeHandle);
      resizeHandlesContainerElement.removeChild(rightResizeHandle);
    }

    if (!resizeParams) {
      return;
    }

    resizeParams = undefined;

    if (wrapper.contains(eventCaptureElement)) {
      wrapper.removeChild(eventCaptureElement);
    }

    editor.updateBlock(block, {
      props: {
        previewWidth: width,
      },
    });
  };

  // Shows the resize handles when hovering over the wrapper with the cursor.
  const wrapperMouseEnterHandler = () => {
    if (editor.isEditable) {
      resizeHandlesContainerElement.appendChild(leftResizeHandle);
      resizeHandlesContainerElement.appendChild(rightResizeHandle);
    }
  };
  // Hides the resize handles when the cursor leaves the wrapper, unless the
  // cursor moves to one of the resize handles.
  const wrapperMouseLeaveHandler = (event: MouseEvent) => {
    if (
      event.relatedTarget === leftResizeHandle ||
      event.relatedTarget === rightResizeHandle
    ) {
      return;
    }

    if (resizeParams) {
      return;
    }

    if (
      editor.isEditable &&
      resizeHandlesContainerElement.contains(leftResizeHandle) &&
      resizeHandlesContainerElement.contains(rightResizeHandle)
    ) {
      resizeHandlesContainerElement.removeChild(leftResizeHandle);
      resizeHandlesContainerElement.removeChild(rightResizeHandle);
    }
  };

  // Sets the resize params, allowing the user to begin resizing the element by
  // moving the cursor left or right.
  const leftResizeHandleMouseDownHandler = (event: MouseEvent | TouchEvent) => {
    event.preventDefault();

    if (!wrapper.contains(eventCaptureElement)) {
      wrapper.appendChild(eventCaptureElement);
    }

    const clientX =
      "touches" in event ? event.touches[0].clientX : event.clientX;

    resizeParams = {
      handleUsed: "left",
      initialWidth: wrapper.clientWidth,
      initialClientX: clientX,
    };
  };
  const rightResizeHandleMouseDownHandler = (
    event: MouseEvent | TouchEvent,
  ) => {
    event.preventDefault();

    if (!wrapper.contains(eventCaptureElement)) {
      wrapper.appendChild(eventCaptureElement);
    }

    const clientX =
      "touches" in event ? event.touches[0].clientX : event.clientX;

    resizeParams = {
      handleUsed: "right",
      initialWidth: wrapper.clientWidth,
      initialClientX: clientX,
    };
  };

  window.addEventListener("mousemove", windowMouseMoveHandler);
  window.addEventListener("touchmove", windowMouseMoveHandler);
  window.addEventListener("mouseup", windowMouseUpHandler);
  window.addEventListener("touchend", windowMouseUpHandler);
  wrapper.addEventListener("mouseenter", wrapperMouseEnterHandler);
  wrapper.addEventListener("mouseleave", wrapperMouseLeaveHandler);
  leftResizeHandle.addEventListener(
    "mousedown",
    leftResizeHandleMouseDownHandler,
  );
  leftResizeHandle.addEventListener(
    "touchstart",
    leftResizeHandleMouseDownHandler,
  );
  rightResizeHandle.addEventListener(
    "mousedown",
    rightResizeHandleMouseDownHandler,
  );
  rightResizeHandle.addEventListener(
    "touchstart",
    rightResizeHandleMouseDownHandler,
  );

  return {
    dom: wrapper,
    destroy: () => {
      destroy?.();
      window.removeEventListener("mousemove", windowMouseMoveHandler);
      window.removeEventListener("touchmove", windowMouseMoveHandler);
      window.removeEventListener("mouseup", windowMouseUpHandler);
      window.removeEventListener("touchend", windowMouseUpHandler);
      wrapper.removeEventListener("mouseenter", wrapperMouseEnterHandler);
      wrapper.removeEventListener("mouseleave", wrapperMouseLeaveHandler);
      leftResizeHandle.removeEventListener(
        "mousedown",
        leftResizeHandleMouseDownHandler,
      );
      leftResizeHandle.removeEventListener(
        "touchstart",
        leftResizeHandleMouseDownHandler,
      );
      rightResizeHandle.removeEventListener(
        "mousedown",
        rightResizeHandleMouseDownHandler,
      );
      rightResizeHandle.removeEventListener(
        "touchstart",
        rightResizeHandleMouseDownHandler,
      );
    },
  };
};<|MERGE_RESOLUTION|>--- conflicted
+++ resolved
@@ -1,13 +1,9 @@
 import type { BlockNoteEditor } from "../../../../editor/BlockNoteEditor.js";
-<<<<<<< HEAD
-import { BlockConfig, BlockFromConfig } from "../../../../schema/index.js";
-=======
 import {
   BlockConfig,
-  BlockFromConfigNoChildren,
+  BlockFromConfig,
   PropSchemaFromZod,
 } from "../../../../schema/index.js";
->>>>>>> c37934c3
 import {
   baseFileZodPropSchema,
   optionalFileZodPropSchema,
@@ -23,17 +19,12 @@
 });
 
 export const createResizableFileBlockWrapper = (
-<<<<<<< HEAD
   block: BlockFromConfig<
-    BlockConfig<string, typeof requiredPropSchema, "none">,
-=======
-  block: BlockFromConfigNoChildren<
     BlockConfig<
       string,
       PropSchemaFromZod<typeof requiredZodPropSchema>,
       "none"
     >,
->>>>>>> c37934c3
     any,
     any
   >,
