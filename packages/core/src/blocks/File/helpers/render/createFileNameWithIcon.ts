<<<<<<< HEAD
import { BlockConfig, BlockFromConfig } from "../../../../schema/index.js";
import { baseFilePropSchema } from "../../../defaultFileProps.js";
=======
import {
  BlockConfig,
  BlockFromConfigNoChildren,
  PropSchemaFromZod,
} from "../../../../schema/index.js";
import { baseFileZodPropSchema } from "../../../defaultFileProps.js";
>>>>>>> c37934c3

export const FILE_ICON_SVG = `<svg xmlns="http://www.w3.org/2000/svg" viewBox="0 0 24 24" fill="currentColor"><path d="M3 8L9.00319 2H19.9978C20.5513 2 21 2.45531 21 2.9918V21.0082C21 21.556 20.5551 22 20.0066 22H3.9934C3.44476 22 3 21.5501 3 20.9932V8ZM10 4V9H5V20H19V4H10Z"></path></svg>`;

export const createFileNameWithIcon = (
<<<<<<< HEAD
  block: BlockFromConfig<
    BlockConfig<string, typeof baseFilePropSchema, "none">,
=======
  block: BlockFromConfigNoChildren<
    BlockConfig<
      string,
      PropSchemaFromZod<typeof baseFileZodPropSchema>,
      "none"
    >,
>>>>>>> c37934c3
    any,
    any
  >,
): { dom: HTMLElement; destroy?: () => void } => {
  const file = document.createElement("div");
  file.className = "bn-file-name-with-icon";

  const icon = document.createElement("div");
  icon.className = "bn-file-icon";
  icon.innerHTML = FILE_ICON_SVG;
  file.appendChild(icon);

  const fileName = document.createElement("p");
  fileName.className = "bn-file-name";
  fileName.textContent = block.props.name;
  file.appendChild(fileName);

  return {
    dom: file,
  };
};<|MERGE_RESOLUTION|>--- conflicted
+++ resolved
@@ -1,29 +1,19 @@
-<<<<<<< HEAD
-import { BlockConfig, BlockFromConfig } from "../../../../schema/index.js";
-import { baseFilePropSchema } from "../../../defaultFileProps.js";
-=======
 import {
   BlockConfig,
-  BlockFromConfigNoChildren,
+  BlockFromConfig,
   PropSchemaFromZod,
 } from "../../../../schema/index.js";
 import { baseFileZodPropSchema } from "../../../defaultFileProps.js";
->>>>>>> c37934c3
 
 export const FILE_ICON_SVG = `<svg xmlns="http://www.w3.org/2000/svg" viewBox="0 0 24 24" fill="currentColor"><path d="M3 8L9.00319 2H19.9978C20.5513 2 21 2.45531 21 2.9918V21.0082C21 21.556 20.5551 22 20.0066 22H3.9934C3.44476 22 3 21.5501 3 20.9932V8ZM10 4V9H5V20H19V4H10Z"></path></svg>`;
 
 export const createFileNameWithIcon = (
-<<<<<<< HEAD
   block: BlockFromConfig<
-    BlockConfig<string, typeof baseFilePropSchema, "none">,
-=======
-  block: BlockFromConfigNoChildren<
     BlockConfig<
       string,
       PropSchemaFromZod<typeof baseFileZodPropSchema>,
       "none"
     >,
->>>>>>> c37934c3
     any,
     any
   >,
