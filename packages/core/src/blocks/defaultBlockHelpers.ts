--- conflicted
+++ resolved
@@ -67,18 +67,9 @@
   dom: HTMLElement;
   contentDOM?: HTMLElement;
 } => {
-<<<<<<< HEAD
-  const node = blockToNode(block, editor.pmSchema, editor.styleSchema)
+  const node = blockToNode(block, editor.pmSchema, editor.schema.styleSchema)
     .firstChild!;
   const toDOM = editor.pmSchema.nodes[node.type.name].spec.toDOM;
-=======
-  const node = blockToNode(
-    block,
-    editor._tiptapEditor.schema,
-    editor.schema.styleSchema
-  ).firstChild!;
-  const toDOM = editor._tiptapEditor.schema.nodes[node.type.name].spec.toDOM;
->>>>>>> 99233e5d
 
   if (toDOM === undefined) {
     throw new Error(
