import { InputRule, isTextSelection } from "@tiptap/core";
import { TextSelection } from "@tiptap/pm/state";
import { Parser, createHighlightPlugin } from "prosemirror-highlight";
import { createParser } from "prosemirror-highlight/shiki";
import {
  BundledLanguage,
  Highlighter,
  bundledLanguagesInfo,
  createHighlighter,
} from "shiki";
import {
  PropSchema,
  createBlockSpecFromStronglyTypedTiptapNode,
  createStronglyTypedTiptapNode,
} from "../../schema/index.js";
import { createDefaultBlockDOMOutputSpec } from "../defaultBlockHelpers.js";
import {
  SupportedLanguageConfig,
  defaultSupportedLanguages,
} from "./defaultSupportedLanguages.js";

interface CodeBlockOptions {
  defaultLanguage: string;
  indentLineWithTab: boolean;
  supportedLanguages: SupportedLanguageConfig[];
}

export const shikiParserSymbol = Symbol.for("blocknote.shikiParser");
export const shikiHighlighterPromiseSymbol = Symbol.for(
  "blocknote.shikiHighlighterPromise"
);
export const defaultCodeBlockPropSchema = {
  language: {
    default: "javascript",
    values: [...defaultSupportedLanguages.map((lang) => lang.id)],
  },
} satisfies PropSchema;

const CodeBlockContent = createStronglyTypedTiptapNode({
  name: "codeBlock",
  content: "inline*",
  group: "blockContent",
  marks: "",
  code: true,
  defining: true,
  addOptions() {
    return {
      defaultLanguage: "javascript",
      indentLineWithTab: true,
      supportedLanguages: defaultSupportedLanguages,
    };
  },
  addAttributes() {
    const supportedLanguages = this.options
      .supportedLanguages as SupportedLanguageConfig[];

    return {
      language: {
        default: this.options.defaultLanguage,
        parseHTML: (inputElement) => {
          let element = inputElement as HTMLElement | null;
          let language: string | null = null;

          if (
            element?.tagName === "DIV" &&
            element?.dataset.contentType === "codeBlock"
          ) {
            element = element.children[0] as HTMLElement | null;
          }

          if (element?.tagName === "PRE") {
            element = element?.children[0] as HTMLElement | null;
          }

          const dataLanguage = element?.getAttribute("data-language");

          if (dataLanguage) {
            language = dataLanguage.toLowerCase();
          } else {
            const classNames = [...(element?.className.split(" ") || [])];
            const languages = classNames
              .filter((className) => className.startsWith("language-"))
              .map((className) => className.replace("language-", ""));

<<<<<<< HEAD
            language = classLanguage?.toLowerCase();
=======
            if (languages.length > 0) {
              language = languages[0].toLowerCase();
            }
>>>>>>> 7ce125a1
          }

          if (!language) {
            return null;
          }

          return (
            supportedLanguages.find(({ match }) => {
              return match.includes(language);
            })?.id || this.options.defaultLanguage
          );
        },
        renderHTML: (attributes) => {
          // TODO: Use `data-language="..."` instead for easier parsing
          return attributes.language && attributes.language !== "text"
            ? {
                class: `language-${attributes.language}`,
              }
            : {};
        },
      },
    };
  },
  parseHTML() {
    return [
      {
        tag: "div[data-content-type=" + this.name + "]",
        contentElement: "code",
      },
      {
        tag: "pre",
        contentElement: "code",
        preserveWhitespace: "full",
      },
    ];
  },
  renderHTML({ HTMLAttributes }) {
    const pre = document.createElement("pre");
    const { dom, contentDOM } = createDefaultBlockDOMOutputSpec(
      this.name,
      "code",
      this.options.domAttributes?.blockContent || {},
      {
        ...(this.options.domAttributes?.inlineContent || {}),
        ...HTMLAttributes,
      }
    );

    dom.removeChild(contentDOM);
    dom.appendChild(pre);
    pre.appendChild(contentDOM);

    return {
      dom,
      contentDOM,
    };
  },
  addNodeView() {
    const supportedLanguages = this.options
      .supportedLanguages as SupportedLanguageConfig[];

    return ({ editor, node, getPos, HTMLAttributes }) => {
      const pre = document.createElement("pre");
      const select = document.createElement("select");
      const selectWrapper = document.createElement("div");
      const { dom, contentDOM } = createDefaultBlockDOMOutputSpec(
        this.name,
        "code",
        {
          ...(this.options.domAttributes?.blockContent || {}),
          ...HTMLAttributes,
        },
        this.options.domAttributes?.inlineContent || {}
      );
      const handleLanguageChange = (event: Event) => {
        const language = (event.target as HTMLSelectElement).value;

        editor.commands.command(({ tr }) => {
          tr.setNodeAttribute(getPos(), "language", language);

          return true;
        });
      };

      supportedLanguages.forEach(({ id, name }) => {
        const option = document.createElement("option");

        option.value = id;
        option.text = name;
        select.appendChild(option);
      });

      selectWrapper.contentEditable = "false";
      select.value = node.attrs.language || this.options.defaultLanguage;
      dom.removeChild(contentDOM);
      dom.appendChild(selectWrapper);
      dom.appendChild(pre);
      pre.appendChild(contentDOM);
      selectWrapper.appendChild(select);
      select.addEventListener("change", handleLanguageChange);

      return {
        dom,
        contentDOM,
        update: (newNode) => {
          if (newNode.type !== this.type) {
            return false;
          }

          return true;
        },
        destroy: () => {
          select.removeEventListener("change", handleLanguageChange);
        },
      };
    };
  },
  addProseMirrorPlugins() {
    const supportedLanguages = this.options
      .supportedLanguages as SupportedLanguageConfig[];
    const globalThisForShiki = globalThis as {
      [shikiHighlighterPromiseSymbol]?: Promise<Highlighter>;
      [shikiParserSymbol]?: Parser;
    };

    let highlighter: Highlighter | undefined;
    let parser: Parser | undefined;

    const lazyParser: Parser = (options) => {
      if (!highlighter) {
        globalThisForShiki[shikiHighlighterPromiseSymbol] =
          globalThisForShiki[shikiHighlighterPromiseSymbol] ||
          createHighlighter({
            themes: ["github-dark"],
            langs: [],
          });

        return globalThisForShiki[shikiHighlighterPromiseSymbol].then(
          (createdHighlighter) => {
            highlighter = createdHighlighter;
          }
        );
      }

      const language = options.language;

      if (
        language &&
        language !== "text" &&
        !highlighter.getLoadedLanguages().includes(language) &&
        supportedLanguages.find(({ id }) => id === language) &&
        bundledLanguagesInfo.find(({ id }) => id === language)
      ) {
        return highlighter.loadLanguage(language as BundledLanguage);
      }

      if (!parser) {
        parser =
          globalThisForShiki[shikiParserSymbol] || createParser(highlighter);
        globalThisForShiki[shikiParserSymbol] = parser;
      }

      return parser(options);
    };

    const shikiLazyPlugin = createHighlightPlugin({
      parser: lazyParser,
      languageExtractor: (node) => node.attrs.language,
      nodeTypes: [this.name],
    });

    return [shikiLazyPlugin];
  },
  addInputRules() {
    const supportedLanguages = this.options
      .supportedLanguages as SupportedLanguageConfig[];

    return [
      new InputRule({
        find: /^```(.*?)\s$/,
        handler: ({ state, range, match }) => {
          const $start = state.doc.resolve(range.from);
          const languageName = match[1].trim();
          const attributes = {
            language:
              supportedLanguages.find(({ match }) => {
                return match.includes(languageName);
              })?.id || this.options.defaultLanguage,
          };

          if (
            !$start
              .node(-1)
              .canReplaceWith(
                $start.index(-1),
                $start.indexAfter(-1),
                this.type
              )
          ) {
            return null;
          }

          state.tr
            .delete(range.from, range.to)
            .setBlockType(range.from, range.from, this.type, attributes)
            .setSelection(TextSelection.create(state.tr.doc, range.from));

          return;
        },
      }),
    ];
  },
  addKeyboardShortcuts() {
    return {
      Delete: ({ editor }) => {
        const { selection } = editor.state;
        const { $from } = selection;

        // When inside empty codeblock, on `DELETE` key press, delete the codeblock
        if (
          editor.isActive(this.name) &&
          !$from.parent.textContent &&
          isTextSelection(selection)
        ) {
          // Get the start position of the codeblock for node selection
          const from = $from.pos - $from.parentOffset - 2;

          editor.chain().setNodeSelection(from).deleteSelection().run();

          return true;
        }

        return false;
      },
      Tab: ({ editor }) => {
        if (!this.options.indentLineWithTab) {
          return false;
        }
        if (editor.isActive(this.name)) {
          editor.commands.insertContent("  ");
          return true;
        }

        return false;
      },
      Enter: ({ editor }) => {
        const { $from } = editor.state.selection;

        if (!editor.isActive(this.name)) {
          return false;
        }

        const isAtEnd = $from.parentOffset === $from.parent.nodeSize - 2;
        const endsWithDoubleNewline = $from.parent.textContent.endsWith("\n\n");

        if (!isAtEnd || !endsWithDoubleNewline) {
          editor.commands.insertContent("\n");
          return true;
        }

        return editor
          .chain()
          .command(({ tr }) => {
            tr.delete($from.pos - 2, $from.pos);

            return true;
          })
          .exitCode()
          .run();
      },
      "Shift-Enter": ({ editor }) => {
        const { $from } = editor.state.selection;

        if (!editor.isActive(this.name)) {
          return false;
        }

        editor
          .chain()
          .insertContentAt(
            $from.pos - $from.parentOffset + $from.parent.nodeSize,
            {
              type: "paragraph",
            }
          )
          .run();

        return true;
      },
    };
  },
});

export const CodeBlock = createBlockSpecFromStronglyTypedTiptapNode(
  CodeBlockContent,
  defaultCodeBlockPropSchema
);

export function customizeCodeBlock(options: Partial<CodeBlockOptions>) {
  return createBlockSpecFromStronglyTypedTiptapNode(
    CodeBlockContent.configure(options),
    {
      language: {
        default:
          options.defaultLanguage ||
          defaultCodeBlockPropSchema.language.default,
        values:
          options.supportedLanguages?.map((lang) => lang.id) ||
          defaultCodeBlockPropSchema.language.values,
      },
    }
  );
}<|MERGE_RESOLUTION|>--- conflicted
+++ resolved
@@ -82,13 +82,9 @@
               .filter((className) => className.startsWith("language-"))
               .map((className) => className.replace("language-", ""));
 
-<<<<<<< HEAD
-            language = classLanguage?.toLowerCase();
-=======
             if (languages.length > 0) {
               language = languages[0].toLowerCase();
             }
->>>>>>> 7ce125a1
           }
 
           if (!language) {
