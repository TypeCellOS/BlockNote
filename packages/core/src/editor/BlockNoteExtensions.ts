--- conflicted
+++ resolved
@@ -14,15 +14,13 @@
 import { createCopyToClipboardExtension } from "../api/exporters/copyExtension";
 import { createDropFileExtension } from "../api/parsers/fileDropExtension";
 import { createPasteFromClipboardExtension } from "../api/parsers/pasteExtension";
-<<<<<<< HEAD
 import { checkDefaultBlockTypeInSchema } from "../blocks/defaultBlockTypeGuards";
-=======
->>>>>>> 8cf3d969
 import { BackgroundColorExtension } from "../extensions/BackgroundColor/BackgroundColorExtension";
 import { FilePanelProsemirrorPlugin } from "../extensions/FilePanel/FilePanelPlugin";
 import { FormattingToolbarProsemirrorPlugin } from "../extensions/FormattingToolbar/FormattingToolbarPlugin";
 import { LinkToolbarProsemirrorPlugin } from "../extensions/LinkToolbar/LinkToolbarPlugin";
 import { PlaceholderPlugin } from "../extensions/Placeholder/PlaceholderPlugin";
+import { PreviousBlockTypePlugin } from "../extensions/PreviousBlockType/PreviousBlockTypePlugin";
 import { SideMenuProsemirrorPlugin } from "../extensions/SideMenu/SideMenuPlugin";
 import { SuggestionMenuProseMirrorPlugin } from "../extensions/SuggestionMenu/SuggestionPlugin";
 import { TableHandlesProsemirrorPlugin } from "../extensions/TableHandles/TableHandlesPlugin";
@@ -66,12 +64,10 @@
     renderCursor?: (user: any) => HTMLElement;
   };
   disableExtensions: string[] | undefined;
-<<<<<<< HEAD
   tableHandles: boolean;
   placeholders: Record<string | "default", string>;
-=======
   setIdAttribute?: boolean;
->>>>>>> 8cf3d969
+  animations: boolean;
 }) => {
   const tiptapExtensions: AnyExtension[] = [
     extensions.ClipboardTextSerializer,
@@ -230,17 +226,17 @@
   ret["filePanel"] = new FilePanelProsemirrorPlugin(opts.editor as any);
   ret["placeholder"] = new PlaceholderPlugin(opts.editor, opts.placeholders);
 
+  if (opts.animations ?? true) {
+    ret["animations"] = new PreviousBlockTypePlugin();
+  }
+
   if (checkDefaultBlockTypeInSchema("table", opts.editor)) {
     ret["tableHandles"] = new TableHandlesProsemirrorPlugin(opts.editor as any);
   }
 
   const disableExtensions: string[] = opts.disableExtensions || [];
-<<<<<<< HEAD
   for (const ext of Object.keys(disableExtensions)) {
     delete ret[ext];
   }
   return ret;
-=======
-  return ret.filter((ex) => !disableExtensions.includes(ex.name));
->>>>>>> 8cf3d969
 };