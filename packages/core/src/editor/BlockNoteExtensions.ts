import { AnyExtension, Extension, extensions } from "@tiptap/core";
import { Gapcursor } from "@tiptap/extension-gapcursor";
import { History } from "@tiptap/extension-history";
import { Link } from "@tiptap/extension-link";
import { Text } from "@tiptap/extension-text";
import { Plugin } from "prosemirror-state";
import * as Y from "yjs";

import { createDropFileExtension } from "../api/clipboard/fromClipboard/fileDropExtension.js";
import { createPasteFromClipboardExtension } from "../api/clipboard/fromClipboard/pasteExtension.js";
import { createCopyToClipboardExtension } from "../api/clipboard/toClipboard/copyExtension.js";
import type { ThreadStore } from "../comments/index.js";
import { AgentCursorPlugin } from "../extensions/AgentCursor/AgentCursorPlugin.js";
import { BackgroundColorExtension } from "../extensions/BackgroundColor/BackgroundColorExtension.js";
import { createCollaborationExtensions } from "../extensions/Collaboration/createCollaborationExtensions.js";
import { CommentMark } from "../extensions/Comments/CommentMark.js";
import { CommentsPlugin } from "../extensions/Comments/CommentsPlugin.js";
import { FilePanelProsemirrorPlugin } from "../extensions/FilePanel/FilePanelPlugin.js";
import { FormattingToolbarProsemirrorPlugin } from "../extensions/FormattingToolbar/FormattingToolbarPlugin.js";
import { HardBreak } from "../extensions/HardBreak/HardBreak.js";
import { KeyboardShortcutsExtension } from "../extensions/KeyboardShortcuts/KeyboardShortcutsExtension.js";
import { LinkToolbarProsemirrorPlugin } from "../extensions/LinkToolbar/LinkToolbarPlugin.js";
import {
  DEFAULT_LINK_PROTOCOL,
  VALID_LINK_PROTOCOLS,
} from "../extensions/LinkToolbar/protocols.js";
import { NodeSelectionKeyboardPlugin } from "../extensions/NodeSelectionKeyboard/NodeSelectionKeyboardPlugin.js";
import { PlaceholderPlugin } from "../extensions/Placeholder/PlaceholderPlugin.js";
import { PreviousBlockTypePlugin } from "../extensions/PreviousBlockType/PreviousBlockTypePlugin.js";
import { ShowSelectionPlugin } from "../extensions/ShowSelection/ShowSelectionPlugin.js";
import { SideMenuProsemirrorPlugin } from "../extensions/SideMenu/SideMenuPlugin.js";
import { SuggestionMenuProseMirrorPlugin } from "../extensions/SuggestionMenu/SuggestionPlugin.js";
import {
  SuggestionAddMark,
  SuggestionDeleteMark,
  SuggestionModificationMark,
} from "../extensions/Suggestions/SuggestionMarks.js";
import { TableHandlesProsemirrorPlugin } from "../extensions/TableHandles/TableHandlesPlugin.js";
import { TextAlignmentExtension } from "../extensions/TextAlignment/TextAlignmentExtension.js";
import { TextColorExtension } from "../extensions/TextColor/TextColorExtension.js";
import { TrailingNode } from "../extensions/TrailingNode/TrailingNodeExtension.js";
import UniqueID from "../extensions/UniqueID/UniqueID.js";
import { BlockContainer, BlockGroup, Doc } from "../pm-nodes/index.js";
import {
  BlockNoteDOMAttributes,
  BlockSchema,
  BlockSpecs,
  InlineContentSchema,
  InlineContentSpecs,
  StyleSchema,
  StyleSpecs,
} from "../schema/index.js";
<<<<<<< HEAD
import type { BlockNoteEditor, SupportedExtension } from "./BlockNoteEditor.js";
=======
import type {
  BlockNoteEditor,
  BlockNoteEditorOptions,
  BlockNoteExtension,
} from "./BlockNoteEditor.js";
>>>>>>> 1a29d8c5

type ExtensionOptions<
  BSchema extends BlockSchema,
  I extends InlineContentSchema,
  S extends StyleSchema
> = {
  editor: BlockNoteEditor<BSchema, I, S>;
  domAttributes: Partial<BlockNoteDOMAttributes>;
  blockSpecs: BlockSpecs;
  inlineContentSpecs: InlineContentSpecs;
  styleSpecs: StyleSpecs;
  trailingBlock: boolean | undefined;
  collaboration?: {
    fragment: Y.XmlFragment;
    user: {
      name: string;
      color: string;
      [key: string]: string;
    };
    provider: any;
    renderCursor?: (user: any) => HTMLElement;
    showCursorLabels?: "always" | "activity";
  };
  disableExtensions: string[] | undefined;
  setIdAttribute?: boolean;
  animations: boolean;
  tableHandles: boolean;
  dropCursor: (opts: any) => Plugin;
  placeholders: Record<
    string | "default" | "emptyDocument",
    string | undefined
  >;
  tabBehavior?: "prefer-navigate-ui" | "prefer-indent";
  sideMenuDetection: "viewport" | "editor";
  comments?: {
    threadStore: ThreadStore;
  };
  pasteHandler: BlockNoteEditorOptions<any, any, any>["pasteHandler"];
};

/**
 * Get all the Tiptap extensions BlockNote is configured with by default
 */
export const getBlockNoteExtensions = <
  BSchema extends BlockSchema,
  I extends InlineContentSchema,
  S extends StyleSchema
>(
  opts: ExtensionOptions<BSchema, I, S>
) => {
  const ret: Record<string, SupportedExtension> = {};
  const tiptapExtensions = getTipTapExtensions(opts);

  for (const ext of tiptapExtensions) {
    ret[ext.name] = ext;
  }

  // Note: this is pretty hardcoded and will break when user provides plugins with same keys.
  // Define name on plugins instead and not make this a map?
  ret["formattingToolbar"] = new FormattingToolbarProsemirrorPlugin(
    opts.editor
  );
  ret["linkToolbar"] = new LinkToolbarProsemirrorPlugin(opts.editor);
  ret["sideMenu"] = new SideMenuProsemirrorPlugin(
    opts.editor,
    opts.sideMenuDetection
  );
  ret["suggestionMenus"] = new SuggestionMenuProseMirrorPlugin(opts.editor);
  ret["filePanel"] = new FilePanelProsemirrorPlugin(opts.editor as any);
  ret["placeholder"] = new PlaceholderPlugin(opts.editor, opts.placeholders);

  if (opts.animations ?? true) {
    ret["animations"] = new PreviousBlockTypePlugin();
  }

  if (opts.tableHandles) {
    ret["tableHandles"] = new TableHandlesProsemirrorPlugin(opts.editor as any);
  }

  ret["dropCursor"] = {
    plugin: opts.dropCursor({
      width: 5,
      color: "#ddeeff",
      editor: opts.editor,
    }),
  };

  ret["nodeSelectionKeyboard"] = new NodeSelectionKeyboardPlugin();

  ret["showSelection"] = new ShowSelectionPlugin(opts.editor);

  if (opts.comments) {
    ret["comments"] = new CommentsPlugin(
      opts.editor,
      opts.comments.threadStore,
      CommentMark.name
    );
  }

  ret["agentCursor"] = new AgentCursorPlugin(opts.editor);

  const disableExtensions: string[] = opts.disableExtensions || [];
  for (const ext of disableExtensions) {
    delete ret[ext];
  }

  return ret;
};

let LINKIFY_INITIALIZED = false;

/**
 * Get all the Tiptap extensions BlockNote is configured with by default
 */
const getTipTapExtensions = <
  BSchema extends BlockSchema,
  I extends InlineContentSchema,
  S extends StyleSchema
>(
  opts: ExtensionOptions<BSchema, I, S>
) => {
  const tiptapExtensions: AnyExtension[] = [
    extensions.ClipboardTextSerializer,
    extensions.Commands,
    extensions.Editable,
    extensions.FocusEvents,
    extensions.Tabindex,

    // DevTools,
    Gapcursor,

    // DropCursor,
    UniqueID.configure({
      // everything from bnBlock group (nodes that represent a BlockNote block should have an id)
      types: ["blockContainer", "columnList", "column"],
      setIdAttribute: opts.setIdAttribute,
    }),
    HardBreak,
    // Comments,

    // basics:
    Text,

    // marks:
    SuggestionAddMark,
    SuggestionDeleteMark,
    SuggestionModificationMark,
    Link.extend({
      inclusive: false,
    }).configure({
      defaultProtocol: DEFAULT_LINK_PROTOCOL,
      // only call this once if we have multiple editors installed. Or fix https://github.com/ueberdosis/tiptap/issues/5450
      protocols: LINKIFY_INITIALIZED ? [] : VALID_LINK_PROTOCOLS,
    }),
    ...Object.values(opts.styleSpecs).map((styleSpec) => {
      return styleSpec.implementation.mark.configure({
        editor: opts.editor as any,
      });
    }),

    TextColorExtension,

    BackgroundColorExtension,
    TextAlignmentExtension,

    // make sure escape blurs editor, so that we can tab to other elements in the host page (accessibility)
    Extension.create({
      name: "OverrideEscape",
      addKeyboardShortcuts() {
        return {
          Escape: () => {
            if (opts.editor.suggestionMenus.shown) {
              // escape is handled by suggestionmenu
              return false;
            }
            return this.editor.commands.blur();
          },
        };
      },
    }),

    // nodes
    Doc,
    BlockContainer.configure({
      editor: opts.editor,
      domAttributes: opts.domAttributes,
    }),
    KeyboardShortcutsExtension.configure({
      editor: opts.editor,
      tabBehavior: opts.tabBehavior,
    }),
    BlockGroup.configure({
      domAttributes: opts.domAttributes,
    }),
    ...Object.values(opts.inlineContentSpecs)
      .filter((a) => a.config !== "link" && a.config !== "text")
      .map((inlineContentSpec) => {
        return inlineContentSpec.implementation!.node.configure({
          editor: opts.editor as any,
        });
      }),

    ...Object.values(opts.blockSpecs).flatMap((blockSpec) => {
      return [
        // dependent nodes (e.g.: tablecell / row)
        ...(blockSpec.implementation.requiredExtensions || []).map((ext) =>
          ext.configure({
            editor: opts.editor,
            domAttributes: opts.domAttributes,
          })
        ),
        // the actual node itself
        blockSpec.implementation.node.configure({
          editor: opts.editor,
          domAttributes: opts.domAttributes,
        }),
      ];
    }),
    createCopyToClipboardExtension(opts.editor),
    createPasteFromClipboardExtension(
      opts.editor,
      opts.pasteHandler ||
        ((context: {
          defaultPasteHandler: (context?: {
            prioritizeMarkdownOverHTML?: boolean;
            plainTextAsMarkdown?: boolean;
          }) => boolean | undefined;
        }) => context.defaultPasteHandler())
    ),
    createDropFileExtension(opts.editor),

    // This needs to be at the bottom of this list, because Key events (such as enter, when selecting a /command),
    // should be handled before Enter handlers in other components like splitListItem
    ...(opts.trailingBlock === undefined || opts.trailingBlock
      ? [TrailingNode]
      : []),
    ...(opts.comments ? [CommentMark] : []),
  ];

  LINKIFY_INITIALIZED = true;

  if (opts.collaboration) {
    tiptapExtensions.push(...createCollaborationExtensions(opts.collaboration));
  } else {
    // disable history extension when collaboration is enabled as Yjs takes care of undo / redo
    tiptapExtensions.push(History);
  }

  return tiptapExtensions;
};<|MERGE_RESOLUTION|>--- conflicted
+++ resolved
@@ -50,15 +50,7 @@
   StyleSchema,
   StyleSpecs,
 } from "../schema/index.js";
-<<<<<<< HEAD
-import type { BlockNoteEditor, SupportedExtension } from "./BlockNoteEditor.js";
-=======
-import type {
-  BlockNoteEditor,
-  BlockNoteEditorOptions,
-  BlockNoteExtension,
-} from "./BlockNoteEditor.js";
->>>>>>> 1a29d8c5
+import type { BlockNoteEditor, BlockNoteEditorOptions, SupportedExtension } from "./BlockNoteEditor.js";
 
 type ExtensionOptions<
   BSchema extends BlockSchema,
