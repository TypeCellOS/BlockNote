import {
  AnyExtension,
  EditorOptions,
  Extension,
  getSchema,
  isNodeSelection,
  Mark,
  posToDOMRect,
  Node as TipTapNode,
} from "@tiptap/core";
import { Node, Schema } from "prosemirror-model";
// import "./blocknote.css";
import * as Y from "yjs";
import { insertBlocks } from "../api/blockManipulation/commands/insertBlocks/insertBlocks.js";
import {
  moveBlocksDown,
  moveBlocksUp,
} from "../api/blockManipulation/commands/moveBlocks/moveBlocks.js";
import {
  canNestBlock,
  canUnnestBlock,
  nestBlock,
  unnestBlock,
} from "../api/blockManipulation/commands/nestBlock/nestBlock.js";
import { removeAndInsertBlocks } from "../api/blockManipulation/commands/replaceBlocks/replaceBlocks.js";
import { updateBlock } from "../api/blockManipulation/commands/updateBlock/updateBlock.js";
import {
  getBlock,
  getNextBlock,
  getParentBlock,
  getPrevBlock,
} from "../api/blockManipulation/getBlock/getBlock.js";
import { insertContentAt } from "../api/blockManipulation/insertContentAt.js";
import {
  getSelection,
  setSelection,
} from "../api/blockManipulation/selections/selection.js";
import {
  getTextCursorPosition,
  setTextCursorPosition,
} from "../api/blockManipulation/selections/textCursorPosition/textCursorPosition.js";
import { createExternalHTMLExporter } from "../api/exporters/html/externalHTMLExporter.js";
import { blocksToMarkdown } from "../api/exporters/markdown/markdownExporter.js";
import { HTMLToBlocks } from "../api/parsers/html/parseHTML.js";
import {
  markdownToBlocks,
  markdownToHTML,
} from "../api/parsers/markdown/parseMarkdown.js";
import {
  Block,
  DefaultBlockSchema,
  DefaultInlineContentSchema,
  DefaultStyleSchema,
  PartialBlock,
} from "../blocks/defaultBlocks.js";
import type { CommentsPlugin } from "../extensions/Comments/CommentsPlugin.js";
import { FilePanelProsemirrorPlugin } from "../extensions/FilePanel/FilePanelPlugin.js";
import { FormattingToolbarProsemirrorPlugin } from "../extensions/FormattingToolbar/FormattingToolbarPlugin.js";
import { LinkToolbarProsemirrorPlugin } from "../extensions/LinkToolbar/LinkToolbarPlugin.js";
import { ShowSelectionPlugin } from "../extensions/ShowSelection/ShowSelectionPlugin.js";
import { SideMenuProsemirrorPlugin } from "../extensions/SideMenu/SideMenuPlugin.js";
import { SuggestionMenuProseMirrorPlugin } from "../extensions/SuggestionMenu/SuggestionPlugin.js";
import { TableHandlesProsemirrorPlugin } from "../extensions/TableHandles/TableHandlesPlugin.js";
import { UniqueID } from "../extensions/UniqueID/UniqueID.js";
import {
  BlockIdentifier,
  BlockNoteDOMAttributes,
  BlockSchema,
  BlockSpecs,
  InlineContentSchema,
  InlineContentSpecs,
  PartialInlineContent,
  Styles,
  StyleSchema,
  StyleSpecs,
} from "../schema/index.js";
import { mergeCSSClasses } from "../util/browser.js";
import { NoInfer, UnreachableCaseError } from "../util/typescript.js";

import { getBlockNoteExtensions } from "./BlockNoteExtensions.js";
import { TextCursorPosition } from "./cursorPositionTypes.js";

import { Selection } from "./selectionTypes.js";
import { transformPasted } from "./transformPasted.js";

import { checkDefaultBlockTypeInSchema } from "../blocks/defaultBlockTypeGuards.js";
import { BlockNoteSchema } from "./BlockNoteSchema.js";
import {
  BlockNoteTipTapEditor,
  BlockNoteTipTapEditorOptions,
} from "./BlockNoteTipTapEditor.js";

import { Dictionary } from "../i18n/dictionary.js";
import { en } from "../i18n/locales/index.js";

import {
  TextSelection,
  type Command,
  type Plugin,
  type Transaction,
} from "@tiptap/pm/state";
import { dropCursor } from "prosemirror-dropcursor";
import { EditorView } from "prosemirror-view";
import { undoCommand, redoCommand, ySyncPluginKey } from "y-prosemirror";
import { undo, redo } from "@tiptap/pm/history";
import { createInternalHTMLSerializer } from "../api/exporters/html/internalHTMLSerializer.js";
import { inlineContentToNodes } from "../api/nodeConversions/blockToNode.js";
import { nodeToBlock } from "../api/nodeConversions/nodeToBlock.js";
import {
  BlocksChanged,
  getBlocksChangedByTransaction,
} from "../api/nodeUtil.js";
import { nestedListsToBlockNoteStructure } from "../api/parsers/html/util/nestedLists.js";
import { CodeBlockOptions } from "../blocks/CodeBlockContent/CodeBlockContent.js";
import type { ThreadStore, User } from "../comments/index.js";
import "../style.css";
import { EventEmitter } from "../util/EventEmitter.js";
import { CursorPlugin } from "../extensions/Collaboration/CursorPlugin.js";

export type BlockNoteExtensionFactory = (
  editor: BlockNoteEditor<any, any, any>,
) => BlockNoteExtension;

export type BlockNoteExtension =
  | AnyExtension
  | {
      plugin: Plugin;
      priority?: number;
    };

export type BlockCache<
  BSchema extends BlockSchema = any,
  ISchema extends InlineContentSchema = any,
  SSchema extends StyleSchema = any,
> = WeakMap<Node, Block<BSchema, ISchema, SSchema>>;

export type BlockNoteEditorOptions<
  BSchema extends BlockSchema,
  ISchema extends InlineContentSchema,
  SSchema extends StyleSchema,
> = {
  /**
   * Whether changes to blocks (like indentation, creating lists, changing headings) should be animated or not. Defaults to `true`.
   *
   * @default true
   */
  animations?: boolean;

  /**
   * When enabled, allows for collaboration between multiple users.
   */
  collaboration: {
    /**
     * The Yjs XML fragment that's used for collaboration.
     */
    fragment: Y.XmlFragment;
    /**
     * The user info for the current user that's shown to other collaborators.
     */
    user: {
      name: string;
      color: string;
    };
    /**
     * A Yjs provider (used for awareness / cursor information)
     */
    provider: any;
    /**
     * Optional function to customize how cursors of users are rendered
     */
    renderCursor?: (user: any) => HTMLElement;
    /**
     * Optional flag to set when the user label should be shown with the default
     * collaboration cursor. Setting to "always" will always show the label,
     * while "activity" will only show the label when the user moves the cursor
     * or types. Defaults to "activity".
     */
    showCursorLabels?: "always" | "activity";
  };

  /**
   * Options for code blocks.
   */
  codeBlock?: CodeBlockOptions;

  comments: {
    threadStore: ThreadStore;
  };

  /**
   * Use default BlockNote font and reset the styles of <p> <li> <h1> elements etc., that are used in BlockNote.
   *
   * @default true
   */
  defaultStyles: boolean;

  /**
   * A dictionary object containing translations for the editor.
   */
  dictionary?: Dictionary & Record<string, any>;

  /**
   * Disable internal extensions (based on keys / extension name)
   */
  disableExtensions: string[];

  /**
   * An object containing attributes that should be added to HTML elements of the editor.
   *
   * @example { editor: { class: "my-editor-class" } }
   */
  domAttributes: Partial<BlockNoteDOMAttributes>;

  dropCursor?: (opts: {
    editor: BlockNoteEditor<
      NoInfer<BSchema>,
      NoInfer<ISchema>,
      NoInfer<SSchema>
    >;
    color?: string | false;
    width?: number;
    class?: string;
  }) => Plugin;

  /**
   * The content that should be in the editor when it's created, represented as an array of partial block objects.
   */
  initialContent: PartialBlock<
    NoInfer<BSchema>,
    NoInfer<ISchema>,
    NoInfer<SSchema>
  >[];

  /**
   * @deprecated, provide placeholders via dictionary instead
   */
  placeholders: Record<
    string | "default" | "emptyDocument",
    string | undefined
  >;

  /**
   * Custom paste handler that can be used to override the default paste behavior.
   * @returns The function should return `true` if the paste event was handled, otherwise it should return `false` if it should be canceled or `undefined` if it should be handled by another handler.
   *
   * @example
   * ```ts
   * pasteHandler: ({ defaultPasteHandler }) => {
   *   return defaultPasteHandler({ pasteBehavior: "prefer-html" });
   * }
   * ```
   */
  pasteHandler?: (context: {
    event: ClipboardEvent;
    editor: BlockNoteEditor<BSchema, ISchema, SSchema>;
    /**
     * The default paste handler
     * @param context The context object
     * @returns Whether the paste event was handled or not
     */
    defaultPasteHandler: (context?: {
      /**
       * Whether to prioritize Markdown content in `text/plain` over `text/html` when pasting from the clipboard.
       * @default true
       */
      prioritizeMarkdownOverHTML?: boolean;
      /**
       * Whether to parse `text/plain` content from the clipboard as Markdown content.
       * @default true
       */
      plainTextAsMarkdown?: boolean;
    }) => boolean | undefined;
  }) => boolean | undefined;

  /**
   * Resolve a URL of a file block to one that can be displayed or downloaded. This can be used for creating authenticated URL or
   * implementing custom protocols / schemes
   * @returns The URL that's
   */
  resolveFileUrl: (url: string) => Promise<string>;

  resolveUsers: (userIds: string[]) => Promise<User[]>;

  schema: BlockNoteSchema<BSchema, ISchema, SSchema>;

  /**
   * A flag indicating whether to set an HTML ID for every block
   *
   * When set to `true`, on each block an id attribute will be set with the block id
   * Otherwise, the HTML ID attribute will not be set.
   *
   * (note that the id is always set on the `data-id` attribute)
   */
  setIdAttribute?: boolean;

  /**
   * The detection mode for showing the side menu - "viewport" always shows the
   * side menu for the block next to the mouse cursor, while "editor" only shows
   * it when hovering the editor or the side menu itself.
   *
   * @default "viewport"
   */
  sideMenuDetection: "viewport" | "editor";

  /**
   Select desired behavior when pressing `Tab` (or `Shift-Tab`). Specifically,
   what should happen when a user has selected multiple blocks while a toolbar
   is open:
   - `"prefer-navigate-ui"`: Change focus to the toolbar. The user needs to
   first press `Escape` to close the toolbar, and can then indent multiple
   blocks. Better for keyboard accessibility.
   - `"prefer-indent"`: Regardless of whether toolbars are open, indent the
   selection of blocks. In this case, it's not possible to navigate toolbars
   with the keyboard.

   @default "prefer-navigate-ui"
   */
  tabBehavior: "prefer-navigate-ui" | "prefer-indent";

  /**
   * Allows enabling / disabling features of tables.
   */
  tables?: {
    /**
     * Whether to allow splitting and merging cells within a table.
     *
     * @default false
     */
    splitCells?: boolean;
    /**
     * Whether to allow changing the background color of cells.
     *
     * @default false
     */
    cellBackgroundColor?: boolean;
    /**
     * Whether to allow changing the text color of cells.
     *
     * @default false
     */
    cellTextColor?: boolean;
    /**
     * Whether to allow changing cells into headers.
     *
     * @default false
     */
    headers?: boolean;
  };

  trailingBlock?: boolean;

  /**
   * The `uploadFile` method is what the editor uses when files need to be uploaded (for example when selecting an image to upload).
   * This method should set when creating the editor as this is application-specific.
   *
   * `undefined` means the application doesn't support file uploads.
   *
   * @param file The file that should be uploaded.
   * @returns The URL of the uploaded file OR an object containing props that should be set on the file block (such as an id)
   */
  uploadFile: (
    file: File,
    blockId?: string,
  ) => Promise<string | Record<string, any>>;

  /**
   * additional tiptap options, undocumented
   */
  _tiptapOptions: Partial<EditorOptions>;

  /**
   * (experimental) add extra prosemirror plugins or tiptap extensions to the editor
   */
  _extensions: Record<string, BlockNoteExtension | BlockNoteExtensionFactory>;

  /**
   * Boolean indicating whether the editor is in headless mode.
   * Headless mode means we can use features like importing / exporting blocks,
   * but there's no underlying editor (UI) instantiated.
   *
   * You probably don't need to set this manually, but use the `server-util` package instead that uses this option internally
   */
  _headless: boolean;
};

const blockNoteTipTapOptions = {
  enableInputRules: true,
  enablePasteRules: true,
  enableCoreExtensions: false,
};

export class BlockNoteEditor<
  BSchema extends BlockSchema = DefaultBlockSchema,
  ISchema extends InlineContentSchema = DefaultInlineContentSchema,
  SSchema extends StyleSchema = DefaultStyleSchema,
> extends EventEmitter<{
  create: void;
}> {
  /**
   * The underlying prosemirror schema
   */
  public readonly pmSchema: Schema;

  /**
   * extensions that are added to the editor, can be tiptap extensions or prosemirror plugins
   */
  public readonly extensions: Record<string, BlockNoteExtension> = {};

  /**
   * Boolean indicating whether the editor is in headless mode.
   * Headless mode means we can use features like importing / exporting blocks,
   * but there's no underlying editor (UI) instantiated.
   *
   * You probably don't need to set this manually, but use the `server-util` package instead that uses this option internally
   */
  public readonly headless: boolean = false;

  public readonly _tiptapEditor: Omit<BlockNoteTipTapEditor, "view"> & {
    view: EditorView | undefined;
    contentComponent: any;
  } = undefined as any; // TODO: Type should actually reflect that it can be `undefined` in headless mode

  /**
   * Used by React to store a reference to an `ElementRenderer` helper utility to make sure we can render React elements
   * in the correct context (used by `ReactRenderUtil`)
   */
  public elementRenderer: ((node: any, container: HTMLElement) => void) | null =
    null;

  /**
   * Cache of all blocks. This makes sure we don't have to "recompute" blocks if underlying Prosemirror Nodes haven't changed.
   * This is especially useful when we want to keep track of the same block across multiple operations,
   * with this cache, blocks stay the same object reference (referential equality with ===).
   */
  public blockCache: BlockCache = new WeakMap();

  /**
   * The dictionary contains translations for the editor.
   */
  public readonly dictionary: Dictionary & Record<string, any>;

  /**
   * The schema of the editor. The schema defines which Blocks, InlineContent, and Styles are available in the editor.
   */
  public readonly schema: BlockNoteSchema<BSchema, ISchema, SSchema>;

  public readonly blockImplementations: BlockSpecs;
  public readonly inlineContentImplementations: InlineContentSpecs;
  public readonly styleImplementations: StyleSpecs;

  public readonly formattingToolbar: FormattingToolbarProsemirrorPlugin;
  public readonly linkToolbar: LinkToolbarProsemirrorPlugin<
    BSchema,
    ISchema,
    SSchema
  >;
  public readonly sideMenu: SideMenuProsemirrorPlugin<
    BSchema,
    ISchema,
    SSchema
  >;
  public readonly suggestionMenus: SuggestionMenuProseMirrorPlugin<
    BSchema,
    ISchema,
    SSchema
  >;
  public readonly filePanel?: FilePanelProsemirrorPlugin<ISchema, SSchema>;
  public readonly tableHandles?: TableHandlesProsemirrorPlugin<
    ISchema,
    SSchema
  >;
  public readonly comments?: CommentsPlugin;

  private readonly showSelectionPlugin: ShowSelectionPlugin;

  private readonly cursorPlugin: CursorPlugin;

  /**
   * The `uploadFile` method is what the editor uses when files need to be uploaded (for example when selecting an image to upload).
   * This method should set when creating the editor as this is application-specific.
   *
   * `undefined` means the application doesn't support file uploads.
   *
   * @param file The file that should be uploaded.
   * @returns The URL of the uploaded file OR an object containing props that should be set on the file block (such as an id)
   */
  public readonly uploadFile:
    | ((file: File, blockId?: string) => Promise<string | Record<string, any>>)
    | undefined;

  private onUploadStartCallbacks: ((blockId?: string) => void)[] = [];
  private onUploadEndCallbacks: ((blockId?: string) => void)[] = [];

  public readonly resolveFileUrl?: (url: string) => Promise<string>;
  public readonly resolveUsers?: (userIds: string[]) => Promise<User[]>;
  /**
   * Editor settings
   */
  public readonly settings: {
    tables: {
      splitCells: boolean;
      cellBackgroundColor: boolean;
      cellTextColor: boolean;
      headers: boolean;
    };
    codeBlock: CodeBlockOptions;
  };

  public static create<
    BSchema extends BlockSchema = DefaultBlockSchema,
    ISchema extends InlineContentSchema = DefaultInlineContentSchema,
    SSchema extends StyleSchema = DefaultStyleSchema,
  >(options: Partial<BlockNoteEditorOptions<BSchema, ISchema, SSchema>> = {}) {
    return new BlockNoteEditor<BSchema, ISchema, SSchema>(options);
  }

  protected constructor(
    protected readonly options: Partial<BlockNoteEditorOptions<any, any, any>>,
  ) {
    super();
    const anyOpts = options as any;
    if (anyOpts.onEditorContentChange) {
      throw new Error(
        "onEditorContentChange initialization option is deprecated, use <BlockNoteView onChange={...} />, the useEditorChange(...) hook, or editor.onChange(...)",
      );
    }

    if (anyOpts.onTextCursorPositionChange) {
      throw new Error(
        "onTextCursorPositionChange initialization option is deprecated, use <BlockNoteView onSelectionChange={...} />, the useEditorSelectionChange(...) hook, or editor.onSelectionChange(...)",
      );
    }

    if (anyOpts.onEditorReady) {
      throw new Error(
        "onEditorReady is deprecated. Editor is immediately ready for use after creation.",
      );
    }

    if (anyOpts.editable) {
      throw new Error(
        "editable initialization option is deprecated, use <BlockNoteView editable={true/false} />, or alternatively editor.isEditable = true/false",
      );
    }

    this.dictionary = options.dictionary || en;
    this.settings = {
      tables: {
        splitCells: options?.tables?.splitCells ?? false,
        cellBackgroundColor: options?.tables?.cellBackgroundColor ?? false,
        cellTextColor: options?.tables?.cellTextColor ?? false,
        headers: options?.tables?.headers ?? false,
      },
      codeBlock: {
        indentLineWithTab: options?.codeBlock?.indentLineWithTab ?? true,
        defaultLanguage: options?.codeBlock?.defaultLanguage ?? "text",
        supportedLanguages: options?.codeBlock?.supportedLanguages ?? {},
        createHighlighter: options?.codeBlock?.createHighlighter ?? undefined,
      },
    };

    // apply defaults
    const newOptions = {
      defaultStyles: true,
      schema: options.schema || BlockNoteSchema.create(),
      _headless: false,
      ...options,
      placeholders: {
        ...this.dictionary.placeholders,
        ...options.placeholders,
      },
    };

    if (newOptions.comments && !newOptions.resolveUsers) {
      throw new Error("resolveUsers is required when using comments");
    }

    this.resolveUsers = newOptions.resolveUsers;

    // @ts-ignore
    this.schema = newOptions.schema;
    this.blockImplementations = newOptions.schema.blockSpecs;
    this.inlineContentImplementations = newOptions.schema.inlineContentSpecs;
    this.styleImplementations = newOptions.schema.styleSpecs;

    this.extensions = getBlockNoteExtensions({
      editor: this,
      domAttributes: newOptions.domAttributes || {},
      blockSpecs: this.schema.blockSpecs,
      styleSpecs: this.schema.styleSpecs,
      inlineContentSpecs: this.schema.inlineContentSpecs,
      collaboration: newOptions.collaboration,
      trailingBlock: newOptions.trailingBlock,
      disableExtensions: newOptions.disableExtensions,
      setIdAttribute: newOptions.setIdAttribute,
      animations: newOptions.animations ?? true,
      tableHandles: checkDefaultBlockTypeInSchema("table", this),
      dropCursor: this.options.dropCursor ?? dropCursor,
      placeholders: newOptions.placeholders,
      tabBehavior: newOptions.tabBehavior,
      sideMenuDetection: newOptions.sideMenuDetection || "viewport",
      comments: newOptions.comments,
      pasteHandler: newOptions.pasteHandler,
    });

    // add extensions from _tiptapOptions
    (newOptions._tiptapOptions?.extensions || []).forEach((ext) => {
      this.extensions[ext.name] = ext;
    });

    // add extensions from options
    Object.entries(newOptions._extensions || {}).forEach(([key, ext]) => {
      if (typeof ext === "function") {
        // factory
        ext = ext(this);
      }
      this.extensions[key] = ext;
    });

    this.formattingToolbar = this.extensions["formattingToolbar"] as any;
    this.linkToolbar = this.extensions["linkToolbar"] as any;
    this.sideMenu = this.extensions["sideMenu"] as any;
    this.suggestionMenus = this.extensions["suggestionMenus"] as any;
    this.filePanel = this.extensions["filePanel"] as any;
    this.tableHandles = this.extensions["tableHandles"] as any;
    this.comments = this.extensions["comments"] as any;
    this.showSelectionPlugin = this.extensions["showSelection"] as any;
    this.cursorPlugin = this.extensions["yCursorPlugin"] as any;

    if (newOptions.uploadFile) {
      const uploadFile = newOptions.uploadFile;
      this.uploadFile = async (file, blockId) => {
        this.onUploadStartCallbacks.forEach((callback) =>
          callback.apply(this, [blockId]),
        );
        try {
          return await uploadFile(file, blockId);
        } finally {
          this.onUploadEndCallbacks.forEach((callback) =>
            callback.apply(this, [blockId]),
          );
        }
      };
    }

    this.resolveFileUrl = newOptions.resolveFileUrl;
    this.headless = newOptions._headless;

    const collaborationEnabled =
      "ySyncPlugin" in this.extensions ||
      "liveblocksExtension" in this.extensions;

    if (collaborationEnabled && newOptions.initialContent) {
      // eslint-disable-next-line no-console
      console.warn(
        "When using Collaboration, initialContent might cause conflicts, because changes should come from the collaboration provider",
      );
    }

    const initialContent =
      newOptions.initialContent ||
      (collaborationEnabled
        ? [
            {
              type: "paragraph",
              id: "initialBlockId",
            },
          ]
        : [
            {
              type: "paragraph",
              id: UniqueID.options.generateID(),
            },
          ]);

    if (!Array.isArray(initialContent) || initialContent.length === 0) {
      throw new Error(
        "initialContent must be a non-empty array of blocks, received: " +
          initialContent,
      );
    }

    const tiptapExtensions = [
      ...Object.entries(this.extensions).map(([key, ext]) => {
        if (
          ext instanceof Extension ||
          ext instanceof TipTapNode ||
          ext instanceof Mark
        ) {
          // tiptap extension
          return ext;
        }

        if (!ext.plugin) {
          throw new Error(
            "Extension should either be a TipTap extension or a ProseMirror plugin in a plugin property",
          );
        }

        // "blocknote" extensions (prosemirror plugins)
        return Extension.create({
          name: key,
          priority: ext.priority,
          addProseMirrorPlugins: () => [ext.plugin],
        });
      }),
    ];
    const tiptapOptions: BlockNoteTipTapEditorOptions = {
      ...blockNoteTipTapOptions,
      ...newOptions._tiptapOptions,
      content: initialContent,
      extensions: tiptapExtensions,
      editorProps: {
        ...newOptions._tiptapOptions?.editorProps,
        attributes: {
          // As of TipTap v2.5.0 the tabIndex is removed when the editor is not
          // editable, so you can't focus it. We want to revert this as we have
          // UI behaviour that relies on it.
          tabIndex: "0",
          ...newOptions._tiptapOptions?.editorProps?.attributes,
          ...newOptions.domAttributes?.editor,
          class: mergeCSSClasses(
            "bn-editor",
            newOptions.defaultStyles ? "bn-default-styles" : "",
            newOptions.domAttributes?.editor?.class || "",
          ),
        },
        transformPasted,
      },
    };

    if (!this.headless) {
      this._tiptapEditor = BlockNoteTipTapEditor.create(
        tiptapOptions,
        this.schema.styleSchema,
      ) as BlockNoteTipTapEditor & {
        view: any;
        contentComponent: any;
      };
      this.pmSchema = this._tiptapEditor.schema;
    } else {
      // In headless mode, we don't instantiate an underlying TipTap editor,
      // but we still need the schema
      this.pmSchema = getSchema(tiptapOptions.extensions!);
    }
    this.pmSchema.cached.blockNoteEditor = this;
    this.emit("create");
  }

  /**
   * Stores the currently active transaction, which is the accumulated transaction from all {@link dispatch} calls during a {@link transact} calls
   */
  private activeTransaction: Transaction | null = null;

  /**
   * Execute a prosemirror command. This is mostly for backwards compatibility with older code.
   *
   * @note You should prefer the {@link transact} method when possible, as it will automatically handle the dispatching of the transaction and work across blocknote transactions.
   *
   * @example
   * ```ts
   * editor.exec((state, dispatch, view) => {
   *   dispatch(state.tr.insertText("Hello, world!"));
   * });
   * ```
   */
  public exec(command: Command) {
    if (this.activeTransaction) {
      throw new Error(
        "`exec` should not be called within a `transact` call, move the `exec` call outside of the `transact` call",
      );
    }
    const state = this._tiptapEditor.state;
    const view = this._tiptapEditor.view;
    const dispatch = (tr: Transaction) => this._tiptapEditor.dispatch(tr);

    return command(state, dispatch, view);
  }

  /**
   * Check if a command can be executed. A command should return `false` if it is not valid in the current state.
   *
   * @example
   * ```ts
   * if (editor.canExec(command)) {
   *   // show button
   * } else {
   *   // hide button
   * }
   * ```
   */
  public canExec(command: Command): boolean {
    if (this.activeTransaction) {
      throw new Error(
        "`canExec` should not be called within a `transact` call, move the `canExec` call outside of the `transact` call",
      );
    }
    const state = this._tiptapEditor.state;
    const view = this._tiptapEditor.view;

    return command(state, undefined, view);
  }

  /**
   * Execute a function within a "blocknote transaction".
   * All changes to the editor within the transaction will be grouped together, so that
   * we can dispatch them as a single operation (thus creating only a single undo step)
   *
   * @note There is no need to dispatch the transaction, as it will be automatically dispatched when the callback is complete.
   *
   * @example
   * ```ts
   * // All changes to the editor will be grouped together
   * editor.transact((tr) => {
   *   tr.insertText("Hello, world!");
   * // These two operations will be grouped together in a single undo step
   *   editor.transact((tr) => {
   *     tr.insertText("Hello, world!");
   *   });
   * });
   * ```
   */
  public transact<T>(
    callback: (
      /**
       * The current active transaction, this will automatically be dispatched to the editor when the callback is complete
       * If another `transact` call is made within the callback, it will be passed the same transaction as the parent call.
       */
      tr: Transaction,
    ) => T,
  ): T {
    if (this.activeTransaction) {
      // Already in a transaction, so we can just callback immediately
      return callback(this.activeTransaction);
    }

    try {
      // Enter transaction mode, by setting a starting transaction
      this.activeTransaction = this._tiptapEditor.state.tr;

      // Capture all dispatch'd transactions
      const result = callback(this.activeTransaction);

      // Any transactions captured by the `dispatch` call will be stored in `this.activeTransaction`
      const activeTr = this.activeTransaction;

      this.activeTransaction = null;
      if (
        activeTr &&
        // Only dispatch if the transaction was actually modified in some way
        (activeTr.docChanged ||
          activeTr.selectionSet ||
          activeTr.scrolledIntoView ||
          activeTr.storedMarksSet ||
          !activeTr.isGeneric)
      ) {
        // Dispatch the transaction if it was modified
        this._tiptapEditor.dispatch(activeTr);
      }

      return result;
    } finally {
      // We wrap this in a finally block to ensure we don't disable future transactions just because of an error in the callback
      this.activeTransaction = null;
    }
  }

  /**
   * Mount the editor to a parent DOM element. Call mount(undefined) to clean up
   *
   * @warning Not needed to call manually when using React, use BlockNoteView to take care of mounting
   */
  public mount = (
    parentElement?: HTMLElement | null,
    contentComponent?: any,
  ) => {
    this._tiptapEditor.mount(this, parentElement, contentComponent);
  };

  /**
   * Get the underlying prosemirror state
   * @note Prefer using `editor.transact` to read the current editor state, as that will ensure the state is up to date
   * @see https://prosemirror.net/docs/ref/#state.EditorState
   */
  public get prosemirrorState() {
    if (this.activeTransaction) {
      throw new Error(
        "`prosemirrorState` should not be called within a `transact` call, move the `prosemirrorState` call outside of the `transact` call or use `editor.transact` to read the current editor state",
      );
    }
    return this._tiptapEditor.state;
  }

  /**
   * Get the underlying prosemirror view
   * @see https://prosemirror.net/docs/ref/#view.EditorView
   */
  public get prosemirrorView() {
    return this._tiptapEditor.view;
  }

  public get domElement() {
    return this.prosemirrorView?.dom as HTMLDivElement | undefined;
  }

  public isFocused() {
    return this.prosemirrorView?.hasFocus() || false;
  }

  public focus() {
    this.prosemirrorView?.focus();
  }

  public onUploadStart(callback: (blockId?: string) => void) {
    this.onUploadStartCallbacks.push(callback);

    return () => {
      const index = this.onUploadStartCallbacks.indexOf(callback);
      if (index > -1) {
        this.onUploadStartCallbacks.splice(index, 1);
      }
    };
  }

  public onUploadEnd(callback: (blockId?: string) => void) {
    this.onUploadEndCallbacks.push(callback);

    return () => {
      const index = this.onUploadEndCallbacks.indexOf(callback);
      if (index > -1) {
        this.onUploadEndCallbacks.splice(index, 1);
      }
    };
  }

  /**
   * @deprecated, use `editor.document` instead
   */
  public get topLevelBlocks(): Block<BSchema, ISchema, SSchema>[] {
    return this.document;
  }

  /**
   * Gets a snapshot of all top-level (non-nested) blocks in the editor.
   * @returns A snapshot of all top-level (non-nested) blocks in the editor.
   */
  public get document(): Block<BSchema, ISchema, SSchema>[] {
    return this.transact((tr) => {
      const blocks: Block<BSchema, ISchema, SSchema>[] = [];

      tr.doc.firstChild!.descendants((node) => {
        blocks.push(nodeToBlock(node, this.pmSchema));

        return false;
      });

      return blocks;
    });
  }

  /**
   * Gets a snapshot of an existing block from the editor.
   * @param blockIdentifier The identifier of an existing block that should be
   * retrieved.
   * @returns The block that matches the identifier, or `undefined` if no
   * matching block was found.
   */
  public getBlock(
    blockIdentifier: BlockIdentifier,
  ): Block<BSchema, ISchema, SSchema> | undefined {
    return this.transact((tr) => getBlock(tr.doc, blockIdentifier));
  }

  /**
   * Gets a snapshot of the previous sibling of an existing block from the
   * editor.
   * @param blockIdentifier The identifier of an existing block for which the
   * previous sibling should be retrieved.
   * @returns The previous sibling of the block that matches the identifier.
   * `undefined` if no matching block was found, or it's the first child/block
   * in the document.
   */
  public getPrevBlock(
    blockIdentifier: BlockIdentifier,
  ): Block<BSchema, ISchema, SSchema> | undefined {
    return this.transact((tr) => getPrevBlock(tr.doc, blockIdentifier));
  }

  /**
   * Gets a snapshot of the next sibling of an existing block from the editor.
   * @param blockIdentifier The identifier of an existing block for which the
   * next sibling should be retrieved.
   * @returns The next sibling of the block that matches the identifier.
   * `undefined` if no matching block was found, or it's the last child/block in
   * the document.
   */
  public getNextBlock(
    blockIdentifier: BlockIdentifier,
  ): Block<BSchema, ISchema, SSchema> | undefined {
    return this.transact((tr) => getNextBlock(tr.doc, blockIdentifier));
  }

  /**
   * Gets a snapshot of the parent of an existing block from the editor.
   * @param blockIdentifier The identifier of an existing block for which the
   * parent should be retrieved.
   * @returns The parent of the block that matches the identifier. `undefined`
   * if no matching block was found, or the block isn't nested.
   */
  public getParentBlock(
    blockIdentifier: BlockIdentifier,
  ): Block<BSchema, ISchema, SSchema> | undefined {
    return this.transact((tr) => getParentBlock(tr.doc, blockIdentifier));
  }

  /**
   * Traverses all blocks in the editor depth-first, and executes a callback for each.
   * @param callback The callback to execute for each block. Returning `false` stops the traversal.
   * @param reverse Whether the blocks should be traversed in reverse order.
   */
  public forEachBlock(
    callback: (block: Block<BSchema, ISchema, SSchema>) => boolean,
    reverse = false,
  ): void {
    const blocks = this.document.slice();

    if (reverse) {
      blocks.reverse();
    }

    function traverseBlockArray(
      blockArray: Block<BSchema, ISchema, SSchema>[],
    ): boolean {
      for (const block of blockArray) {
        if (callback(block) === false) {
          return false;
        }

        const children = reverse
          ? block.children.slice().reverse()
          : block.children;

        if (!traverseBlockArray(children)) {
          return false;
        }
      }

      return true;
    }

    traverseBlockArray(blocks);
  }

  /**
   * Executes a callback whenever the editor's contents change.
   * @param callback The callback to execute.
   *
   * @deprecated use {@link BlockNoteEditor.onChange} instead
   */
  public onEditorContentChange(callback: () => void) {
    this._tiptapEditor.on("update", callback);
  }

  /**
   * Executes a callback whenever the editor's selection changes.
   * @param callback The callback to execute.
   *
   * @deprecated use `onSelectionChange` instead
   */
  public onEditorSelectionChange(callback: () => void) {
    this._tiptapEditor.on("selectionUpdate", callback);
  }

  /**
   * Gets a snapshot of the current text cursor position.
   * @returns A snapshot of the current text cursor position.
   */
  public getTextCursorPosition(): TextCursorPosition<
    BSchema,
    ISchema,
    SSchema
  > {
    return this.transact((tr) => getTextCursorPosition(tr));
  }

  /**
   * Sets the text cursor position to the start or end of an existing block. Throws an error if the target block could
   * not be found.
   * @param targetBlock The identifier of an existing block that the text cursor should be moved to.
   * @param placement Whether the text cursor should be placed at the start or end of the block.
   */
  public setTextCursorPosition(
    targetBlock: BlockIdentifier,
    placement: "start" | "end" = "start",
  ) {
    return this.transact((tr) =>
      setTextCursorPosition(tr, targetBlock, placement),
    );
  }

  /**
   * Gets a snapshot of the current selection.
   */
  public getSelection(): Selection<BSchema, ISchema, SSchema> | undefined {
    return this.transact((tr) => getSelection(tr));
  }

  /**
   * Sets the selection to a range of blocks.
   * @param startBlock The identifier of the block that should be the start of the selection.
   * @param endBlock The identifier of the block that should be the end of the selection.
   */
  public setSelection(startBlock: BlockIdentifier, endBlock: BlockIdentifier) {
    return this.transact((tr) => setSelection(tr, startBlock, endBlock));
  }

  /**
   * Checks if the editor is currently editable, or if it's locked.
   * @returns True if the editor is editable, false otherwise.
   */
  public get isEditable(): boolean {
    if (!this._tiptapEditor) {
      if (!this.headless) {
        throw new Error("no editor, but also not headless?");
      }
      return false;
    }
    return this._tiptapEditor.isEditable === undefined
      ? true
      : this._tiptapEditor.isEditable;
  }

  /**
   * Makes the editor editable or locks it, depending on the argument passed.
   * @param editable True to make the editor editable, or false to lock it.
   */
  public set isEditable(editable: boolean) {
    if (!this._tiptapEditor) {
      if (!this.headless) {
        throw new Error("no editor, but also not headless?");
      }
      // not relevant on headless
      return;
    }
    if (this._tiptapEditor.options.editable !== editable) {
      this._tiptapEditor.setEditable(editable);
    }
  }

  /**
   * Inserts new blocks into the editor. If a block's `id` is undefined, BlockNote generates one automatically. Throws an
   * error if the reference block could not be found.
   * @param blocksToInsert An array of partial blocks that should be inserted.
   * @param referenceBlock An identifier for an existing block, at which the new blocks should be inserted.
   * @param placement Whether the blocks should be inserted just before, just after, or nested inside the
   * `referenceBlock`.
   */
  public insertBlocks(
    blocksToInsert: PartialBlock<BSchema, ISchema, SSchema>[],
    referenceBlock: BlockIdentifier,
    placement: "before" | "after" = "before",
  ) {
    return this.transact((tr) =>
      insertBlocks(tr, blocksToInsert, referenceBlock, placement),
    );
  }

  /**
   * Updates an existing block in the editor. Since updatedBlock is a PartialBlock object, some fields might not be
   * defined. These undefined fields are kept as-is from the existing block. Throws an error if the block to update could
   * not be found.
   * @param blockToUpdate The block that should be updated.
   * @param update A partial block which defines how the existing block should be changed.
   */
  public updateBlock(
    blockToUpdate: BlockIdentifier,
    update: PartialBlock<BSchema, ISchema, SSchema>,
  ) {
    return this.transact((tr) => updateBlock(tr, blockToUpdate, update));
  }

  /**
   * Removes existing blocks from the editor. Throws an error if any of the blocks could not be found.
   * @param blocksToRemove An array of identifiers for existing blocks that should be removed.
   */
  public removeBlocks(blocksToRemove: BlockIdentifier[]) {
    return this.transact(
      (tr) => removeAndInsertBlocks(tr, blocksToRemove, []).removedBlocks,
    );
  }

  /**
   * Replaces existing blocks in the editor with new blocks. If the blocks that should be removed are not adjacent or
   * are at different nesting levels, `blocksToInsert` will be inserted at the position of the first block in
   * `blocksToRemove`. Throws an error if any of the blocks to remove could not be found.
   * @param blocksToRemove An array of blocks that should be replaced.
   * @param blocksToInsert An array of partial blocks to replace the old ones with.
   */
  public replaceBlocks(
    blocksToRemove: BlockIdentifier[],
    blocksToInsert: PartialBlock<BSchema, ISchema, SSchema>[],
  ) {
    return this.transact((tr) =>
      removeAndInsertBlocks(tr, blocksToRemove, blocksToInsert),
    );
  }

  /**
   * Undo the last action.
   */
  public undo() {
    if (this.options.collaboration) {
      return this.exec(undoCommand);
    }

    return this.exec(undo);
  }

  /**
   * Redo the last action.
   */
  public redo() {
    if (this.options.collaboration) {
      return this.exec(redoCommand);
    }
    return this.exec(redo);
  }

  /**
   * Insert a piece of content at the current cursor position.
   *
   * @param content can be a string, or array of partial inline content elements
   */
  public insertInlineContent(
    content: PartialInlineContent<ISchema, SSchema>,
    { updateSelection = false }: { updateSelection?: boolean } = {}
  ) {
    const nodes = inlineContentToNodes(content, this.pmSchema);

    this.transact((tr) => {
      insertContentAt(
        tr,
        {
          from: tr.selection.from,
          to: tr.selection.to,
        },
        nodes,
<<<<<<< HEAD
        {
          updateSelection,
        }
=======
>>>>>>> 678086d4
      );
    });
  }

  /**
   * Gets the active text styles at the text cursor position or at the end of the current selection if it's active.
   */
  public getActiveStyles() {
    return this.transact((tr) => {
      const styles: Styles<SSchema> = {};
      const marks = tr.selection.$to.marks();

      for (const mark of marks) {
        const config = this.schema.styleSchema[mark.type.name];
        if (!config) {
          if (
            // Links are not considered styles in blocknote
            mark.type.name !== "link" &&
            // "blocknoteIgnore" tagged marks (such as comments) are also not considered BlockNote "styles"
            !mark.type.spec.blocknoteIgnore
          ) {
            // eslint-disable-next-line no-console
            console.warn("mark not found in styleschema", mark.type.name);
          }

          continue;
        }
        if (config.propSchema === "boolean") {
          (styles as any)[config.type] = true;
        } else {
          (styles as any)[config.type] = mark.attrs.stringValue;
        }
      }

      return styles;
    });
  }

  /**
   * Adds styles to the currently selected content.
   * @param styles The styles to add.
   */
  public addStyles(styles: Styles<SSchema>) {
    for (const [style, value] of Object.entries(styles)) {
      const config = this.schema.styleSchema[style];
      if (!config) {
        throw new Error(`style ${style} not found in styleSchema`);
      }
      if (config.propSchema === "boolean") {
        this._tiptapEditor.commands.setMark(style);
      } else if (config.propSchema === "string") {
        this._tiptapEditor.commands.setMark(style, { stringValue: value });
      } else {
        throw new UnreachableCaseError(config.propSchema);
      }
    }
  }

  /**
   * Removes styles from the currently selected content.
   * @param styles The styles to remove.
   */
  public removeStyles(styles: Styles<SSchema>) {
    for (const style of Object.keys(styles)) {
      this._tiptapEditor.commands.unsetMark(style);
    }
  }

  /**
   * Toggles styles on the currently selected content.
   * @param styles The styles to toggle.
   */
  public toggleStyles(styles: Styles<SSchema>) {
    for (const [style, value] of Object.entries(styles)) {
      const config = this.schema.styleSchema[style];
      if (!config) {
        throw new Error(`style ${style} not found in styleSchema`);
      }
      if (config.propSchema === "boolean") {
        this._tiptapEditor.commands.toggleMark(style);
      } else if (config.propSchema === "string") {
        this._tiptapEditor.commands.toggleMark(style, { stringValue: value });
      } else {
        throw new UnreachableCaseError(config.propSchema);
      }
    }
  }

  /**
   * Gets the currently selected text.
   */
  public getSelectedText() {
    return this.transact((tr) => {
      return tr.doc.textBetween(tr.selection.from, tr.selection.to);
    });
  }

  /**
   * Gets the URL of the last link in the current selection, or `undefined` if there are no links in the selection.
   */
  public getSelectedLinkUrl() {
    return this._tiptapEditor.getAttributes("link").href as string | undefined;
  }

  /**
   * Creates a new link to replace the selected content.
   * @param url The link URL.
   * @param text The text to display the link with.
   */
  public createLink(url: string, text?: string) {
    if (url === "") {
      return;
    }
    const mark = this.pmSchema.mark("link", { href: url });
    this.transact((tr) => {
      const { from, to } = tr.selection;

      if (text) {
        tr.insertText(text, from, to).addMark(from, from + text.length, mark);
      } else {
        tr.setSelection(TextSelection.create(tr.doc, to)).addMark(
          from,
          to,
          mark,
        );
      }
    });
  }

  /**
   * Checks if the block containing the text cursor can be nested.
   */
  public canNestBlock() {
    return canNestBlock(this);
  }

  /**
   * Nests the block containing the text cursor into the block above it.
   */
  public nestBlock() {
    nestBlock(this);
  }

  /**
   * Checks if the block containing the text cursor is nested.
   */
  public canUnnestBlock() {
    return canUnnestBlock(this);
  }

  /**
   * Lifts the block containing the text cursor out of its parent.
   */
  public unnestBlock() {
    unnestBlock(this);
  }

  /**
   * Moves the selected blocks up. If the previous block has children, moves
   * them to the end of its children. If there is no previous block, but the
   * current blocks share a common parent, moves them out of & before it.
   */
  public moveBlocksUp() {
    return moveBlocksUp(this);
  }

  /**
   * Moves the selected blocks down. If the next block has children, moves
   * them to the start of its children. If there is no next block, but the
   * current blocks share a common parent, moves them out of & after it.
   */
  public moveBlocksDown() {
    return moveBlocksDown(this);
  }

  /**
   * Exports blocks into a simplified HTML string. To better conform to HTML standards, children of blocks which aren't list
   * items are un-nested in the output HTML.
   *
   * @param blocks An array of blocks that should be serialized into HTML.
   * @returns The blocks, serialized as an HTML string.
   */
  public async blocksToHTMLLossy(
    blocks: PartialBlock<BSchema, ISchema, SSchema>[] = this.document,
  ): Promise<string> {
    const exporter = createExternalHTMLExporter(this.pmSchema, this);
    return exporter.exportBlocks(blocks, {});
  }

  /**
   * Serializes blocks into an HTML string in the format that would normally be rendered by the editor.
   *
   * Use this method if you want to server-side render HTML (for example, a blog post that has been edited in BlockNote)
   * and serve it to users without loading the editor on the client (i.e.: displaying the blog post)
   *
   * @param blocks An array of blocks that should be serialized into HTML.
   * @returns The blocks, serialized as an HTML string.
   */
  public async blocksToFullHTML(
    blocks: PartialBlock<BSchema, ISchema, SSchema>[],
  ): Promise<string> {
    const exporter = createInternalHTMLSerializer(this.pmSchema, this);
    return exporter.serializeBlocks(blocks, {});
  }
  /**
   * Parses blocks from an HTML string. Tries to create `Block` objects out of any HTML block-level elements, and
   * `InlineNode` objects from any HTML inline elements, though not all element types are recognized. If BlockNote
   * doesn't recognize an HTML element's tag, it will parse it as a paragraph or plain text.
   * @param html The HTML string to parse blocks from.
   * @returns The blocks parsed from the HTML string.
   */
  public async tryParseHTMLToBlocks(
    html: string,
  ): Promise<Block<BSchema, ISchema, SSchema>[]> {
    return HTMLToBlocks(html, this.pmSchema);
  }

  /**
   * Serializes blocks into a Markdown string. The output is simplified as Markdown does not support all features of
   * BlockNote - children of blocks which aren't list items are un-nested and certain styles are removed.
   * @param blocks An array of blocks that should be serialized into Markdown.
   * @returns The blocks, serialized as a Markdown string.
   */
  public async blocksToMarkdownLossy(
    blocks: PartialBlock<BSchema, ISchema, SSchema>[] = this.document,
  ): Promise<string> {
    return blocksToMarkdown(blocks, this.pmSchema, this, {});
  }

  /**
   * Creates a list of blocks from a Markdown string. Tries to create `Block` and `InlineNode` objects based on
   * Markdown syntax, though not all symbols are recognized. If BlockNote doesn't recognize a symbol, it will parse it
   * as text.
   * @param markdown The Markdown string to parse blocks from.
   * @returns The blocks parsed from the Markdown string.
   */
  public async tryParseMarkdownToBlocks(
    markdown: string,
  ): Promise<Block<BSchema, ISchema, SSchema>[]> {
    return markdownToBlocks(markdown, this.pmSchema);
  }

  /**
   * Updates the user info for the current user that's shown to other collaborators.
   */
  public updateCollaborationUserInfo(user: { name: string; color: string }) {
    if (!this.options.collaboration) {
      throw new Error(
        "Cannot update collaboration user info when collaboration is disabled.",
      );
    }

    this.cursorPlugin.updateUser(user);
  }

  /**
   * A callback function that runs whenever the editor's contents change.
   *
   * @param callback The callback to execute.
   * @returns A function to remove the callback.
   */
  public onChange(
    callback: (
      editor: BlockNoteEditor<BSchema, ISchema, SSchema>,
      context: {
        /**
         * Returns the blocks that were inserted, updated, or deleted by the change that occurred.
         */
        getChanges(): BlocksChanged<BSchema, ISchema, SSchema>;
      },
    ) => void,
  ) {
    if (this.headless) {
      // Note: would be nice if this is possible in headless mode as well
      return;
    }

    const cb = ({
      transaction,
      appendedTransactions,
    }: {
      transaction: Transaction;
      appendedTransactions: Transaction[];
    }) => {
      callback(this, {
        getChanges: () =>
          getBlocksChangedByTransaction(transaction, appendedTransactions),
      });
    };

    this._tiptapEditor.on("v3-update", cb);

    return () => {
      this._tiptapEditor.off("v3-update", cb);
    };
  }

  /**
   * A callback function that runs whenever the text cursor position or selection changes.
   *
   * @param callback The callback to execute.
   * @returns A function to remove the callback.
   */
  public onSelectionChange(
    callback: (editor: BlockNoteEditor<BSchema, ISchema, SSchema>) => void,
    includeSelectionChangedByRemote?: boolean,
  ) {
    if (this.headless) {
      return;
    }

    const cb = (e: { transaction: Transaction }) => {
      if (
        e.transaction.getMeta(ySyncPluginKey) &&
        !includeSelectionChangedByRemote
      ) {
        // selection changed because of a yjs sync (i.e.: other user was typing)
        // we don't want to trigger the callback in this case
        return;
      }
      callback(this);
    };

    this._tiptapEditor.on("selectionUpdate", cb);

    return () => {
      this._tiptapEditor.off("selectionUpdate", cb);
    };
  }

  /**
   * A callback function that runs when the editor has been initialized.
   *
   * This can be useful for plugins to initialize themselves after the editor has been initialized.
   */
  public onCreate(callback: () => void) {
    this.on("create", callback);

    return () => {
      this.off("create", callback);
    };
  }

  public getSelectionBoundingBox() {
    if (!this.prosemirrorView) {
      return undefined;
    }
    const state = this.prosemirrorView?.state;
    const { selection } = state;

    // support for CellSelections
    const { ranges } = selection;
    const from = Math.min(...ranges.map((range) => range.$from.pos));
    const to = Math.max(...ranges.map((range) => range.$to.pos));

    if (isNodeSelection(selection)) {
      const node = this.prosemirrorView.nodeDOM(from) as HTMLElement;
      if (node) {
        return node.getBoundingClientRect();
      }
    }

    return posToDOMRect(this.prosemirrorView, from, to);
  }

  public get isEmpty() {
    const doc = this.document;
    // Note: only works for paragraphs as default blocks (but for now this is default in blocknote)
    // checking prosemirror directly might be faster
    return (
      doc.length === 0 ||
      (doc.length === 1 &&
        doc[0].type === "paragraph" &&
        (doc[0].content as any).length === 0)
    );
  }

  public openSuggestionMenu(
    triggerCharacter: string,
    pluginState?: {
      deleteTriggerCharacter?: boolean;
      ignoreQueryLength?: boolean;
    },
  ) {
    if (!this.prosemirrorView) {
      return;
    }

    this.focus();
    this.transact((tr) => {
      if (pluginState?.deleteTriggerCharacter) {
        tr.insertText(triggerCharacter);
      }
      tr.scrollIntoView().setMeta(this.suggestionMenus.plugin, {
        triggerCharacter: triggerCharacter,
        deleteTriggerCharacter: pluginState?.deleteTriggerCharacter || false,
        ignoreQueryLength: pluginState?.ignoreQueryLength || false,
      });
    });
  }

  // `forceSelectionVisible` determines whether the editor selection is shows
  // even when the editor is not focused. This is useful for e.g. creating new
  // links, so the user still sees the affected content when an input field is
  // focused.
  // TODO: Reconsider naming?
  public getForceSelectionVisible() {
    return this.showSelectionPlugin.getEnabled();
  }

  public setForceSelectionVisible(forceSelectionVisible: boolean) {
    this.showSelectionPlugin.setEnabled(forceSelectionVisible);
  }

  /**
   * This will convert HTML into a format that is compatible with BlockNote.
   */
  private convertHtmlToBlockNoteHtml(html: string) {
    const htmlNode = nestedListsToBlockNoteStructure(html.trim());
    return htmlNode.innerHTML;
  }

  /**
   * Paste HTML into the editor. Defaults to converting HTML to BlockNote HTML.
   * @param html The HTML to paste.
   * @param raw Whether to paste the HTML as is, or to convert it to BlockNote HTML.
   */
  public pasteHTML(html: string, raw = false) {
    let htmlToPaste = html;
    if (!raw) {
      htmlToPaste = this.convertHtmlToBlockNoteHtml(html);
    }
    if (!htmlToPaste) {
      return;
    }
    this.prosemirrorView?.pasteHTML(htmlToPaste);
  }

  /**
   * Paste text into the editor. Defaults to interpreting text as markdown.
   * @param text The text to paste.
   */
  public pasteText(text: string) {
    return this.prosemirrorView?.pasteText(text);
  }

  /**
   * Paste markdown into the editor.
   * @param markdown The markdown to paste.
   */
  public async pasteMarkdown(markdown: string) {
    return this.pasteHTML(await markdownToHTML(markdown));
  }
}<|MERGE_RESOLUTION|>--- conflicted
+++ resolved
@@ -1233,7 +1233,7 @@
    */
   public insertInlineContent(
     content: PartialInlineContent<ISchema, SSchema>,
-    { updateSelection = false }: { updateSelection?: boolean } = {}
+    { updateSelection = false }: { updateSelection?: boolean } = {},
   ) {
     const nodes = inlineContentToNodes(content, this.pmSchema);
 
@@ -1245,12 +1245,9 @@
           to: tr.selection.to,
         },
         nodes,
-<<<<<<< HEAD
         {
           updateSelection,
-        }
-=======
->>>>>>> 678086d4
+        },
       );
     });
   }
