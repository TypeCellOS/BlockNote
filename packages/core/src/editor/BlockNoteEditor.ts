import {
  AnyExtension,
  EditorOptions,
  Extension,
  getSchema,
  Mark,
  Node as TipTapNode,
} from "@tiptap/core";
import { Node, Schema } from "prosemirror-model";
// import "./blocknote.css";
import * as Y from "yjs";
import { insertBlocks } from "../api/blockManipulation/commands/insertBlocks/insertBlocks.js";
import {
  moveBlocksDown,
  moveBlocksUp,
} from "../api/blockManipulation/commands/moveBlocks/moveBlocks.js";
import {
  canNestBlock,
  canUnnestBlock,
  nestBlock,
  unnestBlock,
} from "../api/blockManipulation/commands/nestBlock/nestBlock.js";
import { removeBlocks } from "../api/blockManipulation/commands/removeBlocks/removeBlocks.js";
import { replaceBlocks } from "../api/blockManipulation/commands/replaceBlocks/replaceBlocks.js";
import { updateBlock } from "../api/blockManipulation/commands/updateBlock/updateBlock.js";
import {
  getBlock,
  getNextBlock,
  getParentBlock,
  getPrevBlock,
} from "../api/blockManipulation/getBlock/getBlock.js";
import { insertContentAt } from "../api/blockManipulation/insertContentAt.js";
import {
  getSelection,
  setSelection,
} from "../api/blockManipulation/selections/selection.js";
import {
  getTextCursorPosition,
  setTextCursorPosition,
} from "../api/blockManipulation/selections/textCursorPosition/textCursorPosition.js";
import { createExternalHTMLExporter } from "../api/exporters/html/externalHTMLExporter.js";
import { blocksToMarkdown } from "../api/exporters/markdown/markdownExporter.js";
import { HTMLToBlocks } from "../api/parsers/html/parseHTML.js";
import { markdownToBlocks } from "../api/parsers/markdown/parseMarkdown.js";
import {
  Block,
  DefaultBlockSchema,
  DefaultInlineContentSchema,
  DefaultStyleSchema,
  PartialBlock,
} from "../blocks/defaultBlocks.js";
import { FilePanelProsemirrorPlugin } from "../extensions/FilePanel/FilePanelPlugin.js";
import { FormattingToolbarProsemirrorPlugin } from "../extensions/FormattingToolbar/FormattingToolbarPlugin.js";
import { LinkToolbarProsemirrorPlugin } from "../extensions/LinkToolbar/LinkToolbarPlugin.js";
import { SideMenuProsemirrorPlugin } from "../extensions/SideMenu/SideMenuPlugin.js";
import { SuggestionMenuProseMirrorPlugin } from "../extensions/SuggestionMenu/SuggestionPlugin.js";
import { TableHandlesProsemirrorPlugin } from "../extensions/TableHandles/TableHandlesPlugin.js";
import { UniqueID } from "../extensions/UniqueID/UniqueID.js";
import {
  BlockIdentifier,
  BlockNoteDOMAttributes,
  BlockSchema,
  BlockSpecs,
  InlineContentSchema,
  InlineContentSpecs,
  PartialInlineContent,
  Styles,
  StyleSchema,
  StyleSpecs,
} from "../schema/index.js";
import { mergeCSSClasses } from "../util/browser.js";
import { NoInfer, UnreachableCaseError } from "../util/typescript.js";

import { getBlockNoteExtensions } from "./BlockNoteExtensions.js";
import { TextCursorPosition } from "./cursorPositionTypes.js";

import { Selection } from "./selectionTypes.js";
import { transformPasted } from "./transformPasted.js";

import { checkDefaultBlockTypeInSchema } from "../blocks/defaultBlockTypeGuards.js";
import { BlockNoteSchema } from "./BlockNoteSchema.js";
import {
  BlockNoteTipTapEditor,
  BlockNoteTipTapEditorOptions,
} from "./BlockNoteTipTapEditor.js";

import { Dictionary } from "../i18n/dictionary.js";
import { en } from "../i18n/locales/index.js";

import { Plugin, Transaction } from "@tiptap/pm/state";
import { dropCursor } from "prosemirror-dropcursor";
import { EditorView } from "prosemirror-view";
import { createInternalHTMLSerializer } from "../api/exporters/html/internalHTMLSerializer.js";
import { inlineContentToNodes } from "../api/nodeConversions/blockToNode.js";
import { nodeToBlock } from "../api/nodeConversions/nodeToBlock.js";
import "../style.css";

export type BlockNoteExtensionFactory = (
  editor: BlockNoteEditor<any, any, any>
) => BlockNoteExtension;

export type BlockNoteExtension =
  | AnyExtension
  | {
      plugin: Plugin;
    };

export type BlockNoteEditorOptions<
  BSchema extends BlockSchema,
  ISchema extends InlineContentSchema,
  SSchema extends StyleSchema
> = {
  /**
   * Whether changes to blocks (like indentation, creating lists, changing headings) should be animated or not. Defaults to `true`.
   *
   * @default true
   */
  animations?: boolean;

  /**
   * When enabled, allows for collaboration between multiple users.
   */
  collaboration: {
    /**
     * The Yjs XML fragment that's used for collaboration.
     */
    fragment: Y.XmlFragment;
    /**
     * The user info for the current user that's shown to other collaborators.
     */
    user: {
      name: string;
      color: string;
    };
    /**
     * A Yjs provider (used for awareness / cursor information)
     */
    provider: any;
    /**
     * Optional function to customize how cursors of users are rendered
     */
    renderCursor?: (user: any) => HTMLElement;
    /**
     * Optional flag to set when the user label should be shown with the default
     * collaboration cursor. Setting to "always" will always show the label,
     * while "activity" will only show the label when the user moves the cursor
     * or types. Defaults to "activity".
     */
    showCursorLabels?: "always" | "activity";
  };

  /**
   * Use default BlockNote font and reset the styles of <p> <li> <h1> elements etc., that are used in BlockNote.
   *
   * @default true
   */
  defaultStyles: boolean;

  /**
   * A dictionary object containing translations for the editor.
   */
  dictionary?: Dictionary & Record<string, any>;

  /**
   * Disable internal extensions (based on keys / extension name)
   */
  disableExtensions: string[];

  /**
   * An object containing attributes that should be added to HTML elements of the editor.
   *
   * @example { editor: { class: "my-editor-class" } }
   */
  domAttributes: Partial<BlockNoteDOMAttributes>;

  dropCursor?: (opts: {
    editor: BlockNoteEditor<
      NoInfer<BSchema>,
      NoInfer<ISchema>,
      NoInfer<SSchema>
    >;
    color?: string | false;
    width?: number;
    class?: string;
  }) => Plugin;

  /**
   * The content that should be in the editor when it's created, represented as an array of partial block objects.
   */
  initialContent: PartialBlock<
    NoInfer<BSchema>,
    NoInfer<ISchema>,
    NoInfer<SSchema>
  >[];

  /**
   * @deprecated, provide placeholders via dictionary instead
   */
  placeholders: Record<
    string | "default" | "emptyDocument",
    string | undefined
  >;

  /**
   * Resolve a URL of a file block to one that can be displayed or downloaded. This can be used for creating authenticated URL or
   * implementing custom protocols / schemes
   * @returns The URL that's
   */
  resolveFileUrl: (url: string) => Promise<string>;

  schema: BlockNoteSchema<BSchema, ISchema, SSchema>;

  /**
   * A flag indicating whether to set an HTML ID for every block
   *
   * When set to `true`, on each block an id attribute will be set with the block id
   * Otherwise, the HTML ID attribute will not be set.
   *
   * (note that the id is always set on the `data-id` attribute)
   */
  setIdAttribute?: boolean;

  /**
   * The detection mode for showing the side menu - "viewport" always shows the
   * side menu for the block next to the mouse cursor, while "editor" only shows
   * it when hovering the editor or the side menu itself.
   *
   * @default "viewport"
   */
  sideMenuDetection: "viewport" | "editor";

  /**
   Select desired behavior when pressing `Tab` (or `Shift-Tab`). Specifically,
   what should happen when a user has selected multiple blocks while a toolbar
   is open:
   - `"prefer-navigate-ui"`: Change focus to the toolbar. The user needs to
   first press `Escape` to close the toolbar, and can then indent multiple
   blocks. Better for keyboard accessibility.
   - `"prefer-indent"`: Regardless of whether toolbars are open, indent the
   selection of blocks. In this case, it's not possible to navigate toolbars
   with the keyboard.

   @default "prefer-navigate-ui"
   */
  tabBehavior: "prefer-navigate-ui" | "prefer-indent";

  trailingBlock?: boolean;

  /**
   * The `uploadFile` method is what the editor uses when files need to be uploaded (for example when selecting an image to upload).
   * This method should set when creating the editor as this is application-specific.
   *
   * `undefined` means the application doesn't support file uploads.
   *
   * @param file The file that should be uploaded.
   * @returns The URL of the uploaded file OR an object containing props that should be set on the file block (such as an id)
   */
<<<<<<< HEAD
  sideMenuDetection: "viewport" | "editor";

  /**
   * Allows enabling / disabling features of tables.
   */
  tables?: {
    /**
     * Whether to allow splitting and merging cells within a table.
     *
     * @default false
     */
    splitCells?: boolean;
    /**
     * Whether to allow changing the background color of cells.
     *
     * @default false
     */
    cellBackgroundColor?: boolean;
    /**
     * Whether to allow changing the text color of cells.
     *
     * @default false
     */
    cellTextColor?: boolean;
    /**
     * Whether to allow changing cells into headers.
     *
     * @default false
     */
    headers?: boolean;
  };
=======
  uploadFile: (
    file: File,
    blockId?: string
  ) => Promise<string | Record<string, any>>;

  /**
   * additional tiptap options, undocumented
   */
  _tiptapOptions: Partial<EditorOptions>;

  /**
   * (experimental) add extra prosemirror plugins or tiptap extensions to the editor
   */
  _extensions: Record<string, BlockNoteExtension | BlockNoteExtensionFactory>;

  /**
   * Boolean indicating whether the editor is in headless mode.
   * Headless mode means we can use features like importing / exporting blocks,
   * but there's no underlying editor (UI) instantiated.
   *
   * You probably don't need to set this manually, but use the `server-util` package instead that uses this option internally
   */
  _headless: boolean;
>>>>>>> 16a00e9c
};

const blockNoteTipTapOptions = {
  enableInputRules: true,
  enablePasteRules: true,
  enableCoreExtensions: false,
};

export class BlockNoteEditor<
  BSchema extends BlockSchema = DefaultBlockSchema,
  ISchema extends InlineContentSchema = DefaultInlineContentSchema,
  SSchema extends StyleSchema = DefaultStyleSchema
> {
  /**
   * The underlying prosemirror schema
   */
  public readonly pmSchema: Schema;

  /**
   * extensions that are added to the editor, can be tiptap extensions or prosemirror plugins
   */
  public readonly extensions: Record<string, BlockNoteExtension> = {};

  /**
   * Boolean indicating whether the editor is in headless mode.
   * Headless mode means we can use features like importing / exporting blocks,
   * but there's no underlying editor (UI) instantiated.
   *
   * You probably don't need to set this manually, but use the `server-util` package instead that uses this option internally
   */
  public readonly headless: boolean = false;

  public readonly _tiptapEditor:
    | Omit<BlockNoteTipTapEditor, "view"> & {
        view: EditorView | undefined;
        contentComponent: any;
      } = undefined as any; // TODO: Type should actually reflect that it can be `undefined` in headless mode

  /**
   * Used by React to store a reference to an `ElementRenderer` helper utility to make sure we can render React elements
   * in the correct context (used by `ReactRenderUtil`)
   */
  public elementRenderer: ((node: any, container: HTMLElement) => void) | null =
    null;

  /**
   * Cache of all blocks. This makes sure we don't have to "recompute" blocks if underlying Prosemirror Nodes haven't changed.
   * This is especially useful when we want to keep track of the same block across multiple operations,
   * with this cache, blocks stay the same object reference (referential equality with ===).
   */
  public blockCache = new WeakMap<Node, Block<any, any, any>>();

  /**
   * The dictionary contains translations for the editor.
   */
  public readonly dictionary: Dictionary & Record<string, any>;

  /**
   * The schema of the editor. The schema defines which Blocks, InlineContent, and Styles are available in the editor.
   */
  public readonly schema: BlockNoteSchema<BSchema, ISchema, SSchema>;

  public readonly blockImplementations: BlockSpecs;
  public readonly inlineContentImplementations: InlineContentSpecs;
  public readonly styleImplementations: StyleSpecs;

  public readonly formattingToolbar: FormattingToolbarProsemirrorPlugin;
  public readonly linkToolbar: LinkToolbarProsemirrorPlugin<
    BSchema,
    ISchema,
    SSchema
  >;
  public readonly sideMenu: SideMenuProsemirrorPlugin<
    BSchema,
    ISchema,
    SSchema
  >;
  public readonly suggestionMenus: SuggestionMenuProseMirrorPlugin<
    BSchema,
    ISchema,
    SSchema
  >;
  public readonly filePanel?: FilePanelProsemirrorPlugin<ISchema, SSchema>;
  public readonly tableHandles?: TableHandlesProsemirrorPlugin<
    ISchema,
    SSchema
  >;

  /**
   * The `uploadFile` method is what the editor uses when files need to be uploaded (for example when selecting an image to upload).
   * This method should set when creating the editor as this is application-specific.
   *
   * `undefined` means the application doesn't support file uploads.
   *
   * @param file The file that should be uploaded.
   * @returns The URL of the uploaded file OR an object containing props that should be set on the file block (such as an id)
   */
  public readonly uploadFile:
    | ((file: File, blockId?: string) => Promise<string | Record<string, any>>)
    | undefined;

  private onUploadStartCallbacks: ((blockId?: string) => void)[] = [];
  private onUploadEndCallbacks: ((blockId?: string) => void)[] = [];

  public readonly resolveFileUrl?: (url: string) => Promise<string>;

  /**
   * Editor settings
   */
  public readonly settings: {
    tables: {
      splitCells: boolean;
      cellBackgroundColor: boolean;
      cellTextColor: boolean;
      headers: boolean;
    };
  };

  public static create<
    BSchema extends BlockSchema = DefaultBlockSchema,
    ISchema extends InlineContentSchema = DefaultInlineContentSchema,
    SSchema extends StyleSchema = DefaultStyleSchema
  >(options: Partial<BlockNoteEditorOptions<BSchema, ISchema, SSchema>> = {}) {
    return new BlockNoteEditor<BSchema, ISchema, SSchema>(options);
  }

  protected constructor(
    protected readonly options: Partial<BlockNoteEditorOptions<any, any, any>>
  ) {
    const anyOpts = options as any;
    if (anyOpts.onEditorContentChange) {
      throw new Error(
        "onEditorContentChange initialization option is deprecated, use <BlockNoteView onChange={...} />, the useEditorChange(...) hook, or editor.onChange(...)"
      );
    }

    if (anyOpts.onTextCursorPositionChange) {
      throw new Error(
        "onTextCursorPositionChange initialization option is deprecated, use <BlockNoteView onSelectionChange={...} />, the useEditorSelectionChange(...) hook, or editor.onSelectionChange(...)"
      );
    }

    if (anyOpts.onEditorReady) {
      throw new Error(
        "onEditorReady is deprecated. Editor is immediately ready for use after creation."
      );
    }

    if (anyOpts.editable) {
      throw new Error(
        "editable initialization option is deprecated, use <BlockNoteView editable={true/false} />, or alternatively editor.isEditable = true/false"
      );
    }

    this.dictionary = options.dictionary || en;
    this.settings = {
      tables: {
        splitCells: options?.tables?.splitCells ?? false,
        cellBackgroundColor: options?.tables?.cellBackgroundColor ?? false,
        cellTextColor: options?.tables?.cellTextColor ?? false,
        headers: options?.tables?.headers ?? false,
      },
    };

    // apply defaults
    const newOptions = {
      defaultStyles: true,
      schema: options.schema || BlockNoteSchema.create(),
      _headless: false,
      ...options,
      placeholders: {
        ...this.dictionary.placeholders,
        ...options.placeholders,
      },
    };

    // @ts-ignore
    this.schema = newOptions.schema;
    this.blockImplementations = newOptions.schema.blockSpecs;
    this.inlineContentImplementations = newOptions.schema.inlineContentSpecs;
    this.styleImplementations = newOptions.schema.styleSpecs;

    this.extensions = getBlockNoteExtensions({
      editor: this,
      domAttributes: newOptions.domAttributes || {},
      blockSpecs: this.schema.blockSpecs,
      styleSpecs: this.schema.styleSpecs,
      inlineContentSpecs: this.schema.inlineContentSpecs,
      collaboration: newOptions.collaboration,
      trailingBlock: newOptions.trailingBlock,
      disableExtensions: newOptions.disableExtensions,
      setIdAttribute: newOptions.setIdAttribute,
      animations: newOptions.animations ?? true,
      tableHandles: checkDefaultBlockTypeInSchema("table", this),
      dropCursor: this.options.dropCursor ?? dropCursor,
      placeholders: newOptions.placeholders,
      tabBehavior: newOptions.tabBehavior,
      sideMenuDetection: newOptions.sideMenuDetection || "viewport",
    });

    // add extensions from _tiptapOptions
    (newOptions._tiptapOptions?.extensions || []).forEach((ext) => {
      this.extensions[ext.name] = ext;
    });

    // add extensions from options
    Object.entries(newOptions._extensions || {}).forEach(([key, ext]) => {
      if (typeof ext === "function") {
        // factory
        ext = ext(this);
      }
      this.extensions[key] = ext;
    });

    this.formattingToolbar = this.extensions["formattingToolbar"] as any;
    this.linkToolbar = this.extensions["linkToolbar"] as any;
    this.sideMenu = this.extensions["sideMenu"] as any;
    this.suggestionMenus = this.extensions["suggestionMenus"] as any;
    this.filePanel = this.extensions["filePanel"] as any;
    this.tableHandles = this.extensions["tableHandles"] as any;

    if (newOptions.uploadFile) {
      const uploadFile = newOptions.uploadFile;
      this.uploadFile = async (file, block) => {
        this.onUploadStartCallbacks.forEach((callback) =>
          callback.apply(this, [block])
        );
        try {
          return await uploadFile(file, block);
        } finally {
          this.onUploadEndCallbacks.forEach((callback) =>
            callback.apply(this, [block])
          );
        }
      };
    }

    this.resolveFileUrl = newOptions.resolveFileUrl;
    this.headless = newOptions._headless;

    const collaborationEnabled =
      "collaboration" in this.extensions ||
      "liveblocksExtension" in this.extensions;

    if (collaborationEnabled && newOptions.initialContent) {
      // eslint-disable-next-line no-console
      console.warn(
        "When using Collaboration, initialContent might cause conflicts, because changes should come from the collaboration provider"
      );
    }

    const initialContent =
      newOptions.initialContent ||
      (collaborationEnabled
        ? [
            {
              type: "paragraph",
              id: "initialBlockId",
            },
          ]
        : [
            {
              type: "paragraph",
              id: UniqueID.options.generateID(),
            },
          ]);

    if (!Array.isArray(initialContent) || initialContent.length === 0) {
      throw new Error(
        "initialContent must be a non-empty array of blocks, received: " +
          initialContent
      );
    }

    const tiptapExtensions = [
      ...Object.entries(this.extensions).map(([key, ext]) => {
        if (
          ext instanceof Extension ||
          ext instanceof TipTapNode ||
          ext instanceof Mark
        ) {
          // tiptap extension
          return ext;
        }

        if (!ext.plugin) {
          throw new Error(
            "Extension should either be a TipTap extension or a ProseMirror plugin in a plugin property"
          );
        }

        // "blocknote" extensions (prosemirror plugins)
        return Extension.create({
          name: key,
          addProseMirrorPlugins: () => [ext.plugin],
        });
      }),
    ];
    const tiptapOptions: BlockNoteTipTapEditorOptions = {
      ...blockNoteTipTapOptions,
      ...newOptions._tiptapOptions,
      content: initialContent,
      extensions: tiptapExtensions,
      editorProps: {
        ...newOptions._tiptapOptions?.editorProps,
        attributes: {
          // As of TipTap v2.5.0 the tabIndex is removed when the editor is not
          // editable, so you can't focus it. We want to revert this as we have
          // UI behaviour that relies on it.
          tabIndex: "0",
          ...newOptions._tiptapOptions?.editorProps?.attributes,
          ...newOptions.domAttributes?.editor,
          class: mergeCSSClasses(
            "bn-editor",
            newOptions.defaultStyles ? "bn-default-styles" : "",
            newOptions.domAttributes?.editor?.class || ""
          ),
        },
        transformPasted,
      },
    };

    if (!this.headless) {
      this._tiptapEditor = BlockNoteTipTapEditor.create(
        tiptapOptions,
        this.schema.styleSchema
      ) as BlockNoteTipTapEditor & {
        view: any;
        contentComponent: any;
      };
      this.pmSchema = this._tiptapEditor.schema;
    } else {
      // In headless mode, we don't instantiate an underlying TipTap editor,
      // but we still need the schema
      this.pmSchema = getSchema(tiptapOptions.extensions!);
    }
  }

  dispatch = (tr: Transaction) => {
    this._tiptapEditor.dispatch(tr);
  };

  /**
   * Mount the editor to a parent DOM element. Call mount(undefined) to clean up
   *
   * @warning Not needed to call manually when using React, use BlockNoteView to take care of mounting
   */
  public mount = (
    parentElement?: HTMLElement | null,
    contentComponent?: any
  ) => {
    this._tiptapEditor.mount(parentElement, contentComponent);
  };

  /**
   * Get the underlying prosemirror view
   */
  public get prosemirrorView() {
    return this._tiptapEditor.view;
  }

  /**
   * Get the underlying prosemirror state
   */
  public get prosemirrorState() {
    return this._tiptapEditor.state;
  }

  public get domElement() {
    return this.prosemirrorView?.dom as HTMLDivElement | undefined;
  }

  public isFocused() {
    return this.prosemirrorView?.hasFocus() || false;
  }

  public focus() {
    this.prosemirrorView?.focus();
  }

  public onUploadStart(callback: (blockId?: string) => void) {
    this.onUploadStartCallbacks.push(callback);

    return () => {
      const index = this.onUploadStartCallbacks.indexOf(callback);
      if (index > -1) {
        this.onUploadStartCallbacks.splice(index, 1);
      }
    };
  }

  public onUploadEnd(callback: (blockId?: string) => void) {
    this.onUploadEndCallbacks.push(callback);

    return () => {
      const index = this.onUploadEndCallbacks.indexOf(callback);
      if (index > -1) {
        this.onUploadEndCallbacks.splice(index, 1);
      }
    };
  }

  /**
   * @deprecated, use `editor.document` instead
   */
  public get topLevelBlocks(): Block<BSchema, ISchema, SSchema>[] {
    return this.document;
  }

  /**
   * Gets a snapshot of all top-level (non-nested) blocks in the editor.
   * @returns A snapshot of all top-level (non-nested) blocks in the editor.
   */
  public get document(): Block<BSchema, ISchema, SSchema>[] {
    const blocks: Block<BSchema, ISchema, SSchema>[] = [];

    this.prosemirrorState.doc.firstChild!.descendants((node) => {
      blocks.push(
        nodeToBlock(
          node,
          this.schema.blockSchema,
          this.schema.inlineContentSchema,
          this.schema.styleSchema,
          this.blockCache
        )
      );

      return false;
    });

    return blocks;
  }

  /**
   * Gets a snapshot of an existing block from the editor.
   * @param blockIdentifier The identifier of an existing block that should be
   * retrieved.
   * @returns The block that matches the identifier, or `undefined` if no
   * matching block was found.
   */
  public getBlock(
    blockIdentifier: BlockIdentifier
  ): Block<BSchema, ISchema, SSchema> | undefined {
    return getBlock(this, blockIdentifier);
  }

  /**
   * Gets a snapshot of the previous sibling of an existing block from the
   * editor.
   * @param blockIdentifier The identifier of an existing block for which the
   * previous sibling should be retrieved.
   * @returns The previous sibling of the block that matches the identifier.
   * `undefined` if no matching block was found, or it's the first child/block
   * in the document.
   */
  public getPrevBlock(
    blockIdentifier: BlockIdentifier
  ): Block<BSchema, ISchema, SSchema> | undefined {
    return getPrevBlock(this, blockIdentifier);
  }

  /**
   * Gets a snapshot of the next sibling of an existing block from the editor.
   * @param blockIdentifier The identifier of an existing block for which the
   * next sibling should be retrieved.
   * @returns The next sibling of the block that matches the identifier.
   * `undefined` if no matching block was found, or it's the last child/block in
   * the document.
   */
  public getNextBlock(
    blockIdentifier: BlockIdentifier
  ): Block<BSchema, ISchema, SSchema> | undefined {
    return getNextBlock(this, blockIdentifier);
  }

  /**
   * Gets a snapshot of the parent of an existing block from the editor.
   * @param blockIdentifier The identifier of an existing block for which the
   * parent should be retrieved.
   * @returns The parent of the block that matches the identifier. `undefined`
   * if no matching block was found, or the block isn't nested.
   */
  public getParentBlock(
    blockIdentifier: BlockIdentifier
  ): Block<BSchema, ISchema, SSchema> | undefined {
    return getParentBlock(this, blockIdentifier);
  }

  /**
   * Traverses all blocks in the editor depth-first, and executes a callback for each.
   * @param callback The callback to execute for each block. Returning `false` stops the traversal.
   * @param reverse Whether the blocks should be traversed in reverse order.
   */
  public forEachBlock(
    callback: (block: Block<BSchema, ISchema, SSchema>) => boolean,
    reverse = false
  ): void {
    const blocks = this.document.slice();

    if (reverse) {
      blocks.reverse();
    }

    function traverseBlockArray(
      blockArray: Block<BSchema, ISchema, SSchema>[]
    ): boolean {
      for (const block of blockArray) {
        if (callback(block) === false) {
          return false;
        }

        const children = reverse
          ? block.children.slice().reverse()
          : block.children;

        if (!traverseBlockArray(children)) {
          return false;
        }
      }

      return true;
    }

    traverseBlockArray(blocks);
  }

  /**
   * Executes a callback whenever the editor's contents change.
   * @param callback The callback to execute.
   */
  public onEditorContentChange(callback: () => void) {
    this._tiptapEditor.on("update", callback);
  }

  /**
   * Executes a callback whenever the editor's selection changes.
   * @param callback The callback to execute.
   */
  public onEditorSelectionChange(callback: () => void) {
    this._tiptapEditor.on("selectionUpdate", callback);
  }

  /**
   * Gets a snapshot of the current text cursor position.
   * @returns A snapshot of the current text cursor position.
   */
  public getTextCursorPosition(): TextCursorPosition<
    BSchema,
    ISchema,
    SSchema
  > {
    return getTextCursorPosition(this);
  }

  /**
   * Sets the text cursor position to the start or end of an existing block. Throws an error if the target block could
   * not be found.
   * @param targetBlock The identifier of an existing block that the text cursor should be moved to.
   * @param placement Whether the text cursor should be placed at the start or end of the block.
   */
  public setTextCursorPosition(
    targetBlock: BlockIdentifier,
    placement: "start" | "end" = "start"
  ) {
    setTextCursorPosition(this, targetBlock, placement);
  }

  /**
   * Gets a snapshot of the current selection.
   */
  public getSelection(): Selection<BSchema, ISchema, SSchema> | undefined {
    return getSelection(this);
  }

  public setSelection(startBlock: BlockIdentifier, endBlock: BlockIdentifier) {
    setSelection(this, startBlock, endBlock);
  }

  /**
   * Checks if the editor is currently editable, or if it's locked.
   * @returns True if the editor is editable, false otherwise.
   */
  public get isEditable(): boolean {
    if (!this._tiptapEditor) {
      if (!this.headless) {
        throw new Error("no editor, but also not headless?");
      }
      return false;
    }
    return this._tiptapEditor.isEditable === undefined
      ? true
      : this._tiptapEditor.isEditable;
  }

  /**
   * Makes the editor editable or locks it, depending on the argument passed.
   * @param editable True to make the editor editable, or false to lock it.
   */
  public set isEditable(editable: boolean) {
    if (!this._tiptapEditor) {
      if (!this.headless) {
        throw new Error("no editor, but also not headless?");
      }
      // not relevant on headless
      return;
    }
    if (this._tiptapEditor.options.editable !== editable) {
      this._tiptapEditor.setEditable(editable);
    }
  }

  /**
   * Inserts new blocks into the editor. If a block's `id` is undefined, BlockNote generates one automatically. Throws an
   * error if the reference block could not be found.
   * @param blocksToInsert An array of partial blocks that should be inserted.
   * @param referenceBlock An identifier for an existing block, at which the new blocks should be inserted.
   * @param placement Whether the blocks should be inserted just before, just after, or nested inside the
   * `referenceBlock`.
   */
  public insertBlocks(
    blocksToInsert: PartialBlock<BSchema, ISchema, SSchema>[],
    referenceBlock: BlockIdentifier,
    placement: "before" | "after" = "before"
  ) {
    return insertBlocks(this, blocksToInsert, referenceBlock, placement);
  }

  /**
   * Updates an existing block in the editor. Since updatedBlock is a PartialBlock object, some fields might not be
   * defined. These undefined fields are kept as-is from the existing block. Throws an error if the block to update could
   * not be found.
   * @param blockToUpdate The block that should be updated.
   * @param update A partial block which defines how the existing block should be changed.
   */
  public updateBlock(
    blockToUpdate: BlockIdentifier,
    update: PartialBlock<BSchema, ISchema, SSchema>
  ) {
    return updateBlock(this, blockToUpdate, update);
  }

  /**
   * Removes existing blocks from the editor. Throws an error if any of the blocks could not be found.
   * @param blocksToRemove An array of identifiers for existing blocks that should be removed.
   */
  public removeBlocks(blocksToRemove: BlockIdentifier[]) {
    return removeBlocks(this, blocksToRemove);
  }

  /**
   * Replaces existing blocks in the editor with new blocks. If the blocks that should be removed are not adjacent or
   * are at different nesting levels, `blocksToInsert` will be inserted at the position of the first block in
   * `blocksToRemove`. Throws an error if any of the blocks to remove could not be found.
   * @param blocksToRemove An array of blocks that should be replaced.
   * @param blocksToInsert An array of partial blocks to replace the old ones with.
   */
  public replaceBlocks(
    blocksToRemove: BlockIdentifier[],
    blocksToInsert: PartialBlock<BSchema, ISchema, SSchema>[]
  ) {
    return replaceBlocks(this, blocksToRemove, blocksToInsert);
  }

  /**
   * Insert a piece of content at the current cursor position.
   *
   * @param content can be a string, or array of partial inline content elements
   */
  public insertInlineContent(content: PartialInlineContent<ISchema, SSchema>) {
    const nodes = inlineContentToNodes(
      content,
      this.pmSchema,
      this.schema.styleSchema
    );

    insertContentAt(
      {
        from: this._tiptapEditor.state.selection.from,
        to: this._tiptapEditor.state.selection.to,
      },
      nodes,
      this
    );
  }

  /**
   * Gets the active text styles at the text cursor position or at the end of the current selection if it's active.
   */
  public getActiveStyles() {
    const styles: Styles<SSchema> = {};
    const marks = this._tiptapEditor.state.selection.$to.marks();

    for (const mark of marks) {
      const config = this.schema.styleSchema[mark.type.name];
      if (!config) {
        if (
          // Links are not considered styles in blocknote
          mark.type.name !== "link" &&
          // "blocknoteIgnore" tagged marks (such as comments) are also not considered BlockNote "styles"
          !mark.type.spec.blocknoteIgnore
        ) {
          // eslint-disable-next-line no-console
          console.warn("mark not found in styleschema", mark.type.name);
        }

        continue;
      }
      if (config.propSchema === "boolean") {
        (styles as any)[config.type] = true;
      } else {
        (styles as any)[config.type] = mark.attrs.stringValue;
      }
    }

    return styles;
  }

  /**
   * Adds styles to the currently selected content.
   * @param styles The styles to add.
   */
  public addStyles(styles: Styles<SSchema>) {
    for (const [style, value] of Object.entries(styles)) {
      const config = this.schema.styleSchema[style];
      if (!config) {
        throw new Error(`style ${style} not found in styleSchema`);
      }
      if (config.propSchema === "boolean") {
        this._tiptapEditor.commands.setMark(style);
      } else if (config.propSchema === "string") {
        this._tiptapEditor.commands.setMark(style, { stringValue: value });
      } else {
        throw new UnreachableCaseError(config.propSchema);
      }
    }
  }

  /**
   * Removes styles from the currently selected content.
   * @param styles The styles to remove.
   */
  public removeStyles(styles: Styles<SSchema>) {
    for (const style of Object.keys(styles)) {
      this._tiptapEditor.commands.unsetMark(style);
    }
  }

  /**
   * Toggles styles on the currently selected content.
   * @param styles The styles to toggle.
   */
  public toggleStyles(styles: Styles<SSchema>) {
    for (const [style, value] of Object.entries(styles)) {
      const config = this.schema.styleSchema[style];
      if (!config) {
        throw new Error(`style ${style} not found in styleSchema`);
      }
      if (config.propSchema === "boolean") {
        this._tiptapEditor.commands.toggleMark(style);
      } else if (config.propSchema === "string") {
        this._tiptapEditor.commands.toggleMark(style, { stringValue: value });
      } else {
        throw new UnreachableCaseError(config.propSchema);
      }
    }
  }

  /**
   * Gets the currently selected text.
   */
  public getSelectedText() {
    return this._tiptapEditor.state.doc.textBetween(
      this._tiptapEditor.state.selection.from,
      this._tiptapEditor.state.selection.to
    );
  }

  /**
   * Gets the URL of the last link in the current selection, or `undefined` if there are no links in the selection.
   */
  public getSelectedLinkUrl() {
    return this._tiptapEditor.getAttributes("link").href as string | undefined;
  }

  /**
   * Creates a new link to replace the selected content.
   * @param url The link URL.
   * @param text The text to display the link with.
   */
  public createLink(url: string, text?: string) {
    if (url === "") {
      return;
    }

    const { from, to } = this._tiptapEditor.state.selection;

    if (!text) {
      text = this._tiptapEditor.state.doc.textBetween(from, to);
    }

    const mark = this.pmSchema.mark("link", { href: url });

    this.dispatch(
      this._tiptapEditor.state.tr
        .insertText(text, from, to)
        .addMark(from, from + text.length, mark)
    );
  }

  /**
   * Checks if the block containing the text cursor can be nested.
   */
  public canNestBlock() {
    return canNestBlock(this);
  }

  /**
   * Nests the block containing the text cursor into the block above it.
   */
  public nestBlock() {
    nestBlock(this);
  }

  /**
   * Checks if the block containing the text cursor is nested.
   */
  public canUnnestBlock() {
    return canUnnestBlock(this);
  }

  /**
   * Lifts the block containing the text cursor out of its parent.
   */
  public unnestBlock() {
    unnestBlock(this);
  }

  /**
   * Moves the selected blocks up. If the previous block has children, moves
   * them to the end of its children. If there is no previous block, but the
   * current blocks share a common parent, moves them out of & before it.
   */
  public moveBlocksUp() {
    moveBlocksUp(this);
  }

  /**
   * Moves the selected blocks down. If the next block has children, moves
   * them to the start of its children. If there is no next block, but the
   * current blocks share a common parent, moves them out of & after it.
   */
  public moveBlocksDown() {
    moveBlocksDown(this);
  }

  /**
   * Exports blocks into a simplified HTML string. To better conform to HTML standards, children of blocks which aren't list
   * items are un-nested in the output HTML.
   *
   * @param blocks An array of blocks that should be serialized into HTML.
   * @returns The blocks, serialized as an HTML string.
   */
  public async blocksToHTMLLossy(
    blocks: PartialBlock<BSchema, ISchema, SSchema>[] = this.document
  ): Promise<string> {
    const exporter = createExternalHTMLExporter(this.pmSchema, this);
    return exporter.exportBlocks(blocks, {});
  }

  /**
   * Serializes blocks into an HTML string in the format that would normally be rendered by the editor.
   *
   * Use this method if you want to server-side render HTML (for example, a blog post that has been edited in BlockNote)
   * and serve it to users without loading the editor on the client (i.e.: displaying the blog post)
   *
   * @param blocks An array of blocks that should be serialized into HTML.
   * @returns The blocks, serialized as an HTML string.
   */
  public async blocksToFullHTML(
    blocks: PartialBlock<BSchema, ISchema, SSchema>[]
  ): Promise<string> {
    const exporter = createInternalHTMLSerializer(this.pmSchema, this);
    return exporter.serializeBlocks(blocks, {});
  }
  /**
   * Parses blocks from an HTML string. Tries to create `Block` objects out of any HTML block-level elements, and
   * `InlineNode` objects from any HTML inline elements, though not all element types are recognized. If BlockNote
   * doesn't recognize an HTML element's tag, it will parse it as a paragraph or plain text.
   * @param html The HTML string to parse blocks from.
   * @returns The blocks parsed from the HTML string.
   */
  public async tryParseHTMLToBlocks(
    html: string
  ): Promise<Block<BSchema, ISchema, SSchema>[]> {
    return HTMLToBlocks(
      html,
      this.schema.blockSchema,
      this.schema.inlineContentSchema,
      this.schema.styleSchema,
      this.pmSchema
    );
  }

  /**
   * Serializes blocks into a Markdown string. The output is simplified as Markdown does not support all features of
   * BlockNote - children of blocks which aren't list items are un-nested and certain styles are removed.
   * @param blocks An array of blocks that should be serialized into Markdown.
   * @returns The blocks, serialized as a Markdown string.
   */
  public async blocksToMarkdownLossy(
    blocks: PartialBlock<BSchema, ISchema, SSchema>[] = this.document
  ): Promise<string> {
    return blocksToMarkdown(blocks, this.pmSchema, this, {});
  }

  /**
   * Creates a list of blocks from a Markdown string. Tries to create `Block` and `InlineNode` objects based on
   * Markdown syntax, though not all symbols are recognized. If BlockNote doesn't recognize a symbol, it will parse it
   * as text.
   * @param markdown The Markdown string to parse blocks from.
   * @returns The blocks parsed from the Markdown string.
   */
  public async tryParseMarkdownToBlocks(
    markdown: string
  ): Promise<Block<BSchema, ISchema, SSchema>[]> {
    return markdownToBlocks(
      markdown,
      this.schema.blockSchema,
      this.schema.inlineContentSchema,
      this.schema.styleSchema,
      this.pmSchema
    );
  }

  /**
   * Updates the user info for the current user that's shown to other collaborators.
   */
  public updateCollaborationUserInfo(user: { name: string; color: string }) {
    if (!this.options.collaboration) {
      throw new Error(
        "Cannot update collaboration user info when collaboration is disabled."
      );
    }
    this._tiptapEditor.commands.updateUser(user);
  }

  /**
   * A callback function that runs whenever the editor's contents change.
   *
   * @param callback The callback to execute.
   * @returns A function to remove the callback.
   */
  public onChange(
    callback: (editor: BlockNoteEditor<BSchema, ISchema, SSchema>) => void
  ) {
    if (this.headless) {
      // Note: would be nice if this is possible in headless mode as well
      return;
    }

    const cb = () => {
      callback(this);
    };

    this._tiptapEditor.on("update", cb);

    return () => {
      this._tiptapEditor.off("update", cb);
    };
  }

  /**
   * A callback function that runs whenever the text cursor position or selection changes.
   *
   * @param callback The callback to execute.
   * @returns A function to remove the callback.
   */
  public onSelectionChange(
    callback: (editor: BlockNoteEditor<BSchema, ISchema, SSchema>) => void
  ) {
    if (this.headless) {
      return;
    }

    const cb = () => {
      callback(this);
    };

    this._tiptapEditor.on("selectionUpdate", cb);

    return () => {
      this._tiptapEditor.off("selectionUpdate", cb);
    };
  }

  public openSuggestionMenu(
    triggerCharacter: string,
    pluginState?: {
      deleteTriggerCharacter?: boolean;
      ignoreQueryLength?: boolean;
    }
  ) {
    const tr = this.prosemirrorView?.state.tr;
    if (!tr) {
      return;
    }

    const transaction =
      pluginState && pluginState.deleteTriggerCharacter
        ? tr.insertText(triggerCharacter)
        : tr;

    this.prosemirrorView.focus();
    this.prosemirrorView.dispatch(
      transaction.scrollIntoView().setMeta(this.suggestionMenus.plugin, {
        triggerCharacter: triggerCharacter,
        deleteTriggerCharacter: pluginState?.deleteTriggerCharacter || false,
        ignoreQueryLength: pluginState?.ignoreQueryLength || false,
      })
    );
  }
}<|MERGE_RESOLUTION|>--- conflicted
+++ resolved
@@ -244,20 +244,6 @@
    */
   tabBehavior: "prefer-navigate-ui" | "prefer-indent";
 
-  trailingBlock?: boolean;
-
-  /**
-   * The `uploadFile` method is what the editor uses when files need to be uploaded (for example when selecting an image to upload).
-   * This method should set when creating the editor as this is application-specific.
-   *
-   * `undefined` means the application doesn't support file uploads.
-   *
-   * @param file The file that should be uploaded.
-   * @returns The URL of the uploaded file OR an object containing props that should be set on the file block (such as an id)
-   */
-<<<<<<< HEAD
-  sideMenuDetection: "viewport" | "editor";
-
   /**
    * Allows enabling / disabling features of tables.
    */
@@ -287,7 +273,18 @@
      */
     headers?: boolean;
   };
-=======
+
+  trailingBlock?: boolean;
+
+  /**
+   * The `uploadFile` method is what the editor uses when files need to be uploaded (for example when selecting an image to upload).
+   * This method should set when creating the editor as this is application-specific.
+   *
+   * `undefined` means the application doesn't support file uploads.
+   *
+   * @param file The file that should be uploaded.
+   * @returns The URL of the uploaded file OR an object containing props that should be set on the file block (such as an id)
+   */
   uploadFile: (
     file: File,
     blockId?: string
@@ -311,7 +308,6 @@
    * You probably don't need to set this manually, but use the `server-util` package instead that uses this option internally
    */
   _headless: boolean;
->>>>>>> 16a00e9c
 };
 
 const blockNoteTipTapOptions = {
