--- conflicted
+++ resolved
@@ -252,13 +252,6 @@
   }) => Plugin;
 
   /**
-<<<<<<< HEAD
-   * The content that should be in the editor when it's created, represented as an array of {@link PartialBlock} objects.
-   *
-   * See [Partial Blocks](https://www.blocknotejs.org/docs/editor-api/manipulating-blocks#partial-blocks) for more info.
-   *
-   * @remarks `PartialBlock[]`
-=======
    * Configuration for headings
    */
   heading?: {
@@ -271,8 +264,11 @@
   };
 
   /**
-   * The content that should be in the editor when it's created, represented as an array of partial block objects.
->>>>>>> 152b67a9
+   * The content that should be in the editor when it's created, represented as an array of {@link PartialBlock} objects.
+   *
+   * See [Partial Blocks](https://www.blocknotejs.org/docs/editor-api/manipulating-blocks#partial-blocks) for more info.
+   *
+   * @remarks `PartialBlock[]`
    */
   initialContent?: PartialBlock<
     NoInfer<BSchema>,
