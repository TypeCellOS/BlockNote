import {
  AnyExtension,
  createDocument,
  EditorOptions,
  Extension,
  FocusPosition,
  getSchema,
  InputRule,
  Mark,
  Editor as TiptapEditor,
  Node as TipTapNode,
} from "@tiptap/core";
import { type Command, type Plugin, type Transaction } from "@tiptap/pm/state";
import { dropCursor } from "prosemirror-dropcursor";
import { Node, Schema } from "prosemirror-model";
import * as Y from "yjs";

import type { BlocksChanged } from "../api/getBlocksChangedByTransaction.js";
import { editorHasBlockWithType } from "../blocks/defaultBlockTypeGuards.js";
import {
  Block,
  BlockNoteSchema,
  DefaultBlockSchema,
  DefaultInlineContentSchema,
  DefaultStyleSchema,
  PartialBlock,
} from "../blocks/index.js";
import type { ThreadStore, User } from "../comments/index.js";
import type { CommentsPlugin } from "../extensions/Comments/CommentsPlugin.js";
import type { FilePanelProsemirrorPlugin } from "../extensions/FilePanel/FilePanelPlugin.js";
import type { FormattingToolbarProsemirrorPlugin } from "../extensions/FormattingToolbar/FormattingToolbarPlugin.js";
import type { LinkToolbarProsemirrorPlugin } from "../extensions/LinkToolbar/LinkToolbarPlugin.js";
import type { ShowSelectionPlugin } from "../extensions/ShowSelection/ShowSelectionPlugin.js";
import type { SideMenuProsemirrorPlugin } from "../extensions/SideMenu/SideMenuPlugin.js";
import type { SuggestionMenuProseMirrorPlugin } from "../extensions/SuggestionMenu/SuggestionPlugin.js";
import type { TableHandlesProsemirrorPlugin } from "../extensions/TableHandles/TableHandlesPlugin.js";
import { UniqueID } from "../extensions/UniqueID/UniqueID.js";
import type { Dictionary } from "../i18n/dictionary.js";
import { en } from "../i18n/locales/index.js";
import {
  partialBlockToBlock,
  type BlockIdentifier,
  type BlockNoteDOMAttributes,
  type BlockSchema,
  type BlockSpecs,
  type CustomBlockNoteSchema,
  type InlineContentSchema,
  type InlineContentSpecs,
  type PartialInlineContent,
  type Styles,
  type StyleSchema,
  type StyleSpecs,
} from "../schema/index.js";
import { mergeCSSClasses } from "../util/browser.js";
import { EventEmitter } from "../util/EventEmitter.js";
import type { NoInfer } from "../util/typescript.js";
import { BlockNoteExtension } from "./BlockNoteExtension.js";
import { getBlockNoteExtensions } from "./BlockNoteExtensions.js";
import type { TextCursorPosition } from "./cursorPositionTypes.js";
import {
  BlockManager,
  CollaborationManager,
  EventManager,
  ExportManager,
  ExtensionManager,
  SelectionManager,
  StateManager,
  StyleManager,
  type CollaborationOptions,
} from "./managers/index.js";
import type { Selection } from "./selectionTypes.js";
import { transformPasted } from "./transformPasted.js";

import { updateBlockTr } from "../api/blockManipulation/commands/updateBlock/updateBlock.js";
import { getBlockInfoFromTransaction } from "../api/getBlockInfoFromPos.js";
import { blockToNode } from "../api/nodeConversions/blockToNode.js";
import "../style.css";

/**
 * A factory function that returns a BlockNoteExtension
 * This is useful so we can create extensions that require an editor instance
 * in the constructor
 */
export type BlockNoteExtensionFactory = (
  editor: BlockNoteEditor<any, any, any>,
) => BlockNoteExtension;

/**
 * We support Tiptap extensions and BlockNoteExtension based extensions
 */
export type SupportedExtension = AnyExtension | BlockNoteExtension;

export type BlockCache<
  BSchema extends BlockSchema = any,
  ISchema extends InlineContentSchema = any,
  SSchema extends StyleSchema = any,
> = WeakMap<Node, Block<BSchema, ISchema, SSchema>>;

export type BlockNoteEditorOptions<
  BSchema extends BlockSchema,
  ISchema extends InlineContentSchema,
  SSchema extends StyleSchema,
> = {
  /**
   * Whether changes to blocks (like indentation, creating lists, changing headings) should be animated or not. Defaults to `true`.
   *
   * @default true
   */
  animations?: boolean;

  /**
   * Whether the editor should be focused automatically when it's created.
   *
   * @default false
   */
  autofocus?: FocusPosition;

  /**
   * When enabled, allows for collaboration between multiple users.
   * See [Real-time Collaboration](https://www.blocknotejs.org/docs/advanced/real-time-collaboration) for more info.
   *
   * @remarks `CollaborationOptions`
   */
  collaboration?: {
    /**
     * The Yjs XML fragment that's used for collaboration.
     */
    fragment: Y.XmlFragment;
    /**
     * The user info for the current user that's shown to other collaborators.
     */
    user: {
      name: string;
      color: string;
    };
    /**
     * A Yjs provider (used for awareness / cursor information)
     */
    provider: any;
    /**
     * Optional function to customize how cursors of users are rendered
     */
    renderCursor?: (user: any) => HTMLElement;
    /**
     * Optional flag to set when the user label should be shown with the default
     * collaboration cursor. Setting to "always" will always show the label,
     * while "activity" will only show the label when the user moves the cursor
     * or types. Defaults to "activity".
     */
    showCursorLabels?: "always" | "activity";
  };

  /**
   * Configuration for the comments feature, requires a `threadStore`.
   *
   * See [Comments](https://www.blocknotejs.org/docs/features/collaboration/comments) for more info.
   * @remarks `CommentsOptions`
   */
  comments?: {
    schema?: CustomBlockNoteSchema<any, any, any>;
    threadStore: ThreadStore;
  };

  /**
   * Use default BlockNote font and reset the styles of <p> <li> <h1> elements etc., that are used in BlockNote.
   *
   * @default true
   */
  defaultStyles?: boolean;

  /**
   * A dictionary object containing translations for the editor.
   *
   * See [Localization / i18n](https://www.blocknotejs.org/docs/advanced/localization) for more info.
   *
   * @remarks `Dictionary` is a type that contains all the translations for the editor.
   */
  dictionary?: Dictionary & Record<string, any>;

  /**
   * Disable internal extensions (based on keys / extension name)
   *
   * @note Advanced
   */
  disableExtensions?: string[];

  /**
   * An object containing attributes that should be added to HTML elements of the editor.
   *
   * See [Adding DOM Attributes](https://www.blocknotejs.org/docs/theming#adding-dom-attributes) for more info.
   *
   * @example { editor: { class: "my-editor-class" } }
   * @remarks `Record<string, Record<string, string>>`
   */
  domAttributes?: Partial<BlockNoteDOMAttributes>;

  /**
   * A replacement indicator to use when dragging and dropping blocks. Uses the [ProseMirror drop cursor](https://github.com/ProseMirror/prosemirror-dropcursor), or a modified version when [Column Blocks](https://www.blocknotejs.org/docs/document-structure#column-blocks) are enabled.
   * @remarks `() => Plugin`
   */
  dropCursor?: (opts: {
    editor: BlockNoteEditor<
      NoInfer<BSchema>,
      NoInfer<ISchema>,
      NoInfer<SSchema>
    >;
    color?: string | false;
    width?: number;
    class?: string;
  }) => Plugin;

  /**
   * The content that should be in the editor when it's created, represented as an array of {@link PartialBlock} objects.
   *
   * See [Partial Blocks](https://www.blocknotejs.org/docs/editor-api/manipulating-blocks#partial-blocks) for more info.
   *
   * @remarks `PartialBlock[]`
   */
  initialContent?: PartialBlock<
    NoInfer<BSchema>,
    NoInfer<ISchema>,
    NoInfer<SSchema>
  >[];

  /**
   * @deprecated, provide placeholders via dictionary instead
   * @internal
   */
  placeholders?: Record<
    string | "default" | "emptyDocument",
    string | undefined
  >;

  /**
   * Custom paste handler that can be used to override the default paste behavior.
   *
   * See [Paste Handling](https://www.blocknotejs.org/docs/advanced/paste-handling) for more info.
   *
   * @remarks `PasteHandler`
   * @returns The function should return `true` if the paste event was handled, otherwise it should return `false` if it should be canceled or `undefined` if it should be handled by another handler.
   *
   * @example
   * ```ts
   * pasteHandler: ({ defaultPasteHandler }) => {
   *   return defaultPasteHandler({ pasteBehavior: "prefer-html" });
   * }
   * ```
   */
  pasteHandler?: (context: {
    event: ClipboardEvent;
    editor: BlockNoteEditor<
      NoInfer<BSchema>,
      NoInfer<ISchema>,
      NoInfer<SSchema>
    >;
    /**
     * The default paste handler
     * @param context The context object
     * @returns Whether the paste event was handled or not
     */
    defaultPasteHandler: (context?: {
      /**
       * Whether to prioritize Markdown content in `text/plain` over `text/html` when pasting from the clipboard.
       * @default true
       */
      prioritizeMarkdownOverHTML?: boolean;
      /**
       * Whether to parse `text/plain` content from the clipboard as Markdown content.
       * @default true
       */
      plainTextAsMarkdown?: boolean;
    }) => boolean | undefined;
  }) => boolean | undefined;

  /**
   * Resolve a URL of a file block to one that can be displayed or downloaded. This can be used for creating authenticated URL or
   * implementing custom protocols / schemes
   * @returns The URL that's
   */
  resolveFileUrl?: (url: string) => Promise<string>;

  /**
   * Resolve user information for comments.
   *
   * See [Comments](https://www.blocknotejs.org/docs/features/collaboration/comments) for more info.
   */
  resolveUsers?: (userIds: string[]) => Promise<User[]>;

  /**
   * The schema of the editor. The schema defines which Blocks, InlineContent, and Styles are available in the editor.
   *
   * See [Custom Schemas](https://www.blocknotejs.org/docs/custom-schemas) for more info.
   * @remarks `BlockNoteSchema`
   */
  schema: CustomBlockNoteSchema<BSchema, ISchema, SSchema>;

  /**
   * A flag indicating whether to set an HTML ID for every block
   *
   * When set to `true`, on each block an id attribute will be set with the block id
   * Otherwise, the HTML ID attribute will not be set.
   *
   * (note that the id is always set on the `data-id` attribute)
   */
  setIdAttribute?: boolean;

  /**
   * Determines behavior when pressing Tab (or Shift-Tab) while multiple blocks are selected and a toolbar is open.
   * - `"prefer-navigate-ui"`: Changes focus to the toolbar. User must press Escape to close toolbar before indenting blocks. Better for keyboard accessibility.
   * - `"prefer-indent"`: Always indents selected blocks, regardless of toolbar state. Keyboard navigation of toolbars not possible.
   * @default "prefer-navigate-ui"
   */
  tabBehavior?: "prefer-navigate-ui" | "prefer-indent";

  /**
   * Allows enabling / disabling features of tables.
   *
   * See [Tables](https://www.blocknotejs.org/docs/editor-basics/document-structure#tables) for more info.
   *
   * @remarks `TableConfig`
   */
  tables?: {
    /**
     * Whether to allow splitting and merging cells within a table.
     *
     * @default false
     */
    splitCells?: boolean;
    /**
     * Whether to allow changing the background color of cells.
     *
     * @default false
     */
    cellBackgroundColor?: boolean;
    /**
     * Whether to allow changing the text color of cells.
     *
     * @default false
     */
    cellTextColor?: boolean;
    /**
     * Whether to allow changing cells into headers.
     *
     * @default false
     */
    headers?: boolean;
  };

  /**
   * An option which user can pass with `false` value to disable the automatic creation of a trailing new block on the next line when the user types or edits any block.
   *
   * @default true
   */
  trailingBlock?: boolean;

  /**
   * The `uploadFile` method is what the editor uses when files need to be uploaded (for example when selecting an image to upload).
   * This method should set when creating the editor as this is application-specific.
   *
   * `undefined` means the application doesn't support file uploads.
   *
   * @param file The file that should be uploaded.
   * @returns The URL of the uploaded file OR an object containing props that should be set on the file block (such as an id)
   * @remarks `(file: File) => Promise<UploadFileResult>`
   */
  uploadFile?: (
    file: File,
    blockId?: string,
  ) => Promise<string | Record<string, any>>;

  /**
   * additional tiptap options, undocumented
   * @internal
   */
  _tiptapOptions?: Partial<EditorOptions>;

  /**
   * (experimental) add extra extensions to the editor
   *
   * @deprecated, should use `extensions` instead
   * @internal
   */
  _extensions?: Record<
    string,
    | { plugin: Plugin; priority?: number }
    | ((editor: BlockNoteEditor<any, any, any>) => {
        plugin: Plugin;
        priority?: number;
      })
  >;

  /**
   * Register extensions to the editor.
   *
   * See [Extensions](/docs/features/extensions) for more info.
   *
   * @remarks `BlockNoteExtension[]`
   */
  extensions?: Array<BlockNoteExtension | BlockNoteExtensionFactory>;
};

const blockNoteTipTapOptions = {
  enableInputRules: true,
  enablePasteRules: true,
  enableCoreExtensions: false,
};

export class BlockNoteEditor<
  BSchema extends BlockSchema = DefaultBlockSchema,
  ISchema extends InlineContentSchema = DefaultInlineContentSchema,
  SSchema extends StyleSchema = DefaultStyleSchema,
> extends EventEmitter<{
  create: void;
}> {
  /**
   * The underlying prosemirror schema
   */
  public readonly pmSchema: Schema;

  /**
   * extensions that are added to the editor, can be tiptap extensions or prosemirror plugins
   */
  public extensions: Record<string, SupportedExtension> = {};

  public readonly _tiptapEditor: TiptapEditor & {
    contentComponent: any;
  };

  /**
   * Used by React to store a reference to an `ElementRenderer` helper utility to make sure we can render React elements
   * in the correct context (used by `ReactRenderUtil`)
   */
  public elementRenderer: ((node: any, container: HTMLElement) => void) | null =
    null;

  /**
   * Cache of all blocks. This makes sure we don't have to "recompute" blocks if underlying Prosemirror Nodes haven't changed.
   * This is especially useful when we want to keep track of the same block across multiple operations,
   * with this cache, blocks stay the same object reference (referential equality with ===).
   */
  public blockCache: BlockCache = new WeakMap();

  /**
   * The dictionary contains translations for the editor.
   */
  public readonly dictionary: Dictionary & Record<string, any>;

  /**
   * The schema of the editor. The schema defines which Blocks, InlineContent, and Styles are available in the editor.
   */
  public readonly schema: CustomBlockNoteSchema<BSchema, ISchema, SSchema>;

  public readonly blockImplementations: BlockSpecs;
  public readonly inlineContentImplementations: InlineContentSpecs;
  public readonly styleImplementations: StyleSpecs;

  public get formattingToolbar(): FormattingToolbarProsemirrorPlugin {
    return this._extensionManager.formattingToolbar;
  }

  public get linkToolbar(): LinkToolbarProsemirrorPlugin<
    BSchema,
    ISchema,
    SSchema
  > {
    return this._extensionManager.linkToolbar;
  }

  public get sideMenu(): SideMenuProsemirrorPlugin<BSchema, ISchema, SSchema> {
    return this._extensionManager.sideMenu;
  }

  public get suggestionMenus(): SuggestionMenuProseMirrorPlugin<
    BSchema,
    ISchema,
    SSchema
  > {
    return this._extensionManager.suggestionMenus;
  }

  public get filePanel():
    | FilePanelProsemirrorPlugin<ISchema, SSchema>
    | undefined {
    return this._extensionManager.filePanel;
  }

  public get tableHandles():
    | TableHandlesProsemirrorPlugin<ISchema, SSchema>
    | undefined {
    return this._extensionManager.tableHandles;
  }

  public get comments(): CommentsPlugin | undefined {
    return this._collaborationManager?.comments;
  }

  public get showSelectionPlugin(): ShowSelectionPlugin {
    return this._extensionManager.showSelectionPlugin;
  }

  /**
   * The plugin for forking a document, only defined if in collaboration mode
   */
  public get forkYDocPlugin() {
    return this._collaborationManager?.forkYDocPlugin;
  }
  /**
   * The `uploadFile` method is what the editor uses when files need to be uploaded (for example when selecting an image to upload).
   * This method should set when creating the editor as this is application-specific.
   *
   * `undefined` means the application doesn't support file uploads.
   *
   * @param file The file that should be uploaded.
   * @returns The URL of the uploaded file OR an object containing props that should be set on the file block (such as an id)
   */
  public readonly uploadFile:
    | ((file: File, blockId?: string) => Promise<string | Record<string, any>>)
    | undefined;

  private onUploadStartCallbacks: ((blockId?: string) => void)[] = [];
  private onUploadEndCallbacks: ((blockId?: string) => void)[] = [];

  public readonly resolveFileUrl?: (url: string) => Promise<string>;
  public readonly resolveUsers?: (userIds: string[]) => Promise<User[]>;
  /**
   * Editor settings
   */
  public readonly settings: {
    tables: {
      splitCells: boolean;
      cellBackgroundColor: boolean;
      cellTextColor: boolean;
      headers: boolean;
    };
  };
  public static create<
    Options extends Partial<BlockNoteEditorOptions<any, any, any>> | undefined,
  >(
    options?: Options,
  ): Options extends {
    schema: CustomBlockNoteSchema<infer BSchema, infer ISchema, infer SSchema>;
  }
    ? BlockNoteEditor<BSchema, ISchema, SSchema>
    : BlockNoteEditor<
        DefaultBlockSchema,
        DefaultInlineContentSchema,
        DefaultStyleSchema
      > {
    return new BlockNoteEditor(options ?? {}) as any;
  }

  protected constructor(
    protected readonly options: Partial<
      BlockNoteEditorOptions<BSchema, ISchema, SSchema>
    >,
  ) {
    super();
    const anyOpts = options as any;
    if (anyOpts.onEditorContentChange) {
      throw new Error(
        "onEditorContentChange initialization option is deprecated, use <BlockNoteView onChange={...} />, the useEditorChange(...) hook, or editor.onChange(...)",
      );
    }

    if (anyOpts.onTextCursorPositionChange) {
      throw new Error(
        "onTextCursorPositionChange initialization option is deprecated, use <BlockNoteView onSelectionChange={...} />, the useEditorSelectionChange(...) hook, or editor.onSelectionChange(...)",
      );
    }

    if (anyOpts.onEditorReady) {
      throw new Error(
        "onEditorReady is deprecated. Editor is immediately ready for use after creation.",
      );
    }

    if (anyOpts.editable) {
      throw new Error(
        "editable initialization option is deprecated, use <BlockNoteView editable={true/false} />, or alternatively editor.isEditable = true/false",
      );
    }

    this.dictionary = options.dictionary || en;
    this.settings = {
      tables: {
        splitCells: options?.tables?.splitCells ?? false,
        cellBackgroundColor: options?.tables?.cellBackgroundColor ?? false,
        cellTextColor: options?.tables?.cellTextColor ?? false,
        headers: options?.tables?.headers ?? false,
      },
    };

    // apply defaults
    const newOptions = {
      defaultStyles: true,
      schema:
        options.schema ||
        (BlockNoteSchema.create() as unknown as CustomBlockNoteSchema<
          BSchema,
          ISchema,
          SSchema
        >),
      ...options,
      placeholders: {
        ...this.dictionary.placeholders,
        ...options.placeholders,
      },
    };

    // Initialize CollaborationManager if collaboration is enabled or if comments are configured
    if (newOptions.collaboration || newOptions.comments) {
      const collaborationOptions: CollaborationOptions = {
        // Use collaboration options if available, otherwise provide defaults
        fragment: newOptions.collaboration?.fragment || new Y.XmlFragment(),
        user: newOptions.collaboration?.user || {
          name: "User",
          color: "#FF0000",
        },
        provider: newOptions.collaboration?.provider || null,
        renderCursor: newOptions.collaboration?.renderCursor,
        showCursorLabels: newOptions.collaboration?.showCursorLabels,
        comments: newOptions.comments,
        resolveUsers: newOptions.resolveUsers,
      };
      this._collaborationManager = new CollaborationManager(
        this as any,
        collaborationOptions,
      );
    } else {
      this._collaborationManager = undefined;
    }

    if (newOptions.comments && !newOptions.resolveUsers) {
      throw new Error("resolveUsers is required when using comments");
    }

    // @ts-ignore
    this.schema = newOptions.schema;
    this.blockImplementations = newOptions.schema.blockSpecs;
    this.inlineContentImplementations = newOptions.schema.inlineContentSpecs;
    this.styleImplementations = newOptions.schema.styleSpecs;

    this.extensions = {
      ...getBlockNoteExtensions({
        editor: this,
        domAttributes: newOptions.domAttributes || {},
        blockSpecs: this.schema.blockSpecs,
        styleSpecs: this.schema.styleSpecs,
        inlineContentSpecs: this.schema.inlineContentSpecs,
        collaboration: newOptions.collaboration,
        trailingBlock: newOptions.trailingBlock,
        disableExtensions: newOptions.disableExtensions,
        setIdAttribute: newOptions.setIdAttribute,
        animations: newOptions.animations ?? true,
        tableHandles: editorHasBlockWithType(this, "table"),
        dropCursor: this.options.dropCursor ?? dropCursor,
        placeholders: newOptions.placeholders,
        tabBehavior: newOptions.tabBehavior,
        pasteHandler: newOptions.pasteHandler,
      }),
      ...this._collaborationManager?.initExtensions(),
    } as any;

    // add extensions from _tiptapOptions
    (newOptions._tiptapOptions?.extensions || []).forEach((ext) => {
      this.extensions[ext.name] = ext;
    });

    // add extensions from options
    for (let ext of newOptions.extensions || []) {
      if (typeof ext === "function") {
        // factory
        ext = ext(this);
      }
      const key = (ext as any).key ?? (ext.constructor as any).key();
      if (!key) {
        throw new Error(
          `Extension ${ext.constructor.name} does not have a key method`,
        );
      }
      if (this.extensions[key]) {
        throw new Error(
          `Extension ${ext.constructor.name} already exists with key ${key}`,
        );
      }
      this.extensions[key] = ext;
    }

    // (when passed in via the deprecated `_extensions` option)
    Object.entries(newOptions._extensions || {}).forEach(([key, ext]) => {
      // eslint-disable-next-line @typescript-eslint/no-this-alias
      const editor = this;

      const instance = typeof ext === "function" ? ext(editor) : ext;
      if (!("plugin" in instance)) {
        // Assume it is an Extension/Mark/Node
        this.extensions[key] = instance;
        return;
      }

      this.extensions[key] = new (class extends BlockNoteExtension {
        public static key() {
          return key;
        }
        constructor() {
          super();
          this.addProsemirrorPlugin(instance.plugin);
        }
        public get priority() {
          return instance.priority;
        }
      })();
    });

    if (newOptions.uploadFile) {
      const uploadFile = newOptions.uploadFile;
      this.uploadFile = async (file, blockId) => {
        this.onUploadStartCallbacks.forEach((callback) =>
          callback.apply(this, [blockId]),
        );
        try {
          return await uploadFile(file, blockId);
        } finally {
          this.onUploadEndCallbacks.forEach((callback) =>
            callback.apply(this, [blockId]),
          );
        }
      };
    }

    this.resolveFileUrl = newOptions.resolveFileUrl;

    const collaborationEnabled =
      "ySyncPlugin" in this.extensions ||
      "liveblocksExtension" in this.extensions;

    if (collaborationEnabled && newOptions.initialContent) {
      // eslint-disable-next-line no-console
      console.warn(
        "When using Collaboration, initialContent might cause conflicts, because changes should come from the collaboration provider",
      );
    }

    const blockExtensions = Object.fromEntries(
      Object.values(this.schema.blockSpecs)
        .map((block) => (block as any).extensions as any)
        .filter((ext) => ext !== undefined)
        .flat()
        .map((ext) => [ext.key ?? ext.constructor.key(), ext]),
    );
    const tiptapExtensions = [
      ...Object.entries({ ...this.extensions, ...blockExtensions }).map(
        ([key, ext]) => {
          if (
            ext instanceof Extension ||
            ext instanceof TipTapNode ||
            ext instanceof Mark
          ) {
            // tiptap extension
            return ext;
          }

          if (ext instanceof BlockNoteExtension) {
            if (
              !ext.plugins.length &&
              !ext.keyboardShortcuts &&
              !ext.inputRules &&
              !ext.tiptapExtensions
            ) {
              return undefined;
            }
            // "blocknote" extensions (prosemirror plugins)
            return Extension.create({
              name: key,
              priority: ext.priority,
              addProseMirrorPlugins: () => ext.plugins,
              addExtensions: () => ext.tiptapExtensions || [],
              // TODO maybe collect all input rules from all extensions into one plugin
              // TODO consider using the prosemirror-inputrules package instead
              addInputRules: ext.inputRules
                ? () =>
                    ext.inputRules!.map(
                      (inputRule) =>
                        new InputRule({
                          find: inputRule.find,
                          handler: ({ range, match, state }) => {
                            const replaceWith = inputRule.replace({
                              match,
                              range,
                              editor: this,
                            });
                            if (replaceWith) {
                              const cursorPosition =
                                this.getTextCursorPosition();

                              if (
                                this.schema.blockSchema[
                                  cursorPosition.block.type
                                ].content !== "inline"
                              ) {
                                return undefined;
                              }

                              const blockInfo = getBlockInfoFromTransaction(
                                state.tr,
                              );
                              const tr = state.tr.deleteRange(
                                range.from,
                                range.to,
                              );

                              updateBlockTr(
                                tr,
                                blockInfo.bnBlock.beforePos,
                                replaceWith,
                              );
                              return undefined;
                            }
                            return null;
                          },
                        }),
                    )
                : undefined,
              addKeyboardShortcuts: ext.keyboardShortcuts
                ? () => {
                    return Object.fromEntries(
                      Object.entries(ext.keyboardShortcuts!).map(
                        ([key, value]) => [
                          key,
                          () => value({ editor: this as any }),
                        ],
                      ),
                    );
                  }
                : undefined,
            });
          }

          return undefined;
        },
      ),
    ].filter((ext): ext is Extension => ext !== undefined);
    const tiptapOptions: EditorOptions = {
      ...blockNoteTipTapOptions,
      ...newOptions._tiptapOptions,
      element: null,
      autofocus: newOptions.autofocus ?? false,
      extensions: tiptapExtensions,
      editorProps: {
        ...newOptions._tiptapOptions?.editorProps,
        attributes: {
          // As of TipTap v2.5.0 the tabIndex is removed when the editor is not
          // editable, so you can't focus it. We want to revert this as we have
          // UI behaviour that relies on it.
          tabIndex: "0",
          ...newOptions._tiptapOptions?.editorProps?.attributes,
          ...newOptions.domAttributes?.editor,
          class: mergeCSSClasses(
            "bn-editor",
            newOptions.defaultStyles ? "bn-default-styles" : "",
            newOptions.domAttributes?.editor?.class || "",
          ),
        },
        transformPasted,
      },
    } as any;

    try {
      const initialContent =
        newOptions.initialContent ||
        (collaborationEnabled
          ? [
              {
                type: "paragraph",
                id: "initialBlockId",
              },
            ]
          : [
              {
                type: "paragraph",
                id: UniqueID.options.generateID(),
              },
            ]);

      if (!Array.isArray(initialContent) || initialContent.length === 0) {
        throw new Error(
          "initialContent must be a non-empty array of blocks, received: " +
            initialContent,
        );
      }
      const schema = getSchema(tiptapOptions.extensions!);
      const pmNodes = initialContent.map((b) =>
        blockToNode(
          partialBlockToBlock(this.schema, b),
          schema,
          this.schema.styleSchema,
        ).toJSON(),
      );
      const doc = createDocument(
        {
          type: "doc",
          content: [
            {
              type: "blockGroup",
              content: pmNodes,
            },
          ],
        },
        schema,
        tiptapOptions.parseOptions,
      );

      this._tiptapEditor = new TiptapEditor({
        ...tiptapOptions,
        content: doc.toJSON(),
      }) as any;
      this.pmSchema = this._tiptapEditor.schema;
    } catch (e) {
      throw new Error(
        "Error creating document from blocks passed as `initialContent`",
        { cause: e },
      );
    }

    this.pmSchema.cached.blockNoteEditor = this;

    // Initialize managers
    this._blockManager = new BlockManager(this as any);

    this._eventManager = new EventManager(this as any);
    this._exportManager = new ExportManager(this as any);
    this._extensionManager = new ExtensionManager(this as any);
    this._selectionManager = new SelectionManager(this as any);
    this._stateManager = new StateManager(
      this as any,
      collaborationEnabled
        ? {
            undo: this._collaborationManager?.getUndoCommand(),
            redo: this._collaborationManager?.getRedoCommand(),
          }
        : undefined,
    );
    this._styleManager = new StyleManager(this as any);

    this.emit("create");
  }

  // Manager instances
  private readonly _blockManager: BlockManager<any, any, any>;
  private readonly _collaborationManager?: CollaborationManager;
  private readonly _eventManager: EventManager<any>;
  private readonly _exportManager: ExportManager<any, any, any>;
  private readonly _extensionManager: ExtensionManager;
  private readonly _selectionManager: SelectionManager<any, any, any>;
  private readonly _stateManager: StateManager;
  private readonly _styleManager: StyleManager<any, any, any>;

  /**
   * Execute a prosemirror command. This is mostly for backwards compatibility with older code.
   *
   * @note You should prefer the {@link transact} method when possible, as it will automatically handle the dispatching of the transaction and work across blocknote transactions.
   *
   * @example
   * ```ts
   * editor.exec((state, dispatch, view) => {
   *   dispatch(state.tr.insertText("Hello, world!"));
   * });
   * ```
   */
  public exec(command: Command) {
    return this._stateManager.exec(command);
  }

  /**
   * Check if a command can be executed. A command should return `false` if it is not valid in the current state.
   *
   * @example
   * ```ts
   * if (editor.canExec(command)) {
   *   // show button
   * } else {
   *   // hide button
   * }
   * ```
   */
  public canExec(command: Command): boolean {
    return this._stateManager.canExec(command);
  }

  /**
   * Execute a function within a "blocknote transaction".
   * All changes to the editor within the transaction will be grouped together, so that
   * we can dispatch them as a single operation (thus creating only a single undo step)
   *
   * @note There is no need to dispatch the transaction, as it will be automatically dispatched when the callback is complete.
   *
   * @example
   * ```ts
   * // All changes to the editor will be grouped together
   * editor.transact((tr) => {
   *   tr.insertText("Hello, world!");
   * // These two operations will be grouped together in a single undo step
   *   editor.transact((tr) => {
   *     tr.insertText("Hello, world!");
   *   });
   * });
   * ```
   */
  public transact<T>(
    callback: (
      /**
       * The current active transaction, this will automatically be dispatched to the editor when the callback is complete
       * If another `transact` call is made within the callback, it will be passed the same transaction as the parent call.
       */
      tr: Transaction,
    ) => T,
  ): T {
    return this._stateManager.transact(callback);
  }

  // TO DISCUSS
  /**
   * Shorthand to get a typed extension from the editor, by
   * just passing in the extension class.
   *
   * @param ext - The extension class to get
   * @param key - optional, the key of the extension in the extensions object (defaults to the extension name)
   * @returns The extension instance
   */
  public extension<T extends BlockNoteExtension>(
    ext: { new (...args: any[]): T } & typeof BlockNoteExtension,
    key = ext.key(),
  ): T {
    return this._extensionManager.extension(ext, key);
  }

  /**
   * Mount the editor to a DOM element.
   *
   * @warning Not needed to call manually when using React, use BlockNoteView to take care of mounting
   */
  public mount = (element: HTMLElement) => {
    // TODO: Fix typing for this in a TipTap PR
    this._tiptapEditor.mount({ mount: element } as any);
  };

  /**
   * Unmount the editor from the DOM element it is bound to
   */
  public unmount = () => {
    this._tiptapEditor.unmount();
  };

  /**
   * Get the underlying prosemirror state
   * @note Prefer using `editor.transact` to read the current editor state, as that will ensure the state is up to date
   * @see https://prosemirror.net/docs/ref/#state.EditorState
   */
  public get prosemirrorState() {
    return this._stateManager.prosemirrorState;
  }

  /**
   * Get the underlying prosemirror view
   * @see https://prosemirror.net/docs/ref/#view.EditorView
   */
  public get prosemirrorView() {
    return this._stateManager.prosemirrorView;
  }

  public get domElement() {
    return this.prosemirrorView?.dom as HTMLDivElement | undefined;
  }

  public isFocused() {
    return this.prosemirrorView?.hasFocus() || false;
  }

  public get headless() {
    return !this._tiptapEditor.isInitialized;
  }

  public focus() {
    if (this.headless) {
      return;
    }
    this.prosemirrorView.focus();
  }

  public onUploadStart(callback: (blockId?: string) => void) {
    this.onUploadStartCallbacks.push(callback);

    return () => {
      const index = this.onUploadStartCallbacks.indexOf(callback);
      if (index > -1) {
        this.onUploadStartCallbacks.splice(index, 1);
      }
    };
  }

  public onUploadEnd(callback: (blockId?: string) => void) {
    this.onUploadEndCallbacks.push(callback);

    return () => {
      const index = this.onUploadEndCallbacks.indexOf(callback);
      if (index > -1) {
        this.onUploadEndCallbacks.splice(index, 1);
      }
    };
  }

  /**
   * @deprecated, use `editor.document` instead
   */
  public get topLevelBlocks(): Block<BSchema, ISchema, SSchema>[] {
    return this.document;
  }

  /**
   * Gets a snapshot of all top-level (non-nested) blocks in the editor.
   * @returns A snapshot of all top-level (non-nested) blocks in the editor.
   */
  public get document(): Block<BSchema, ISchema, SSchema>[] {
    return this._blockManager.document;
  }

  /**
   * Gets a snapshot of an existing block from the editor.
   * @param blockIdentifier The identifier of an existing block that should be
   * retrieved.
   * @returns The block that matches the identifier, or `undefined` if no
   * matching block was found.
   */
  public getBlock(
    blockIdentifier: BlockIdentifier,
  ): Block<BSchema, ISchema, SSchema> | undefined {
    return this._blockManager.getBlock(blockIdentifier);
  }

  /**
   * Gets a snapshot of the previous sibling of an existing block from the
   * editor.
   * @param blockIdentifier The identifier of an existing block for which the
   * previous sibling should be retrieved.
   * @returns The previous sibling of the block that matches the identifier.
   * `undefined` if no matching block was found, or it's the first child/block
   * in the document.
   */
  public getPrevBlock(
    blockIdentifier: BlockIdentifier,
  ): Block<BSchema, ISchema, SSchema> | undefined {
    return this._blockManager.getPrevBlock(blockIdentifier);
  }

  /**
   * Gets a snapshot of the next sibling of an existing block from the editor.
   * @param blockIdentifier The identifier of an existing block for which the
   * next sibling should be retrieved.
   * @returns The next sibling of the block that matches the identifier.
   * `undefined` if no matching block was found, or it's the last child/block in
   * the document.
   */
  public getNextBlock(
    blockIdentifier: BlockIdentifier,
  ): Block<BSchema, ISchema, SSchema> | undefined {
    return this._blockManager.getNextBlock(blockIdentifier);
  }

  /**
   * Gets a snapshot of the parent of an existing block from the editor.
   * @param blockIdentifier The identifier of an existing block for which the
   * parent should be retrieved.
   * @returns The parent of the block that matches the identifier. `undefined`
   * if no matching block was found, or the block isn't nested.
   */
  public getParentBlock(
    blockIdentifier: BlockIdentifier,
  ): Block<BSchema, ISchema, SSchema> | undefined {
    return this._blockManager.getParentBlock(blockIdentifier);
  }

  /**
   * Traverses all blocks in the editor depth-first, and executes a callback for each.
   * @param callback The callback to execute for each block. Returning `false` stops the traversal.
   * @param reverse Whether the blocks should be traversed in reverse order.
   */
  public forEachBlock(
    callback: (block: Block<BSchema, ISchema, SSchema>) => boolean,
    reverse = false,
  ): void {
    this._blockManager.forEachBlock(callback, reverse);
  }

  /**
   * Executes a callback whenever the editor's contents change.
   * @param callback The callback to execute.
   *
   * @deprecated use {@link BlockNoteEditor.onChange} instead
   */
  public onEditorContentChange(callback: () => void) {
    this._tiptapEditor.on("update", callback);
  }

  /**
   * Executes a callback whenever the editor's selection changes.
   * @param callback The callback to execute.
   *
   * @deprecated use `onSelectionChange` instead
   */
  public onEditorSelectionChange(callback: () => void) {
    this._tiptapEditor.on("selectionUpdate", callback);
  }

  /**
   * Gets a snapshot of the current text cursor position.
   * @returns A snapshot of the current text cursor position.
   */
  public getTextCursorPosition(): TextCursorPosition<
    BSchema,
    ISchema,
    SSchema
  > {
    return this._selectionManager.getTextCursorPosition();
  }

  /**
   * Sets the text cursor position to the start or end of an existing block. Throws an error if the target block could
   * not be found.
   * @param targetBlock The identifier of an existing block that the text cursor should be moved to.
   * @param placement Whether the text cursor should be placed at the start or end of the block.
   */
  public setTextCursorPosition(
    targetBlock: BlockIdentifier,
    placement: "start" | "end" = "start",
  ) {
    return this._selectionManager.setTextCursorPosition(targetBlock, placement);
  }

  /**
   * Gets a snapshot of the current selection. This contains all blocks (included nested blocks)
   * that the selection spans across.
   *
   * If the selection starts / ends halfway through a block, the returned data will contain the entire block.
   */
  public getSelection(): Selection<BSchema, ISchema, SSchema> | undefined {
    return this._selectionManager.getSelection();
  }

  /**
   * Gets a snapshot of the current selection. This contains all blocks (included nested blocks)
   * that the selection spans across.
   *
   * If the selection starts / ends halfway through a block, the returned block will be
   * only the part of the block that is included in the selection.
   */
  public getSelectionCutBlocks() {
    return this._selectionManager.getSelectionCutBlocks();
  }

  /**
   * Sets the selection to a range of blocks.
   * @param startBlock The identifier of the block that should be the start of the selection.
   * @param endBlock The identifier of the block that should be the end of the selection.
   */
  public setSelection(startBlock: BlockIdentifier, endBlock: BlockIdentifier) {
    return this._selectionManager.setSelection(startBlock, endBlock);
  }

  /**
   * Checks if the editor is currently editable, or if it's locked.
   * @returns True if the editor is editable, false otherwise.
   */
  public get isEditable(): boolean {
    return this._stateManager.isEditable;
  }

  /**
   * Makes the editor editable or locks it, depending on the argument passed.
   * @param editable True to make the editor editable, or false to lock it.
   */
  public set isEditable(editable: boolean) {
    this._stateManager.isEditable = editable;
  }

  /**
   * Inserts new blocks into the editor. If a block's `id` is undefined, BlockNote generates one automatically. Throws an
   * error if the reference block could not be found.
   * @param blocksToInsert An array of partial blocks that should be inserted.
   * @param referenceBlock An identifier for an existing block, at which the new blocks should be inserted.
   * @param placement Whether the blocks should be inserted just before, just after, or nested inside the
   * `referenceBlock`.
   */
  public insertBlocks(
    blocksToInsert: PartialBlock<BSchema, ISchema, SSchema>[],
    referenceBlock: BlockIdentifier,
    placement: "before" | "after" = "before",
  ) {
    return this._blockManager.insertBlocks(
      blocksToInsert,
      referenceBlock,
      placement,
    );
  }

  /**
   * Updates an existing block in the editor. Since updatedBlock is a PartialBlock object, some fields might not be
   * defined. These undefined fields are kept as-is from the existing block. Throws an error if the block to update could
   * not be found.
   * @param blockToUpdate The block that should be updated.
   * @param update A partial block which defines how the existing block should be changed.
   */
  public updateBlock(
    blockToUpdate: BlockIdentifier,
    update: PartialBlock<BSchema, ISchema, SSchema>,
  ) {
    return this._blockManager.updateBlock(blockToUpdate, update);
  }

  /**
   * Removes existing blocks from the editor. Throws an error if any of the blocks could not be found.
   * @param blocksToRemove An array of identifiers for existing blocks that should be removed.
   */
  public removeBlocks(blocksToRemove: BlockIdentifier[]) {
    return this._blockManager.removeBlocks(blocksToRemove);
  }

  /**
   * Replaces existing blocks in the editor with new blocks. If the blocks that should be removed are not adjacent or
   * are at different nesting levels, `blocksToInsert` will be inserted at the position of the first block in
   * `blocksToRemove`. Throws an error if any of the blocks to remove could not be found.
   * @param blocksToRemove An array of blocks that should be replaced.
   * @param blocksToInsert An array of partial blocks to replace the old ones with.
   */
  public replaceBlocks(
    blocksToRemove: BlockIdentifier[],
    blocksToInsert: PartialBlock<BSchema, ISchema, SSchema>[],
  ) {
    return this._blockManager.replaceBlocks(blocksToRemove, blocksToInsert);
  }

  /**
   * Undo the last action.
   */
  public undo() {
    return this._stateManager.undo();
  }

  /**
   * Redo the last action.
   */
  public redo() {
    return this._stateManager.redo();
  }

  /**
   * Insert a piece of content at the current cursor position.
   *
   * @param content can be a string, or array of partial inline content elements
   */
  public insertInlineContent(
    content: PartialInlineContent<ISchema, SSchema>,
    { updateSelection = false }: { updateSelection?: boolean } = {},
  ) {
    this._styleManager.insertInlineContent(content, { updateSelection });
  }

  /**
   * Gets the active text styles at the text cursor position or at the end of the current selection if it's active.
   */
  public getActiveStyles(): Styles<SSchema> {
    return this._styleManager.getActiveStyles();
  }

  /**
   * Adds styles to the currently selected content.
   * @param styles The styles to add.
   */
  public addStyles(styles: Styles<SSchema>) {
    this._styleManager.addStyles(styles);
  }

  /**
   * Removes styles from the currently selected content.
   * @param styles The styles to remove.
   */
  public removeStyles(styles: Styles<SSchema>) {
    this._styleManager.removeStyles(styles);
  }

  /**
   * Toggles styles on the currently selected content.
   * @param styles The styles to toggle.
   */
  public toggleStyles(styles: Styles<SSchema>) {
    this._styleManager.toggleStyles(styles);
  }

  /**
   * Gets the currently selected text.
   */
  public getSelectedText() {
    return this._styleManager.getSelectedText();
  }

  /**
   * Gets the URL of the last link in the current selection, or `undefined` if there are no links in the selection.
   */
  public getSelectedLinkUrl() {
    return this._styleManager.getSelectedLinkUrl();
  }

  /**
   * Creates a new link to replace the selected content.
   * @param url The link URL.
   * @param text The text to display the link with.
   */
  public createLink(url: string, text?: string) {
    this._styleManager.createLink(url, text);
  }

  /**
   * Checks if the block containing the text cursor can be nested.
   */
  public canNestBlock() {
    return this._blockManager.canNestBlock();
  }

  /**
   * Nests the block containing the text cursor into the block above it.
   */
  public nestBlock() {
    this._blockManager.nestBlock();
  }

  /**
   * Checks if the block containing the text cursor is nested.
   */
  public canUnnestBlock() {
    return this._blockManager.canUnnestBlock();
  }

  /**
   * Lifts the block containing the text cursor out of its parent.
   */
  public unnestBlock() {
    this._blockManager.unnestBlock();
  }

  /**
   * Moves the selected blocks up. If the previous block has children, moves
   * them to the end of its children. If there is no previous block, but the
   * current blocks share a common parent, moves them out of & before it.
   */
  public moveBlocksUp() {
    return this._blockManager.moveBlocksUp();
  }

  /**
   * Moves the selected blocks down. If the next block has children, moves
   * them to the start of its children. If there is no next block, but the
   * current blocks share a common parent, moves them out of & after it.
   */
  public moveBlocksDown() {
    return this._blockManager.moveBlocksDown();
  }

  /**
   * Exports blocks into a simplified HTML string. To better conform to HTML standards, children of blocks which aren't list
   * items are un-nested in the output HTML.
   *
   * @param blocks An array of blocks that should be serialized into HTML.
   * @returns The blocks, serialized as an HTML string.
   */
  public blocksToHTMLLossy(
    blocks: Block<BSchema, ISchema, SSchema>[] = this.document,
  ): string {
    return this._exportManager.blocksToHTMLLossy(blocks);
  }

  /**
   * Serializes blocks into an HTML string in the format that would normally be rendered by the editor.
   *
   * Use this method if you want to server-side render HTML (for example, a blog post that has been edited in BlockNote)
   * and serve it to users without loading the editor on the client (i.e.: displaying the blog post)
   *
   * @param blocks An array of blocks that should be serialized into HTML.
   * @returns The blocks, serialized as an HTML string.
   */
<<<<<<< HEAD
  public blocksToFullHTML(blocks: Block<BSchema, ISchema, SSchema>[]): string {
=======
  public blocksToFullHTML(
    blocks: PartialBlock<BSchema, ISchema, SSchema>[] = this.document,
  ): string {
>>>>>>> c37934c3
    return this._exportManager.blocksToFullHTML(blocks);
  }
  /**
   * Parses blocks from an HTML string. Tries to create `Block` objects out of any HTML block-level elements, and
   * `InlineNode` objects from any HTML inline elements, though not all element types are recognized. If BlockNote
   * doesn't recognize an HTML element's tag, it will parse it as a paragraph or plain text.
   * @param html The HTML string to parse blocks from.
   * @returns The blocks parsed from the HTML string.
   */
  public tryParseHTMLToBlocks(
    html: string,
  ): Block<BSchema, ISchema, SSchema>[] {
    return this._exportManager.tryParseHTMLToBlocks(html);
  }

  /**
   * Serializes blocks into a Markdown string. The output is simplified as Markdown does not support all features of
   * BlockNote - children of blocks which aren't list items are un-nested and certain styles are removed.
   * @param blocks An array of blocks that should be serialized into Markdown.
   * @returns The blocks, serialized as a Markdown string.
   */
  public blocksToMarkdownLossy(
    blocks: Block<BSchema, ISchema, SSchema>[] = this.document,
  ): string {
    return this._exportManager.blocksToMarkdownLossy(blocks);
  }

  /**
   * Creates a list of blocks from a Markdown string. Tries to create `Block` and `InlineNode` objects based on
   * Markdown syntax, though not all symbols are recognized. If BlockNote doesn't recognize a symbol, it will parse it
   * as text.
   * @param markdown The Markdown string to parse blocks from.
   * @returns The blocks parsed from the Markdown string.
   */
  public tryParseMarkdownToBlocks(
    markdown: string,
  ): Block<BSchema, ISchema, SSchema>[] {
    return this._exportManager.tryParseMarkdownToBlocks(markdown);
  }

  /**
   * Updates the user info for the current user that's shown to other collaborators.
   */
  public updateCollaborationUserInfo(user: { name: string; color: string }) {
    if (!this._collaborationManager) {
      throw new Error(
        "Cannot update collaboration user info when collaboration is disabled.",
      );
    }

    this._collaborationManager.updateUserInfo(user);
  }

  /**
   * A callback function that runs whenever the editor's contents change.
   *
   * @param callback The callback to execute.
   * @returns A function to remove the callback.
   */
  public onChange(
    callback: (
      editor: BlockNoteEditor<BSchema, ISchema, SSchema>,
      context: {
        /**
         * Returns the blocks that were inserted, updated, or deleted by the change that occurred.
         */
        getChanges(): BlocksChanged<BSchema, ISchema, SSchema>;
      },
    ) => void,
  ) {
    return this._eventManager.onChange(callback);
  }

  /**
   * A callback function that runs whenever the text cursor position or selection changes.
   *
   * @param callback The callback to execute.
   * @returns A function to remove the callback.
   */
  public onSelectionChange(
    callback: (editor: BlockNoteEditor<BSchema, ISchema, SSchema>) => void,
    includeSelectionChangedByRemote?: boolean,
  ) {
    return this._eventManager.onSelectionChange(
      callback,
      includeSelectionChangedByRemote,
    );
  }

  /**
   * A callback function that runs when the editor has been initialized.
   *
   * This can be useful for plugins to initialize themselves after the editor has been initialized.
   *
   * @param callback The callback to execute.
   * @returns A function to remove the callback.
   */
  public onCreate(callback: () => void) {
    this.on("create", callback);

    return () => {
      this.off("create", callback);
    };
  }

  /**
   * A callback function that runs when the editor has been mounted.
   *
   * This can be useful for plugins to initialize themselves after the editor has been mounted.
   *
   * @param callback The callback to execute.
   * @returns A function to remove the callback.
   */
  public onMount(
    callback: (ctx: {
      editor: BlockNoteEditor<BSchema, ISchema, SSchema>;
    }) => void,
  ) {
    this._eventManager.onMount(callback);
  }

  /**
   * A callback function that runs when the editor has been unmounted.
   *
   * This can be useful for plugins to clean up themselves after the editor has been unmounted.
   *
   * @param callback The callback to execute.
   * @returns A function to remove the callback.
   */
  public onUnmount(
    callback: (ctx: {
      editor: BlockNoteEditor<BSchema, ISchema, SSchema>;
    }) => void,
  ) {
    this._eventManager.onUnmount(callback);
  }

  /**
   * Gets the bounding box of the current selection.
   * @returns The bounding box of the current selection.
   */
  public getSelectionBoundingBox() {
    return this._selectionManager.getSelectionBoundingBox();
  }

  public get isEmpty() {
    const doc = this.document;
    // Note: only works for paragraphs as default blocks (but for now this is default in blocknote)
    // checking prosemirror directly might be faster
    return (
      doc.length === 0 ||
      (doc.length === 1 &&
        doc[0].type === "paragraph" &&
        (doc[0].content as any).length === 0)
    );
  }

  public openSuggestionMenu(
    triggerCharacter: string,
    pluginState?: {
      deleteTriggerCharacter?: boolean;
      ignoreQueryLength?: boolean;
    },
  ) {
    if (!this.prosemirrorView) {
      return;
    }

    this.focus();
    this.transact((tr) => {
      if (pluginState?.deleteTriggerCharacter) {
        tr.insertText(triggerCharacter);
      }
      tr.scrollIntoView().setMeta(this.suggestionMenus.plugins[0], {
        triggerCharacter: triggerCharacter,
        deleteTriggerCharacter: pluginState?.deleteTriggerCharacter || false,
        ignoreQueryLength: pluginState?.ignoreQueryLength || false,
      });
    });
  }

  // `forceSelectionVisible` determines whether the editor selection is shows
  // even when the editor is not focused. This is useful for e.g. creating new
  // links, so the user still sees the affected content when an input field is
  // focused.
  // TODO: Reconsider naming?
  public getForceSelectionVisible() {
    return this.showSelectionPlugin.getEnabled();
  }

  public setForceSelectionVisible(forceSelectionVisible: boolean) {
    this.showSelectionPlugin.setEnabled(forceSelectionVisible);
  }

  /**
   * Paste HTML into the editor. Defaults to converting HTML to BlockNote HTML.
   * @param html The HTML to paste.
   * @param raw Whether to paste the HTML as is, or to convert it to BlockNote HTML.
   */
  public pasteHTML(html: string, raw = false) {
    this._exportManager.pasteHTML(html, raw);
  }

  /**
   * Paste text into the editor. Defaults to interpreting text as markdown.
   * @param text The text to paste.
   */
  public pasteText(text: string) {
    return this._exportManager.pasteText(text);
  }

  /**
   * Paste markdown into the editor.
   * @param markdown The markdown to paste.
   */
  public pasteMarkdown(markdown: string) {
    return this._exportManager.pasteMarkdown(markdown);
  }
}<|MERGE_RESOLUTION|>--- conflicted
+++ resolved
@@ -1486,13 +1486,9 @@
    * @param blocks An array of blocks that should be serialized into HTML.
    * @returns The blocks, serialized as an HTML string.
    */
-<<<<<<< HEAD
-  public blocksToFullHTML(blocks: Block<BSchema, ISchema, SSchema>[]): string {
-=======
   public blocksToFullHTML(
-    blocks: PartialBlock<BSchema, ISchema, SSchema>[] = this.document,
+    blocks: Block<BSchema, ISchema, SSchema>[] = this.document,
   ): string {
->>>>>>> c37934c3
     return this._exportManager.blocksToFullHTML(blocks);
   }
   /**
