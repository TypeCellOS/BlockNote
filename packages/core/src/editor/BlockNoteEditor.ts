import {
  createDocument,
  EditorOptions,
  FocusPosition,
  getSchema,
  Editor as TiptapEditor,
} from "@tiptap/core";
import { type Command, type Plugin, type Transaction } from "@tiptap/pm/state";
import { Node, Schema } from "prosemirror-model";
import * as Y from "yjs";
import type { BlocksChanged } from "../api/getBlocksChangedByTransaction.js";
<<<<<<< HEAD
=======
import { blockToNode } from "../api/nodeConversions/blockToNode.js";
>>>>>>> 305e0ab2
import {
  Block,
  BlockNoteSchema,
  DefaultBlockSchema,
  DefaultInlineContentSchema,
  DefaultStyleSchema,
  editorHasBlockType,
  PartialBlock,
} from "../blocks/index.js";
import { UniqueID } from "../extensions/tiptap-extensions/UniqueID/UniqueID.js";
import type { Dictionary } from "../i18n/dictionary.js";
import { en } from "../i18n/locales/index.js";
import {
  partialBlockToBlock,
  type BlockIdentifier,
  type BlockNoteDOMAttributes,
  type BlockSchema,
  type BlockSpecs,
  type CustomBlockNoteSchema,
  type InlineContentSchema,
  type InlineContentSpecs,
  type PartialInlineContent,
  type Styles,
  type StyleSchema,
  type StyleSpecs,
} from "../schema/index.js";
import "../style.css";
import { mergeCSSClasses } from "../util/browser.js";
import { EventEmitter } from "../util/EventEmitter.js";
import type { NoInfer } from "../util/typescript.js";
import { ExtensionFactoryInstance } from "./BlockNoteExtension.js";
import type { TextCursorPosition } from "./cursorPositionTypes.js";
import {
  BlockManager,
<<<<<<< HEAD
  CollaborationManager,
=======
>>>>>>> 305e0ab2
  EventManager,
  ExportManager,
  ExtensionManager,
  SelectionManager,
  StateManager,
  StyleManager,
  type CollaborationOptions,
} from "./managers/index.js";
import type { Selection } from "./selectionTypes.js";
import { transformPasted } from "./transformPasted.js";

export type BlockCache<
  BSchema extends BlockSchema = any,
  ISchema extends InlineContentSchema = any,
  SSchema extends StyleSchema = any,
> = WeakMap<Node, Block<BSchema, ISchema, SSchema>>;

export interface BlockNoteEditorOptions<
  BSchema extends BlockSchema,
  ISchema extends InlineContentSchema,
  SSchema extends StyleSchema,
> {
  /**
   * Whether changes to blocks (like indentation, creating lists, changing headings) should be animated or not. Defaults to `true`.
   *
   * @default true
   */
  animations?: boolean;

  /**
   * Whether the editor should be focused automatically when it's created.
   *
   * @default false
   */
  autofocus?: FocusPosition;

  /**
   * When enabled, allows for collaboration between multiple users.
   * See [Real-time Collaboration](https://www.blocknotejs.org/docs/advanced/real-time-collaboration) for more info.
   *
   * @remarks `CollaborationOptions`
   */
  collaboration?: {
    /**
     * The Yjs XML fragment that's used for collaboration.
     */
    fragment: Y.XmlFragment;
    /**
     * The user info for the current user that's shown to other collaborators.
     */
    user: {
      name: string;
      color: string;
    };
    /**
     * A Yjs provider (used for awareness / cursor information)
     */
    provider: any;
    /**
     * Optional function to customize how cursors of users are rendered
     */
    renderCursor?: (user: any) => HTMLElement;
    /**
     * Optional flag to set when the user label should be shown with the default
     * collaboration cursor. Setting to "always" will always show the label,
     * while "activity" will only show the label when the user moves the cursor
     * or types. Defaults to "activity".
     */
    showCursorLabels?: "always" | "activity";
  };

  /**
<<<<<<< HEAD
   * Configuration for the comments feature, requires a `threadStore`.
   *
   * See [Comments](https://www.blocknotejs.org/docs/features/collaboration/comments) for more info.
   * @remarks `CommentsOptions`
   */
  comments?: {
    schema?: CustomBlockNoteSchema<any, any, any>;
    threadStore: ThreadStore;
  };

  /**
=======
>>>>>>> 305e0ab2
   * Use default BlockNote font and reset the styles of <p> <li> <h1> elements etc., that are used in BlockNote.
   *
   * @default true
   */
  defaultStyles?: boolean;

  /**
   * A dictionary object containing translations for the editor.
   *
   * See [Localization / i18n](https://www.blocknotejs.org/docs/advanced/localization) for more info.
   *
   * @remarks `Dictionary` is a type that contains all the translations for the editor.
   */
  dictionary?: Dictionary & Record<string, any>;

  /**
   * Disable internal extensions (based on keys / extension name)
   *
   * @note Advanced
   */
  disableExtensions?: string[];

  /**
   * An object containing attributes that should be added to HTML elements of the editor.
   *
   * See [Adding DOM Attributes](https://www.blocknotejs.org/docs/theming#adding-dom-attributes) for more info.
   *
   * @example { editor: { class: "my-editor-class" } }
   * @remarks `Record<string, Record<string, string>>`
   */
  domAttributes?: Partial<BlockNoteDOMAttributes>;

  /**
   * A replacement indicator to use when dragging and dropping blocks. Uses the [ProseMirror drop cursor](https://github.com/ProseMirror/prosemirror-dropcursor), or a modified version when [Column Blocks](https://www.blocknotejs.org/docs/document-structure#column-blocks) are enabled.
   * @remarks `() => Plugin`
   */
  dropCursor?: (opts: {
    editor: BlockNoteEditor<
      NoInfer<BSchema>,
      NoInfer<ISchema>,
      NoInfer<SSchema>
    >;
    color?: string | false;
    width?: number;
    class?: string;
  }) => Plugin;

  /**
   * The content that should be in the editor when it's created, represented as an array of {@link PartialBlock} objects.
   *
   * See [Partial Blocks](https://www.blocknotejs.org/docs/editor-api/manipulating-blocks#partial-blocks) for more info.
   *
   * @remarks `PartialBlock[]`
   */
  initialContent?: PartialBlock<
    NoInfer<BSchema>,
    NoInfer<ISchema>,
    NoInfer<SSchema>
  >[];

  /**
   * @deprecated, provide placeholders via dictionary instead
   * @internal
   */
  placeholders?: Record<
    string | "default" | "emptyDocument",
    string | undefined
  >;

  /**
   * Custom paste handler that can be used to override the default paste behavior.
   *
   * See [Paste Handling](https://www.blocknotejs.org/docs/advanced/paste-handling) for more info.
   *
   * @remarks `PasteHandler`
   * @returns The function should return `true` if the paste event was handled, otherwise it should return `false` if it should be canceled or `undefined` if it should be handled by another handler.
   *
   * @example
   * ```ts
   * pasteHandler: ({ defaultPasteHandler }) => {
   *   return defaultPasteHandler({ pasteBehavior: "prefer-html" });
   * }
   * ```
   */
  pasteHandler?: (context: {
    event: ClipboardEvent;
    editor: BlockNoteEditor<
      NoInfer<BSchema>,
      NoInfer<ISchema>,
      NoInfer<SSchema>
    >;
    /**
     * The default paste handler
     * @param context The context object
     * @returns Whether the paste event was handled or not
     */
    defaultPasteHandler: (context?: {
      /**
       * Whether to prioritize Markdown content in `text/plain` over `text/html` when pasting from the clipboard.
       * @default true
       */
      prioritizeMarkdownOverHTML?: boolean;
      /**
       * Whether to parse `text/plain` content from the clipboard as Markdown content.
       * @default true
       */
      plainTextAsMarkdown?: boolean;
    }) => boolean | undefined;
  }) => boolean | undefined;

  /**
   * Resolve a URL of a file block to one that can be displayed or downloaded. This can be used for creating authenticated URL or
   * implementing custom protocols / schemes
   * @returns The URL that's
   */
  resolveFileUrl?: (url: string) => Promise<string>;

  /**
   * The schema of the editor. The schema defines which Blocks, InlineContent, and Styles are available in the editor.
   *
   * See [Custom Schemas](https://www.blocknotejs.org/docs/custom-schemas) for more info.
   * @remarks `BlockNoteSchema`
   */
  schema: CustomBlockNoteSchema<BSchema, ISchema, SSchema>;

  /**
   * A flag indicating whether to set an HTML ID for every block
   *
   * When set to `true`, on each block an id attribute will be set with the block id
   * Otherwise, the HTML ID attribute will not be set.
   *
   * (note that the id is always set on the `data-id` attribute)
   */
  setIdAttribute?: boolean;

  /**
   * Determines behavior when pressing Tab (or Shift-Tab) while multiple blocks are selected and a toolbar is open.
   * - `"prefer-navigate-ui"`: Changes focus to the toolbar. User must press Escape to close toolbar before indenting blocks. Better for keyboard accessibility.
   * - `"prefer-indent"`: Always indents selected blocks, regardless of toolbar state. Keyboard navigation of toolbars not possible.
   * @default "prefer-navigate-ui"
   */
  tabBehavior?: "prefer-navigate-ui" | "prefer-indent";

  /**
   * Allows enabling / disabling features of tables.
   *
   * See [Tables](https://www.blocknotejs.org/docs/editor-basics/document-structure#tables) for more info.
   *
   * @remarks `TableConfig`
   */
  tables?: {
    /**
     * Whether to allow splitting and merging cells within a table.
     *
     * @default false
     */
    splitCells?: boolean;
    /**
     * Whether to allow changing the background color of cells.
     *
     * @default false
     */
    cellBackgroundColor?: boolean;
    /**
     * Whether to allow changing the text color of cells.
     *
     * @default false
     */
    cellTextColor?: boolean;
    /**
     * Whether to allow changing cells into headers.
     *
     * @default false
     */
    headers?: boolean;
  };

  /**
   * An option which user can pass with `false` value to disable the automatic creation of a trailing new block on the next line when the user types or edits any block.
   *
   * @default true
   */
  trailingBlock?: boolean;

  /**
   * The `uploadFile` method is what the editor uses when files need to be uploaded (for example when selecting an image to upload).
   * This method should set when creating the editor as this is application-specific.
   *
   * `undefined` means the application doesn't support file uploads.
   *
   * @param file The file that should be uploaded.
   * @returns The URL of the uploaded file OR an object containing props that should be set on the file block (such as an id)
   * @remarks `(file: File) => Promise<UploadFileResult>`
   */
  uploadFile?: (
    file: File,
    blockId?: string,
  ) => Promise<string | Record<string, any>>;

  /**
   * additional tiptap options, undocumented
   * @internal
   */
  _tiptapOptions?: Partial<EditorOptions>;

  /**
   * Register extensions to the editor.
   *
   * See [Extensions](/docs/features/extensions) for more info.
   *
   * @remarks `ExtensionFactory[]`
   */
  extensions?: Array<ExtensionFactoryInstance>;
}

const blockNoteTipTapOptions = {
  enableInputRules: true,
  enablePasteRules: true,
  enableCoreExtensions: false,
};

export class BlockNoteEditor<
  BSchema extends BlockSchema = DefaultBlockSchema,
  ISchema extends InlineContentSchema = DefaultInlineContentSchema,
  SSchema extends StyleSchema = DefaultStyleSchema,
> extends EventEmitter<{
  create: void;
}> {
  /**
   * The underlying prosemirror schema
   */
  public readonly pmSchema: Schema;

  public readonly _tiptapEditor: TiptapEditor & {
    contentComponent: any;
  };

  /**
   * Used by React to store a reference to an `ElementRenderer` helper utility to make sure we can render React elements
   * in the correct context (used by `ReactRenderUtil`)
   */
  public elementRenderer: ((node: any, container: HTMLElement) => void) | null =
    null;

  /**
   * Cache of all blocks. This makes sure we don't have to "recompute" blocks if underlying Prosemirror Nodes haven't changed.
   * This is especially useful when we want to keep track of the same block across multiple operations,
   * with this cache, blocks stay the same object reference (referential equality with ===).
   */
  public blockCache: BlockCache = new WeakMap();

  /**
   * The dictionary contains translations for the editor.
   */
  public readonly dictionary: Dictionary & Record<string, any>;

  /**
   * The schema of the editor. The schema defines which Blocks, InlineContent, and Styles are available in the editor.
   */
  public readonly schema: CustomBlockNoteSchema<BSchema, ISchema, SSchema>;

  public readonly blockImplementations: BlockSpecs;
  public readonly inlineContentImplementations: InlineContentSpecs;
  public readonly styleImplementations: StyleSpecs;

  /**
   * The `uploadFile` method is what the editor uses when files need to be uploaded (for example when selecting an image to upload).
   * This method should set when creating the editor as this is application-specific.
   *
   * `undefined` means the application doesn't support file uploads.
   *
   * @param file The file that should be uploaded.
   * @returns The URL of the uploaded file OR an object containing props that should be set on the file block (such as an id)
   */
  public readonly uploadFile:
    | ((file: File, blockId?: string) => Promise<string | Record<string, any>>)
    | undefined;

  private onUploadStartCallbacks: ((blockId?: string) => void)[] = [];
  private onUploadEndCallbacks: ((blockId?: string) => void)[] = [];

  public readonly resolveFileUrl?: (url: string) => Promise<string>;
  /**
   * Editor settings
   */
  public readonly settings: {
    tables: {
      splitCells: boolean;
      cellBackgroundColor: boolean;
      cellTextColor: boolean;
      headers: boolean;
    };
  };
  public static create<
    Options extends Partial<BlockNoteEditorOptions<any, any, any>> | undefined,
  >(
    options?: Options,
  ): Options extends {
    schema: CustomBlockNoteSchema<infer BSchema, infer ISchema, infer SSchema>;
  }
    ? BlockNoteEditor<BSchema, ISchema, SSchema>
    : BlockNoteEditor<
        DefaultBlockSchema,
        DefaultInlineContentSchema,
        DefaultStyleSchema
      > {
    return new BlockNoteEditor(options ?? {}) as any;
  }

  protected constructor(
    protected readonly options: Partial<
      BlockNoteEditorOptions<BSchema, ISchema, SSchema>
    >,
  ) {
    super();

    this.dictionary = options.dictionary || en;
    this.settings = {
      tables: {
        splitCells: options?.tables?.splitCells ?? false,
        cellBackgroundColor: options?.tables?.cellBackgroundColor ?? false,
        cellTextColor: options?.tables?.cellTextColor ?? false,
        headers: options?.tables?.headers ?? false,
      },
    };

    // apply defaults
    const newOptions = {
      defaultStyles: true,
      schema:
        options.schema ||
        (BlockNoteSchema.create() as unknown as CustomBlockNoteSchema<
          BSchema,
          ISchema,
          SSchema
        >),
      ...options,
      placeholders: {
        ...this.dictionary.placeholders,
        ...options.placeholders,
      },
    };

    // @ts-ignore
    this.schema = newOptions.schema;
    this.blockImplementations = newOptions.schema.blockSpecs;
    this.inlineContentImplementations = newOptions.schema.inlineContentSpecs;
    this.styleImplementations = newOptions.schema.styleSpecs;

<<<<<<< HEAD
    this.extensions = {
      ...getBlockNoteExtensions({
        editor: this,
        domAttributes: newOptions.domAttributes || {},
        blockSpecs: this.schema.blockSpecs,
        styleSpecs: this.schema.styleSpecs,
        inlineContentSpecs: this.schema.inlineContentSpecs,
        collaboration: newOptions.collaboration,
        trailingBlock: newOptions.trailingBlock,
        disableExtensions: newOptions.disableExtensions,
        setIdAttribute: newOptions.setIdAttribute,
        animations: newOptions.animations ?? true,
        tableHandles: editorHasBlockType(this, "table"),
        dropCursor: this.options.dropCursor ?? dropCursor,
        placeholders: newOptions.placeholders,
        tabBehavior: newOptions.tabBehavior,
        pasteHandler: newOptions.pasteHandler,
      }),
      ...this._collaborationManager?.initExtensions(),
    } as any;

    // add extensions from _tiptapOptions
    (newOptions._tiptapOptions?.extensions || []).forEach((ext) => {
      this.extensions[ext.name] = ext;
    });

    // add extensions from options
    for (let ext of newOptions.extensions || []) {
      if (typeof ext === "function") {
        // factory
        ext = ext(this);
      }
      const key = (ext as any).key ?? (ext.constructor as any).key();
      if (!key) {
        throw new Error(
          `Extension ${ext.constructor.name} does not have a key method`,
        );
      }
      if (this.extensions[key]) {
        throw new Error(
          `Extension ${ext.constructor.name} already exists with key ${key}`,
        );
      }
      this.extensions[key] = ext;
    }

    // (when passed in via the deprecated `_extensions` option)
    Object.entries(newOptions._extensions || {}).forEach(([key, ext]) => {
      // eslint-disable-next-line @typescript-eslint/no-this-alias
      const editor = this;

      const instance = typeof ext === "function" ? ext(editor) : ext;
      if (!("plugin" in instance)) {
        // Assume it is an Extension/Mark/Node
        this.extensions[key] = instance;
        return;
      }

      this.extensions[key] = new (class extends BlockNoteExtension {
        public static key() {
          return key;
        }
        constructor() {
          super();
          this.addProsemirrorPlugin(instance.plugin);
        }
        public get priority() {
          return instance.priority;
        }
      })();
    });

=======
    // TODO this should just be an extension
>>>>>>> 305e0ab2
    if (newOptions.uploadFile) {
      const uploadFile = newOptions.uploadFile;
      this.uploadFile = async (file, blockId) => {
        this.onUploadStartCallbacks.forEach((callback) =>
          callback.apply(this, [blockId]),
        );
        try {
          return await uploadFile(file, blockId);
        } finally {
          this.onUploadEndCallbacks.forEach((callback) =>
            callback.apply(this, [blockId]),
          );
        }
      };
    }

    this.resolveFileUrl = newOptions.resolveFileUrl;

    this._eventManager = new EventManager(this as any);
    this._extensionManager = new ExtensionManager(this, newOptions);

    const tiptapExtensions = this._extensionManager.getTiptapExtensions();

    const collaborationEnabled =
      this._extensionManager.hasExtension("ySync") ||
      this._extensionManager.hasExtension("liveblocksExtension");

    if (collaborationEnabled && newOptions.initialContent) {
      // eslint-disable-next-line no-console
      console.warn(
        "When using Collaboration, initialContent might cause conflicts, because changes should come from the collaboration provider",
      );
    }

    const tiptapOptions: EditorOptions = {
      ...blockNoteTipTapOptions,
      ...newOptions._tiptapOptions,
      element: null,
      autofocus: newOptions.autofocus ?? false,
      extensions: tiptapExtensions,
      editorProps: {
        ...newOptions._tiptapOptions?.editorProps,
        attributes: {
          // As of TipTap v2.5.0 the tabIndex is removed when the editor is not
          // editable, so you can't focus it. We want to revert this as we have
          // UI behaviour that relies on it.
          tabIndex: "0",
          ...newOptions._tiptapOptions?.editorProps?.attributes,
          ...newOptions.domAttributes?.editor,
          class: mergeCSSClasses(
            "bn-editor",
            newOptions.defaultStyles ? "bn-default-styles" : "",
            newOptions.domAttributes?.editor?.class || "",
          ),
        },
        transformPasted,
      },
    } as any;

    try {
      const initialContent =
        newOptions.initialContent ||
        (collaborationEnabled
          ? [
              {
                type: "paragraph",
                id: "initialBlockId",
              },
            ]
          : [
              {
                type: "paragraph",
                id: UniqueID.options.generateID(),
              },
            ]);

      if (!Array.isArray(initialContent) || initialContent.length === 0) {
        throw new Error(
          "initialContent must be a non-empty array of blocks, received: " +
            initialContent,
        );
      }
      const schema = getSchema(tiptapOptions.extensions!);
      const pmNodes = initialContent.map((b) =>
        blockToNode(
          partialBlockToBlock(this.schema, b),
          schema,
          this.schema.styleSchema,
        ).toJSON(),
      );
      const doc = createDocument(
        {
          type: "doc",
          content: [
            {
              type: "blockGroup",
              content: pmNodes,
            },
          ],
        },
        schema,
        tiptapOptions.parseOptions,
      );

      this._tiptapEditor = new TiptapEditor({
        ...tiptapOptions,
        content: doc.toJSON(),
      }) as any;
      this.pmSchema = this._tiptapEditor.schema;
    } catch (e) {
      throw new Error(
        "Error creating document from blocks passed as `initialContent`",
        { cause: e },
      );
    }

    // When y-prosemirror creates an empty document, the `blockContainer` node is created with an `id` of `null`.
    // This causes the unique id extension to generate a new id for the initial block, which is not what we want
    // Since it will be randomly generated & cause there to be more updates to the ydoc
    // This is a hack to make it so that anytime `schema.doc.createAndFill` is called, the initial block id is already set to "initialBlockId"
    let cache: Node | undefined = undefined;
    const oldCreateAndFill = this.pmSchema.nodes.doc.createAndFill;
    this.pmSchema.nodes.doc.createAndFill = (...args: any) => {
      if (cache) {
        return cache;
      }
      const ret = oldCreateAndFill.apply(this.pmSchema.nodes.doc, args)!;

      // create a copy that we can mutate (otherwise, assigning attrs is not safe and corrupts the pm state)
      const jsonNode = JSON.parse(JSON.stringify(ret.toJSON()));
      jsonNode.content[0].content[0].attrs.id = "initialBlockId";

      cache = Node.fromJSON(this.pmSchema, jsonNode);
      return cache;
    };
    this.pmSchema.cached.blockNoteEditor = this;

    // Initialize managers
    this._blockManager = new BlockManager(this as any);

    this._exportManager = new ExportManager(this as any);
    this._selectionManager = new SelectionManager(this as any);
    this._stateManager = new StateManager(this as any);
    this._styleManager = new StyleManager(this as any);

    this.emit("create");
  }

  // Manager instances
  private readonly _blockManager: BlockManager<any, any, any>;
  private readonly _eventManager: EventManager<any, any, any>;
  private readonly _exportManager: ExportManager<any, any, any>;
  private readonly _extensionManager: ExtensionManager;
  private readonly _selectionManager: SelectionManager<any, any, any>;
  private readonly _stateManager: StateManager;
  private readonly _styleManager: StyleManager<any, any, any>;

  /**
   * BlockNote extensions that are added to the editor, keyed by the extension key
   */
  public get extensions() {
    return this._extensionManager.getExtensions();
  }

  /**
   * Execute a prosemirror command. This is mostly for backwards compatibility with older code.
   *
   * @note You should prefer the {@link transact} method when possible, as it will automatically handle the dispatching of the transaction and work across blocknote transactions.
   *
   * @example
   * ```ts
   * editor.exec((state, dispatch, view) => {
   *   dispatch(state.tr.insertText("Hello, world!"));
   * });
   * ```
   */
  public exec(command: Command) {
    return this._stateManager.exec(command);
  }

  /**
   * Check if a command can be executed. A command should return `false` if it is not valid in the current state.
   *
   * @example
   * ```ts
   * if (editor.canExec(command)) {
   *   // show button
   * } else {
   *   // hide button
   * }
   * ```
   */
  public canExec(command: Command): boolean {
    return this._stateManager.canExec(command);
  }

  /**
   * Execute a function within a "blocknote transaction".
   * All changes to the editor within the transaction will be grouped together, so that
   * we can dispatch them as a single operation (thus creating only a single undo step)
   *
   * @note There is no need to dispatch the transaction, as it will be automatically dispatched when the callback is complete.
   *
   * @example
   * ```ts
   * // All changes to the editor will be grouped together
   * editor.transact((tr) => {
   *   tr.insertText("Hello, world!");
   * // These two operations will be grouped together in a single undo step
   *   editor.transact((tr) => {
   *     tr.insertText("Hello, world!");
   *   });
   * });
   * ```
   */
  public transact<T>(
    callback: (
      /**
       * The current active transaction, this will automatically be dispatched to the editor when the callback is complete
       * If another `transact` call is made within the callback, it will be passed the same transaction as the parent call.
       */
      tr: Transaction,
    ) => T,
  ): T {
    return this._stateManager.transact(callback);
  }

  /**
   * Remove extension(s) from the editor
   */
  public unregisterExtension: ExtensionManager["unregisterExtension"] = (
    ...args: Parameters<ExtensionManager["unregisterExtension"]>
  ) => this._extensionManager.unregisterExtension(...args);

  /**
   * Register extension(s) to the editor
   */
  public registerExtension: ExtensionManager["registerExtension"] = (
    ...args: Parameters<ExtensionManager["registerExtension"]>
  ) => this._extensionManager.registerExtension(...args) as any;

  /**
   * Get an extension from the editor
   */
  public getExtension: ExtensionManager["getExtension"] = ((
    ...args: Parameters<ExtensionManager["getExtension"]>
  ) => this._extensionManager.getExtension(...args)) as any;

  /**
   * Mount the editor to a DOM element.
   *
   * @warning Not needed to call manually when using React, use BlockNoteView to take care of mounting
   */
  public mount = (element: HTMLElement) => {
    this._tiptapEditor.mount({ mount: element });
  };

  /**
   * Unmount the editor from the DOM element it is bound to
   */
  public unmount = () => {
    this._tiptapEditor.unmount();
  };

  /**
   * Get the underlying prosemirror state
   * @note Prefer using `editor.transact` to read the current editor state, as that will ensure the state is up to date
   * @see https://prosemirror.net/docs/ref/#state.EditorState
   */
  public get prosemirrorState() {
    return this._stateManager.prosemirrorState;
  }

  /**
   * Get the underlying prosemirror view
   * @see https://prosemirror.net/docs/ref/#view.EditorView
   */
  public get prosemirrorView() {
    return this._stateManager.prosemirrorView;
  }

  public get domElement() {
    if (this.headless) {
      return undefined;
    }
    return this.prosemirrorView?.dom as HTMLDivElement | undefined;
  }

  public isFocused() {
    if (this.headless) {
      return false;
    }
    return this.prosemirrorView?.hasFocus() || false;
  }

  public get headless() {
    return !this._tiptapEditor.isInitialized;
  }

  /**
   * Focus on the editor
   */
  public focus() {
    if (this.headless) {
      return;
    }
    this.prosemirrorView.focus();
  }

  /**
   * Blur the editor
   */
  public blur() {
    if (this.headless) {
      return;
    }
    this.prosemirrorView.dom.blur();
  }

  // TODO move to extension
  public onUploadStart(callback: (blockId?: string) => void) {
    this.onUploadStartCallbacks.push(callback);

    return () => {
      const index = this.onUploadStartCallbacks.indexOf(callback);
      if (index > -1) {
        this.onUploadStartCallbacks.splice(index, 1);
      }
    };
  }

  public onUploadEnd(callback: (blockId?: string) => void) {
    this.onUploadEndCallbacks.push(callback);

    return () => {
      const index = this.onUploadEndCallbacks.indexOf(callback);
      if (index > -1) {
        this.onUploadEndCallbacks.splice(index, 1);
      }
    };
  }

  /**
   * @deprecated, use `editor.document` instead
   */
  public get topLevelBlocks(): Block<BSchema, ISchema, SSchema>[] {
    return this.document;
  }

  /**
   * Gets a snapshot of all top-level (non-nested) blocks in the editor.
   * @returns A snapshot of all top-level (non-nested) blocks in the editor.
   */
  public get document(): Block<BSchema, ISchema, SSchema>[] {
    return this._blockManager.document;
  }

  /**
   * Gets a snapshot of an existing block from the editor.
   * @param blockIdentifier The identifier of an existing block that should be
   * retrieved.
   * @returns The block that matches the identifier, or `undefined` if no
   * matching block was found.
   */
  public getBlock(
    blockIdentifier: BlockIdentifier,
  ): Block<BSchema, ISchema, SSchema> | undefined {
    return this._blockManager.getBlock(blockIdentifier);
  }

  /**
   * Gets a snapshot of the previous sibling of an existing block from the
   * editor.
   * @param blockIdentifier The identifier of an existing block for which the
   * previous sibling should be retrieved.
   * @returns The previous sibling of the block that matches the identifier.
   * `undefined` if no matching block was found, or it's the first child/block
   * in the document.
   */
  public getPrevBlock(
    blockIdentifier: BlockIdentifier,
  ): Block<BSchema, ISchema, SSchema> | undefined {
    return this._blockManager.getPrevBlock(blockIdentifier);
  }

  /**
   * Gets a snapshot of the next sibling of an existing block from the editor.
   * @param blockIdentifier The identifier of an existing block for which the
   * next sibling should be retrieved.
   * @returns The next sibling of the block that matches the identifier.
   * `undefined` if no matching block was found, or it's the last child/block in
   * the document.
   */
  public getNextBlock(
    blockIdentifier: BlockIdentifier,
  ): Block<BSchema, ISchema, SSchema> | undefined {
    return this._blockManager.getNextBlock(blockIdentifier);
  }

  /**
   * Gets a snapshot of the parent of an existing block from the editor.
   * @param blockIdentifier The identifier of an existing block for which the
   * parent should be retrieved.
   * @returns The parent of the block that matches the identifier. `undefined`
   * if no matching block was found, or the block isn't nested.
   */
  public getParentBlock(
    blockIdentifier: BlockIdentifier,
  ): Block<BSchema, ISchema, SSchema> | undefined {
    return this._blockManager.getParentBlock(blockIdentifier);
  }

  /**
   * Traverses all blocks in the editor depth-first, and executes a callback for each.
   * @param callback The callback to execute for each block. Returning `false` stops the traversal.
   * @param reverse Whether the blocks should be traversed in reverse order.
   */
  public forEachBlock(
    callback: (block: Block<BSchema, ISchema, SSchema>) => boolean,
    reverse = false,
  ): void {
    this._blockManager.forEachBlock(callback, reverse);
  }

  /**
   * Executes a callback whenever the editor's contents change.
   * @param callback The callback to execute.
   *
   * @deprecated use {@link BlockNoteEditor.onChange} instead
   */
  public onEditorContentChange(callback: () => void) {
    this._tiptapEditor.on("update", callback);
  }

  /**
   * Executes a callback whenever the editor's selection changes.
   * @param callback The callback to execute.
   *
   * @deprecated use `onSelectionChange` instead
   */
  public onEditorSelectionChange(callback: () => void) {
    this._tiptapEditor.on("selectionUpdate", callback);
  }

  /**
   * Gets a snapshot of the current text cursor position.
   * @returns A snapshot of the current text cursor position.
   */
  public getTextCursorPosition(): TextCursorPosition<
    BSchema,
    ISchema,
    SSchema
  > {
    return this._selectionManager.getTextCursorPosition();
  }

  /**
   * Sets the text cursor position to the start or end of an existing block. Throws an error if the target block could
   * not be found.
   * @param targetBlock The identifier of an existing block that the text cursor should be moved to.
   * @param placement Whether the text cursor should be placed at the start or end of the block.
   */
  public setTextCursorPosition(
    targetBlock: BlockIdentifier,
    placement: "start" | "end" = "start",
  ) {
    return this._selectionManager.setTextCursorPosition(targetBlock, placement);
  }

  /**
   * Gets a snapshot of the current selection. This contains all blocks (included nested blocks)
   * that the selection spans across.
   *
   * If the selection starts / ends halfway through a block, the returned data will contain the entire block.
   */
  public getSelection(): Selection<BSchema, ISchema, SSchema> | undefined {
    return this._selectionManager.getSelection();
  }

  /**
   * Gets a snapshot of the current selection. This contains all blocks (included nested blocks)
   * that the selection spans across.
   *
   * If the selection starts / ends halfway through a block, the returned block will be
   * only the part of the block that is included in the selection.
   */
  public getSelectionCutBlocks() {
    return this._selectionManager.getSelectionCutBlocks();
  }

  /**
   * Sets the selection to a range of blocks.
   * @param startBlock The identifier of the block that should be the start of the selection.
   * @param endBlock The identifier of the block that should be the end of the selection.
   */
  public setSelection(startBlock: BlockIdentifier, endBlock: BlockIdentifier) {
    return this._selectionManager.setSelection(startBlock, endBlock);
  }

  /**
   * Checks if the editor is currently editable, or if it's locked.
   * @returns True if the editor is editable, false otherwise.
   */
  public get isEditable(): boolean {
    return this._stateManager.isEditable;
  }

  /**
   * Makes the editor editable or locks it, depending on the argument passed.
   * @param editable True to make the editor editable, or false to lock it.
   */
  public set isEditable(editable: boolean) {
    this._stateManager.isEditable = editable;
  }

  /**
   * Inserts new blocks into the editor. If a block's `id` is undefined, BlockNote generates one automatically. Throws an
   * error if the reference block could not be found.
   * @param blocksToInsert An array of partial blocks that should be inserted.
   * @param referenceBlock An identifier for an existing block, at which the new blocks should be inserted.
   * @param placement Whether the blocks should be inserted just before, just after, or nested inside the
   * `referenceBlock`.
   */
  public insertBlocks(
    blocksToInsert: PartialBlock<BSchema, ISchema, SSchema>[],
    referenceBlock: BlockIdentifier,
    placement: "before" | "after" = "before",
  ) {
    return this._blockManager.insertBlocks(
      blocksToInsert,
      referenceBlock,
      placement,
    );
  }

  /**
   * Updates an existing block in the editor. Since updatedBlock is a PartialBlock object, some fields might not be
   * defined. These undefined fields are kept as-is from the existing block. Throws an error if the block to update could
   * not be found.
   * @param blockToUpdate The block that should be updated.
   * @param update A partial block which defines how the existing block should be changed.
   */
  public updateBlock(
    blockToUpdate: BlockIdentifier,
    update: PartialBlock<BSchema, ISchema, SSchema>,
  ) {
    return this._blockManager.updateBlock(blockToUpdate, update);
  }

  /**
   * Removes existing blocks from the editor. Throws an error if any of the blocks could not be found.
   * @param blocksToRemove An array of identifiers for existing blocks that should be removed.
   */
  public removeBlocks(blocksToRemove: BlockIdentifier[]) {
    return this._blockManager.removeBlocks(blocksToRemove);
  }

  /**
   * Replaces existing blocks in the editor with new blocks. If the blocks that should be removed are not adjacent or
   * are at different nesting levels, `blocksToInsert` will be inserted at the position of the first block in
   * `blocksToRemove`. Throws an error if any of the blocks to remove could not be found.
   * @param blocksToRemove An array of blocks that should be replaced.
   * @param blocksToInsert An array of partial blocks to replace the old ones with.
   */
  public replaceBlocks(
    blocksToRemove: BlockIdentifier[],
    blocksToInsert: PartialBlock<BSchema, ISchema, SSchema>[],
  ) {
    return this._blockManager.replaceBlocks(blocksToRemove, blocksToInsert);
  }

  /**
   * Undo the last action.
   */
  public undo(): boolean {
    return this._stateManager.undo();
  }

  /**
   * Redo the last action.
   */
  public redo(): boolean {
    return this._stateManager.redo();
  }

  /**
   * Insert a piece of content at the current cursor position.
   *
   * @param content can be a string, or array of partial inline content elements
   */
  public insertInlineContent(
    content: PartialInlineContent<ISchema, SSchema>,
    { updateSelection = false }: { updateSelection?: boolean } = {},
  ) {
    this._styleManager.insertInlineContent(content, { updateSelection });
  }

  /**
   * Gets the active text styles at the text cursor position or at the end of the current selection if it's active.
   */
  public getActiveStyles(): Styles<SSchema> {
    return this._styleManager.getActiveStyles();
  }

  /**
   * Adds styles to the currently selected content.
   * @param styles The styles to add.
   */
  public addStyles(styles: Styles<SSchema>) {
    this._styleManager.addStyles(styles);
  }

  /**
   * Removes styles from the currently selected content.
   * @param styles The styles to remove.
   */
  public removeStyles(styles: Styles<SSchema>) {
    this._styleManager.removeStyles(styles);
  }

  /**
   * Toggles styles on the currently selected content.
   * @param styles The styles to toggle.
   */
  public toggleStyles(styles: Styles<SSchema>) {
    this._styleManager.toggleStyles(styles);
  }

  /**
   * Gets the currently selected text.
   */
  public getSelectedText() {
    return this._styleManager.getSelectedText();
  }

  /**
   * Gets the URL of the last link in the current selection, or `undefined` if there are no links in the selection.
   */
  public getSelectedLinkUrl() {
    return this._styleManager.getSelectedLinkUrl();
  }

  /**
   * Creates a new link to replace the selected content.
   * @param url The link URL.
   * @param text The text to display the link with.
   */
  public createLink(url: string, text?: string) {
    this._styleManager.createLink(url, text);
  }

  /**
   * Checks if the block containing the text cursor can be nested.
   */
  public canNestBlock() {
    return this._blockManager.canNestBlock();
  }

  /**
   * Nests the block containing the text cursor into the block above it.
   */
  public nestBlock() {
    this._blockManager.nestBlock();
  }

  /**
   * Checks if the block containing the text cursor is nested.
   */
  public canUnnestBlock() {
    return this._blockManager.canUnnestBlock();
  }

  /**
   * Lifts the block containing the text cursor out of its parent.
   */
  public unnestBlock() {
    this._blockManager.unnestBlock();
  }

  /**
   * Moves the selected blocks up. If the previous block has children, moves
   * them to the end of its children. If there is no previous block, but the
   * current blocks share a common parent, moves them out of & before it.
   */
  public moveBlocksUp() {
    return this._blockManager.moveBlocksUp();
  }

  /**
   * Moves the selected blocks down. If the next block has children, moves
   * them to the start of its children. If there is no next block, but the
   * current blocks share a common parent, moves them out of & after it.
   */
  public moveBlocksDown() {
    return this._blockManager.moveBlocksDown();
  }

  /**
   * Exports blocks into a simplified HTML string. To better conform to HTML standards, children of blocks which aren't list
   * items are un-nested in the output HTML.
   *
   * @param blocks An array of blocks that should be serialized into HTML.
   * @returns The blocks, serialized as an HTML string.
   */
  public blocksToHTMLLossy(
    blocks: Block<BSchema, ISchema, SSchema>[] = this.document,
  ): string {
    return this._exportManager.blocksToHTMLLossy(blocks);
  }

  /**
   * Serializes blocks into an HTML string in the format that would normally be rendered by the editor.
   *
   * Use this method if you want to server-side render HTML (for example, a blog post that has been edited in BlockNote)
   * and serve it to users without loading the editor on the client (i.e.: displaying the blog post)
   *
   * @param blocks An array of blocks that should be serialized into HTML.
   * @returns The blocks, serialized as an HTML string.
   */
  public blocksToFullHTML(
    blocks: Block<BSchema, ISchema, SSchema>[] = this.document,
  ): string {
    return this._exportManager.blocksToFullHTML(blocks);
  }

  /**
   * Parses blocks from an HTML string. Tries to create `Block` objects out of any HTML block-level elements, and
   * `InlineNode` objects from any HTML inline elements, though not all element types are recognized. If BlockNote
   * doesn't recognize an HTML element's tag, it will parse it as a paragraph or plain text.
   * @param html The HTML string to parse blocks from.
   * @returns The blocks parsed from the HTML string.
   */
  public tryParseHTMLToBlocks(
    html: string,
  ): Block<BSchema, ISchema, SSchema>[] {
    return this._exportManager.tryParseHTMLToBlocks(html);
  }

  /**
   * Serializes blocks into a Markdown string. The output is simplified as Markdown does not support all features of
   * BlockNote - children of blocks which aren't list items are un-nested and certain styles are removed.
   * @param blocks An array of blocks that should be serialized into Markdown.
   * @returns The blocks, serialized as a Markdown string.
   */
  public blocksToMarkdownLossy(
    blocks: Block<BSchema, ISchema, SSchema>[] = this.document,
  ): string {
    return this._exportManager.blocksToMarkdownLossy(blocks);
  }

  /**
   * Creates a list of blocks from a Markdown string. Tries to create `Block` and `InlineNode` objects based on
   * Markdown syntax, though not all symbols are recognized. If BlockNote doesn't recognize a symbol, it will parse it
   * as text.
   * @param markdown The Markdown string to parse blocks from.
   * @returns The blocks parsed from the Markdown string.
   */
  public tryParseMarkdownToBlocks(
    markdown: string,
  ): Block<BSchema, ISchema, SSchema>[] {
    return this._exportManager.tryParseMarkdownToBlocks(markdown);
  }

  /**
   * A callback function that runs whenever the editor's contents change.
   *
   * @param callback The callback to execute.
   * @returns A function to remove the callback.
   */
  public onChange(
    callback: (
      editor: BlockNoteEditor<BSchema, ISchema, SSchema>,
      context: {
        /**
         * Returns the blocks that were inserted, updated, or deleted by the change that occurred.
         */
        getChanges(): BlocksChanged<BSchema, ISchema, SSchema>;
      },
    ) => void,
    /**
     * If true, the callback will be triggered when the changes are caused by a remote user
     * @default true
     */
    includeUpdatesFromRemote?: boolean,
  ) {
    return this._eventManager.onChange(callback, includeUpdatesFromRemote);
  }

  /**
   * A callback function that runs whenever the text cursor position or selection changes.
   *
   * @param callback The callback to execute.
   * @returns A function to remove the callback.
   */
  public onSelectionChange(
    callback: (editor: BlockNoteEditor<BSchema, ISchema, SSchema>) => void,
    includeSelectionChangedByRemote?: boolean,
  ) {
    return this._eventManager.onSelectionChange(
      callback,
      includeSelectionChangedByRemote,
    );
  }

  /**
   * A callback function that runs when the editor has been mounted.
   *
   * This can be useful for plugins to initialize themselves after the editor has been mounted.
   *
   * @param callback The callback to execute.
   * @returns A function to remove the callback.
   */
  public onMount(
    callback: (ctx: {
      editor: BlockNoteEditor<BSchema, ISchema, SSchema>;
    }) => void,
  ) {
    this._eventManager.onMount(callback);
  }

  /**
   * A callback function that runs when the editor has been unmounted.
   *
   * This can be useful for plugins to clean up themselves after the editor has been unmounted.
   *
   * @param callback The callback to execute.
   * @returns A function to remove the callback.
   */
  public onUnmount(
    callback: (ctx: {
      editor: BlockNoteEditor<BSchema, ISchema, SSchema>;
    }) => void,
  ) {
    this._eventManager.onUnmount(callback);
  }

  /**
   * Gets the bounding box of the current selection.
   * @returns The bounding box of the current selection.
   */
  public getSelectionBoundingBox() {
    return this._selectionManager.getSelectionBoundingBox();
  }

  public get isEmpty() {
    const doc = this.document;
    // Note: only works for paragraphs as default blocks (but for now this is default in blocknote)
    // checking prosemirror directly might be faster
    return (
      doc.length === 0 ||
      (doc.length === 1 &&
        doc[0].type === "paragraph" &&
        (doc[0].content as any).length === 0)
    );
  }

  /**
   * Paste HTML into the editor. Defaults to converting HTML to BlockNote HTML.
   * @param html The HTML to paste.
   * @param raw Whether to paste the HTML as is, or to convert it to BlockNote HTML.
   */
  public pasteHTML(html: string, raw = false) {
    this._exportManager.pasteHTML(html, raw);
  }

  /**
   * Paste text into the editor. Defaults to interpreting text as markdown.
   * @param text The text to paste.
   */
  public pasteText(text: string) {
    return this._exportManager.pasteText(text);
  }

  /**
   * Paste markdown into the editor.
   * @param markdown The markdown to paste.
   */
  public pasteMarkdown(markdown: string) {
    return this._exportManager.pasteMarkdown(markdown);
  }
}<|MERGE_RESOLUTION|>--- conflicted
+++ resolved
@@ -9,17 +9,13 @@
 import { Node, Schema } from "prosemirror-model";
 import * as Y from "yjs";
 import type { BlocksChanged } from "../api/getBlocksChangedByTransaction.js";
-<<<<<<< HEAD
-=======
 import { blockToNode } from "../api/nodeConversions/blockToNode.js";
->>>>>>> 305e0ab2
 import {
   Block,
   BlockNoteSchema,
   DefaultBlockSchema,
   DefaultInlineContentSchema,
   DefaultStyleSchema,
-  editorHasBlockType,
   PartialBlock,
 } from "../blocks/index.js";
 import { UniqueID } from "../extensions/tiptap-extensions/UniqueID/UniqueID.js";
@@ -47,17 +43,12 @@
 import type { TextCursorPosition } from "./cursorPositionTypes.js";
 import {
   BlockManager,
-<<<<<<< HEAD
-  CollaborationManager,
-=======
->>>>>>> 305e0ab2
   EventManager,
   ExportManager,
   ExtensionManager,
   SelectionManager,
   StateManager,
   StyleManager,
-  type CollaborationOptions,
 } from "./managers/index.js";
 import type { Selection } from "./selectionTypes.js";
 import { transformPasted } from "./transformPasted.js";
@@ -123,20 +114,6 @@
   };
 
   /**
-<<<<<<< HEAD
-   * Configuration for the comments feature, requires a `threadStore`.
-   *
-   * See [Comments](https://www.blocknotejs.org/docs/features/collaboration/comments) for more info.
-   * @remarks `CommentsOptions`
-   */
-  comments?: {
-    schema?: CustomBlockNoteSchema<any, any, any>;
-    threadStore: ThreadStore;
-  };
-
-  /**
-=======
->>>>>>> 305e0ab2
    * Use default BlockNote font and reset the styles of <p> <li> <h1> elements etc., that are used in BlockNote.
    *
    * @default true
@@ -486,82 +463,7 @@
     this.inlineContentImplementations = newOptions.schema.inlineContentSpecs;
     this.styleImplementations = newOptions.schema.styleSpecs;
 
-<<<<<<< HEAD
-    this.extensions = {
-      ...getBlockNoteExtensions({
-        editor: this,
-        domAttributes: newOptions.domAttributes || {},
-        blockSpecs: this.schema.blockSpecs,
-        styleSpecs: this.schema.styleSpecs,
-        inlineContentSpecs: this.schema.inlineContentSpecs,
-        collaboration: newOptions.collaboration,
-        trailingBlock: newOptions.trailingBlock,
-        disableExtensions: newOptions.disableExtensions,
-        setIdAttribute: newOptions.setIdAttribute,
-        animations: newOptions.animations ?? true,
-        tableHandles: editorHasBlockType(this, "table"),
-        dropCursor: this.options.dropCursor ?? dropCursor,
-        placeholders: newOptions.placeholders,
-        tabBehavior: newOptions.tabBehavior,
-        pasteHandler: newOptions.pasteHandler,
-      }),
-      ...this._collaborationManager?.initExtensions(),
-    } as any;
-
-    // add extensions from _tiptapOptions
-    (newOptions._tiptapOptions?.extensions || []).forEach((ext) => {
-      this.extensions[ext.name] = ext;
-    });
-
-    // add extensions from options
-    for (let ext of newOptions.extensions || []) {
-      if (typeof ext === "function") {
-        // factory
-        ext = ext(this);
-      }
-      const key = (ext as any).key ?? (ext.constructor as any).key();
-      if (!key) {
-        throw new Error(
-          `Extension ${ext.constructor.name} does not have a key method`,
-        );
-      }
-      if (this.extensions[key]) {
-        throw new Error(
-          `Extension ${ext.constructor.name} already exists with key ${key}`,
-        );
-      }
-      this.extensions[key] = ext;
-    }
-
-    // (when passed in via the deprecated `_extensions` option)
-    Object.entries(newOptions._extensions || {}).forEach(([key, ext]) => {
-      // eslint-disable-next-line @typescript-eslint/no-this-alias
-      const editor = this;
-
-      const instance = typeof ext === "function" ? ext(editor) : ext;
-      if (!("plugin" in instance)) {
-        // Assume it is an Extension/Mark/Node
-        this.extensions[key] = instance;
-        return;
-      }
-
-      this.extensions[key] = new (class extends BlockNoteExtension {
-        public static key() {
-          return key;
-        }
-        constructor() {
-          super();
-          this.addProsemirrorPlugin(instance.plugin);
-        }
-        public get priority() {
-          return instance.priority;
-        }
-      })();
-    });
-
-=======
     // TODO this should just be an extension
->>>>>>> 305e0ab2
     if (newOptions.uploadFile) {
       const uploadFile = newOptions.uploadFile;
       this.uploadFile = async (file, blockId) => {
