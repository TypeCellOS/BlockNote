--- conflicted
+++ resolved
@@ -1408,7 +1408,6 @@
     );
   }
 
-<<<<<<< HEAD
   // TODO move to extension
   // public openSuggestionMenu(
   //   triggerCharacter: string,
@@ -1433,44 +1432,6 @@
   //     });
   //   });
   // }
-=======
-  public openSuggestionMenu(
-    triggerCharacter: string,
-    pluginState?: {
-      deleteTriggerCharacter?: boolean;
-      ignoreQueryLength?: boolean;
-    },
-  ) {
-    if (!this.prosemirrorView || this.headless) {
-      return;
-    }
-
-    this.focus();
-    this.transact((tr) => {
-      if (pluginState?.deleteTriggerCharacter) {
-        tr.insertText(triggerCharacter);
-      }
-      tr.scrollIntoView().setMeta(this.suggestionMenus.plugins[0], {
-        triggerCharacter: triggerCharacter,
-        deleteTriggerCharacter: pluginState?.deleteTriggerCharacter || false,
-        ignoreQueryLength: pluginState?.ignoreQueryLength || false,
-      });
-    });
-  }
-
-  // `forceSelectionVisible` determines whether the editor selection is shows
-  // even when the editor is not focused. This is useful for e.g. creating new
-  // links, so the user still sees the affected content when an input field is
-  // focused.
-  // TODO: Reconsider naming?
-  public getForceSelectionVisible() {
-    return this.showSelectionPlugin.getEnabled();
-  }
-
-  public setForceSelectionVisible(forceSelectionVisible: boolean) {
-    this.showSelectionPlugin.setEnabled(forceSelectionVisible);
-  }
->>>>>>> ec19b213
 
   /**
    * Paste HTML into the editor. Defaults to converting HTML to BlockNote HTML.
