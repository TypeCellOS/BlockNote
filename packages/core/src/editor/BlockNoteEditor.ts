import {
  AnyExtension,
  EditorOptions,
  Extension,
<<<<<<< HEAD
  Mark,
  Node as TipTapNode,
  getSchema,
=======
  getSchema,
  Mark,
  Node as TipTapNode,
>>>>>>> 1f18799d
} from "@tiptap/core";
import { Node, Schema } from "prosemirror-model";
// import "./blocknote.css";
import * as Y from "yjs";
import { insertBlocks } from "../api/blockManipulation/commands/insertBlocks/insertBlocks.js";
import {
  moveBlockDown,
  moveBlockUp,
} from "../api/blockManipulation/commands/moveBlock/moveBlock.js";
import {
  canNestBlock,
  canUnnestBlock,
  nestBlock,
  unnestBlock,
} from "../api/blockManipulation/commands/nestBlock/nestBlock.js";
import { removeBlocks } from "../api/blockManipulation/commands/removeBlocks/removeBlocks.js";
import { replaceBlocks } from "../api/blockManipulation/commands/replaceBlocks/replaceBlocks.js";
import { updateBlock } from "../api/blockManipulation/commands/updateBlock/updateBlock.js";
import { insertContentAt } from "../api/blockManipulation/insertContentAt.js";
import {
<<<<<<< HEAD
  inlineContentToNodes,
  nodeToBlock,
  prosemirrorSliceToSlicedBlocks,
  withSelectionMarkers,
} from "../api/nodeConversions/nodeConversions";
import { getNodeById } from "../api/nodeUtil";
import { HTMLToBlocks } from "../api/parsers/html/parseHTML";
import { markdownToBlocks } from "../api/parsers/markdown/parseMarkdown";
=======
  getTextCursorPosition,
  setTextCursorPosition,
} from "../api/blockManipulation/selections/textCursorPosition/textCursorPosition.js";
import { createExternalHTMLExporter } from "../api/exporters/html/externalHTMLExporter.js";
import { blocksToMarkdown } from "../api/exporters/markdown/markdownExporter.js";
import { HTMLToBlocks } from "../api/parsers/html/parseHTML.js";
import { markdownToBlocks } from "../api/parsers/markdown/parseMarkdown.js";
>>>>>>> 1f18799d
import {
  Block,
  DefaultBlockSchema,
  DefaultInlineContentSchema,
  DefaultStyleSchema,
  PartialBlock,
} from "../blocks/defaultBlocks.js";
import { FilePanelProsemirrorPlugin } from "../extensions/FilePanel/FilePanelPlugin.js";
import { FormattingToolbarProsemirrorPlugin } from "../extensions/FormattingToolbar/FormattingToolbarPlugin.js";
import { LinkToolbarProsemirrorPlugin } from "../extensions/LinkToolbar/LinkToolbarPlugin.js";
import { SideMenuProsemirrorPlugin } from "../extensions/SideMenu/SideMenuPlugin.js";
import { SuggestionMenuProseMirrorPlugin } from "../extensions/SuggestionMenu/SuggestionPlugin.js";
import { TableHandlesProsemirrorPlugin } from "../extensions/TableHandles/TableHandlesPlugin.js";
import { UniqueID } from "../extensions/UniqueID/UniqueID.js";
import {
  BlockIdentifier,
  BlockNoteDOMAttributes,
  BlockSchema,
  BlockSpecs,
  InlineContentSchema,
  InlineContentSpecs,
  PartialInlineContent,
  StyleSchema,
  StyleSpecs,
<<<<<<< HEAD
  Styles,
} from "../schema";
import { mergeCSSClasses } from "../util/browser";
import { NoInfer, UnreachableCaseError } from "../util/typescript";
=======
} from "../schema/index.js";
import { mergeCSSClasses } from "../util/browser.js";
import { NoInfer, UnreachableCaseError } from "../util/typescript.js";
>>>>>>> 1f18799d

import { getBlockNoteExtensions } from "./BlockNoteExtensions.js";
import { TextCursorPosition } from "./cursorPositionTypes.js";

import { Selection } from "./selectionTypes.js";
import { transformPasted } from "./transformPasted.js";

import { checkDefaultBlockTypeInSchema } from "../blocks/defaultBlockTypeGuards.js";
import { BlockNoteSchema } from "./BlockNoteSchema.js";
import {
  BlockNoteTipTapEditor,
  BlockNoteTipTapEditorOptions,
} from "./BlockNoteTipTapEditor.js";

<<<<<<< HEAD
import { Dictionary } from "../i18n/dictionary";
import { en } from "../i18n/locales";

import { Plugin, Transaction } from "@tiptap/pm/state";
import { createInternalHTMLSerializer } from "../api/exporters/html/internalHTMLSerializer";
=======
import { Dictionary } from "../i18n/dictionary.js";
import { en } from "../i18n/locales/index.js";

import { Plugin, Transaction } from "@tiptap/pm/state";
import { dropCursor } from "prosemirror-dropcursor";
import { createInternalHTMLSerializer } from "../api/exporters/html/internalHTMLSerializer.js";
import { inlineContentToNodes } from "../api/nodeConversions/blockToNode.js";
import { nodeToBlock } from "../api/nodeConversions/nodeToBlock.js";
>>>>>>> 1f18799d
import "../style.css";

export type BlockNoteExtension =
  | AnyExtension
  | {
      plugin: Plugin;
    };

export type BlockNoteEditorOptions<
  BSchema extends BlockSchema,
  ISchema extends InlineContentSchema,
  SSchema extends StyleSchema
> = {
  /**
   * Whether changes to blocks (like indentation, creating lists, changing headings) should be animated or not. Defaults to `true`.
   *
   * @default true
   */
  animations?: boolean;

  /**
   * Disable internal extensions (based on keys / extension name)
   */
  disableExtensions: string[];

  /**
   * A dictionary object containing translations for the editor.
   */
  dictionary?: Dictionary & Record<string, any>;

  /**
   * @deprecated, provide placeholders via dictionary instead
   */
  placeholders: Record<string | "default", string>;

  /**
   * An object containing attributes that should be added to HTML elements of the editor.
   *
   * @example { editor: { class: "my-editor-class" } }
   */
  domAttributes: Partial<BlockNoteDOMAttributes>;

  /**
   * The content that should be in the editor when it's created, represented as an array of partial block objects.
   */
  initialContent: PartialBlock<
    NoInfer<BSchema>,
    NoInfer<ISchema>,
    NoInfer<SSchema>
  >[];
  /**
   * Use default BlockNote font and reset the styles of <p> <li> <h1> elements etc., that are used in BlockNote.
   *
   * @default true
   */
  defaultStyles: boolean;

  schema: BlockNoteSchema<BSchema, ISchema, SSchema>;

  /**
   * The `uploadFile` method is what the editor uses when files need to be uploaded (for example when selecting an image to upload).
   * This method should set when creating the editor as this is application-specific.
   *
   * `undefined` means the application doesn't support file uploads.
   *
   * @param file The file that should be uploaded.
   * @returns The URL of the uploaded file OR an object containing props that should be set on the file block (such as an id)
   */
  uploadFile: (
    file: File,
    blockId?: string
  ) => Promise<string | Record<string, any>>;

  /**
   * Resolve a URL of a file block to one that can be displayed or downloaded. This can be used for creating authenticated URL or
   * implementing custom protocols / schemes
   * @returns The URL that's
   */
  resolveFileUrl: (url: string) => Promise<string>;

  /**
   * When enabled, allows for collaboration between multiple users.
   */
  collaboration: {
    /**
     * The Yjs XML fragment that's used for collaboration.
     */
    fragment: Y.XmlFragment;
    /**
     * The user info for the current user that's shown to other collaborators.
     */
    user: {
      name: string;
      color: string;
    };
    /**
     * A Yjs provider (used for awareness / cursor information)
     */
    provider: any;
    /**
     * Optional function to customize how cursors of users are rendered
     */
    renderCursor?: (user: any) => HTMLElement;
  };

  /**
   * additional tiptap options, undocumented
   */
  _tiptapOptions: Partial<EditorOptions>;

  /**
   * (experimental) add extra prosemirror plugins or tiptap extensions to the editor
   */
  _extensions: Record<string, BlockNoteExtension>;

  trailingBlock?: boolean;

  extensions: Record<string, BlockNoteExtension>;

  /**
   * Boolean indicating whether the editor is in headless mode.
   * Headless mode means we can use features like importing / exporting blocks,
   * but there's no underlying editor (UI) instantiated.
   *
   * You probably don't need to set this manually, but use the `server-util` package instead that uses this option internally
   */
  _headless: boolean;

  /**
   * A flag indicating whether to set an HTML ID for every block
   *
   * When set to `true`, on each block an id attribute will be set with the block id
   * Otherwise, the HTML ID attribute will not be set.
   *
   * (note that the id is always set on the `data-id` attribute)
   */
  setIdAttribute?: boolean;

  dropCursor?: (opts: any) => Plugin;
};

const blockNoteTipTapOptions = {
  enableInputRules: true,
  enablePasteRules: true,
  enableCoreExtensions: false,
};

export type BlockNoteExtension =
  | AnyExtension
  | {
      plugin: Plugin;
    };

export class BlockNoteEditor<
  BSchema extends BlockSchema = DefaultBlockSchema,
  ISchema extends InlineContentSchema = DefaultInlineContentSchema,
  SSchema extends StyleSchema = DefaultStyleSchema
> {
  private readonly _pmSchema: Schema;

  public readonly extensions: Record<string, BlockNoteExtension> = {};

  /**
   * extensions that are added to the editor, can be tiptap extensions or prosemirror plugins
   */
  public readonly extensions: Record<string, BlockNoteExtension> = {};

  /**
   * Boolean indicating whether the editor is in headless mode.
   * Headless mode means we can use features like importing / exporting blocks,
   * but there's no underlying editor (UI) instantiated.
   *
   * You probably don't need to set this manually, but use the `server-util` package instead that uses this option internally
   */
  public readonly headless: boolean = false;

  public readonly _tiptapEditor:
    | BlockNoteTipTapEditor & {
        contentComponent: any;
      } = undefined as any; // TODO: Type should actually reflect that it can be `undefined` in headless mode

  /**
   * Used by React to store a reference to an `ElementRenderer` helper utility to make sure we can render React elements
   * in the correct context (used by `ReactRenderUtil`)
   */
  public elementRenderer: ((node: any, container: HTMLElement) => void) | null =
    null;

  /**
   * Cache of all blocks. This makes sure we don't have to "recompute" blocks if underlying Prosemirror Nodes haven't changed.
   * This is especially useful when we want to keep track of the same block across multiple operations,
   * with this cache, blocks stay the same object reference (referential equality with ===).
   */
  public blockCache = new WeakMap<Node, Block<any, any, any>>();

  /**
   * The dictionary contains translations for the editor.
   */
  public readonly dictionary: Dictionary & Record<string, any>;

  /**
   * The schema of the editor. The schema defines which Blocks, InlineContent, and Styles are available in the editor.
   */
  public readonly schema: BlockNoteSchema<BSchema, ISchema, SSchema>;

  public readonly blockImplementations: BlockSpecs;
  public readonly inlineContentImplementations: InlineContentSpecs;
  public readonly styleImplementations: StyleSpecs;

  public get formattingToolbar() {
    return this.extensions[
      "formattingToolbar"
    ] as FormattingToolbarProsemirrorPlugin;
  }

  public get linkToolbar() {
    return this.extensions["linkToolbar"] as LinkToolbarProsemirrorPlugin<
      BSchema,
      ISchema,
      SSchema
    >;
  }

  public get sideMenu() {
    return this.extensions["sideMenu"] as SideMenuProsemirrorPlugin<
      BSchema,
      ISchema,
      SSchema
    >;
  }

  public get suggestionMenus() {
    return this.extensions[
      "suggestionMenus"
    ] as SuggestionMenuProseMirrorPlugin<BSchema, ISchema, SSchema>;
  }

  public get filePanel() {
    return this.extensions["filePanel"] as
      | FilePanelProsemirrorPlugin<ISchema, SSchema>
      | undefined;
  }

  public get tableHandles() {
    return this.extensions["tableHandles"] as
      | TableHandlesProsemirrorPlugin<ISchema, SSchema>
      | undefined;
  }

  /**
   * The `uploadFile` method is what the editor uses when files need to be uploaded (for example when selecting an image to upload).
   * This method should set when creating the editor as this is application-specific.
   *
   * `undefined` means the application doesn't support file uploads.
   *
   * @param file The file that should be uploaded.
   * @returns The URL of the uploaded file OR an object containing props that should be set on the file block (such as an id)
   */
  public readonly uploadFile:
    | ((file: File, blockId?: string) => Promise<string | Record<string, any>>)
    | undefined;

  private onUploadStartCallbacks: ((blockId?: string) => void)[] = [];
  private onUploadEndCallbacks: ((blockId?: string) => void)[] = [];

  public readonly resolveFileUrl: (url: string) => Promise<string>;

  public get pmSchema() {
    return this._pmSchema;
  }

  public static create<
    BSchema extends BlockSchema = DefaultBlockSchema,
    ISchema extends InlineContentSchema = DefaultInlineContentSchema,
    SSchema extends StyleSchema = DefaultStyleSchema
  >(options: Partial<BlockNoteEditorOptions<BSchema, ISchema, SSchema>> = {}) {
    return new BlockNoteEditor<BSchema, ISchema, SSchema>(options);
  }

  protected constructor(
    protected readonly options: Partial<BlockNoteEditorOptions<any, any, any>>
  ) {
    const anyOpts = options as any;
    if (anyOpts.onEditorContentChange) {
      throw new Error(
        "onEditorContentChange initialization option is deprecated, use <BlockNoteView onChange={...} />, the useEditorChange(...) hook, or editor.onChange(...)"
      );
    }

    if (anyOpts.onTextCursorPositionChange) {
      throw new Error(
        "onTextCursorPositionChange initialization option is deprecated, use <BlockNoteView onSelectionChange={...} />, the useEditorSelectionChange(...) hook, or editor.onSelectionChange(...)"
      );
    }

    if (anyOpts.onEditorReady) {
      throw new Error(
        "onEditorReady is deprecated. Editor is immediately ready for use after creation."
      );
    }

    if (anyOpts.editable) {
      throw new Error(
        "editable initialization option is deprecated, use <BlockNoteView editable={true/false} />, or alternatively editor.isEditable = true/false"
      );
    }

    this.dictionary = options.dictionary || en;

    // apply defaults
    const newOptions = {
      defaultStyles: true,
      schema: options.schema || BlockNoteSchema.create(),
      _headless: false,
      ...options,
      placeholders: {
        ...this.dictionary.placeholders,
        ...options.placeholders,
      },
    };

    // @ts-ignore
    this.schema = newOptions.schema;
    this.blockImplementations = newOptions.schema.blockSpecs;
    this.inlineContentImplementations = newOptions.schema.inlineContentSpecs;
    this.styleImplementations = newOptions.schema.styleSpecs;

    this.extensions = getBlockNoteExtensions({
      editor: this,
      domAttributes: newOptions.domAttributes || {},
      blockSpecs: this.schema.blockSpecs,
      styleSpecs: this.schema.styleSpecs,
      inlineContentSpecs: this.schema.inlineContentSpecs,
      collaboration: newOptions.collaboration,
      trailingBlock: newOptions.trailingBlock,
      disableExtensions: newOptions.disableExtensions,
      setIdAttribute: newOptions.setIdAttribute,
<<<<<<< HEAD
      tableHandles: checkDefaultBlockTypeInSchema("table", this),
      placeholders: newOptions.placeholders,
      animations: newOptions.animations ?? true,
=======
      animations: newOptions.animations ?? true,
      tableHandles: checkDefaultBlockTypeInSchema("table", this),
      dropCursor: this.options.dropCursor ?? dropCursor,
      placeholders: newOptions.placeholders,
>>>>>>> 1f18799d
    });

    // add extensions from _tiptapOptions
    (newOptions._tiptapOptions?.extensions || []).forEach((ext) => {
      this.extensions[ext.name] = ext;
    });

    // add extensions from options
<<<<<<< HEAD
    Object.entries(newOptions.extensions || {}).forEach(([key, ext]) => {
      this.extensions[key] = ext;
    });
=======
    Object.entries(newOptions._extensions || {}).forEach(([key, ext]) => {
      this.extensions[key] = ext;
    });

    this.formattingToolbar = this.extensions["formattingToolbar"] as any;
    this.linkToolbar = this.extensions["linkToolbar"] as any;
    this.sideMenu = this.extensions["sideMenu"] as any;
    this.suggestionMenus = this.extensions["suggestionMenus"] as any;
    this.filePanel = this.extensions["filePanel"] as any;
    this.tableHandles = this.extensions["tableHandles"] as any;
>>>>>>> 1f18799d

    if (newOptions.uploadFile) {
      const uploadFile = newOptions.uploadFile;
      this.uploadFile = async (file, block) => {
        this.onUploadStartCallbacks.forEach((callback) =>
          callback.apply(this, [block])
        );
        try {
          return await uploadFile(file, block);
        } finally {
          this.onUploadEndCallbacks.forEach((callback) =>
            callback.apply(this, [block])
          );
        }
      };
    }

    this.resolveFileUrl = newOptions.resolveFileUrl || (async (url) => url);
    this.headless = newOptions._headless;

    if (newOptions.collaboration && newOptions.initialContent) {
      // eslint-disable-next-line no-console
      console.warn(
        "When using Collaboration, initialContent might cause conflicts, because changes should come from the collaboration provider"
      );
    }

    const initialContent =
      newOptions.initialContent ||
      (options.collaboration
        ? [
            {
              type: "paragraph",
              id: "initialBlockId",
            },
          ]
        : [
            {
              type: "paragraph",
              id: UniqueID.options.generateID(),
            },
          ]);

    if (!Array.isArray(initialContent) || initialContent.length === 0) {
      throw new Error(
        "initialContent must be a non-empty array of blocks, received: " +
          initialContent
      );
    }

    const tiptapExtensions = [
      ...Object.entries(this.extensions).map(([key, ext]) => {
        if (
          ext instanceof Extension ||
          ext instanceof TipTapNode ||
          ext instanceof Mark
        ) {
          // tiptap extension
          return ext;
        }

        // "blocknote" extensions (prosemirror plugins)
        return Extension.create({
          name: key,
          addProseMirrorPlugins: () => [ext.plugin],
        });
      }),
    ];
    const tiptapOptions: BlockNoteTipTapEditorOptions = {
      ...blockNoteTipTapOptions,
      ...newOptions._tiptapOptions,
      content: initialContent,
<<<<<<< HEAD
      extensions: [
        ...Object.entries(this.extensions).map(([key, ext]) => {
          if (
            ext instanceof Extension ||
            ext instanceof TipTapNode ||
            ext instanceof Mark
          ) {
            // tiptap extension
            return ext;
          }

          // "blocknote" extensions (prosemirror plugins)
          return Extension.create({
            name: key,
            addProseMirrorPlugins: () => [ext.plugin],
          });
        }),
      ],
=======
      extensions: tiptapExtensions,
>>>>>>> 1f18799d
      editorProps: {
        ...newOptions._tiptapOptions?.editorProps,
        attributes: {
          // As of TipTap v2.5.0 the tabIndex is removed when the editor is not
          // editable, so you can't focus it. We want to revert this as we have
          // UI behaviour that relies on it.
          tabIndex: "0",
          ...newOptions._tiptapOptions?.editorProps?.attributes,
          ...newOptions.domAttributes?.editor,
          class: mergeCSSClasses(
            "bn-editor",
            newOptions.defaultStyles ? "bn-default-styles" : "",
            newOptions.domAttributes?.editor?.class || ""
          ),
        },
        transformPasted,
      },
    };

    if (!this.headless) {
      this._tiptapEditor = BlockNoteTipTapEditor.create(
        tiptapOptions,
        this.schema.styleSchema
      ) as BlockNoteTipTapEditor & {
        contentComponent: any;
      };
      this._pmSchema = this._tiptapEditor.schema;
    } else {
      // In headless mode, we don't instantiate an underlying TipTap editor,
      // but we still need the schema
      this._pmSchema = getSchema(tiptapOptions.extensions!);
    }
  }

  dispatch(tr: Transaction) {
    this._tiptapEditor.dispatch(tr);
  }

  /**
   * Mount the editor to a parent DOM element. Call mount(undefined) to clean up
   *
   * @warning Not needed to call manually when using React, use BlockNoteView to take care of mounting
   */
  public mount = (parentElement?: HTMLElement | null) => {
    this._tiptapEditor.mount(parentElement);
  };

  public get prosemirrorView() {
    return this._tiptapEditor.view;
  }

  public get domElement() {
    return this._tiptapEditor.view.dom as HTMLDivElement;
  }

  public isFocused() {
    return this._tiptapEditor.view.hasFocus();
  }

  public focus() {
    this._tiptapEditor.view.focus();
  }

  public onUploadStart(callback: (blockId?: string) => void) {
    this.onUploadStartCallbacks.push(callback);

    return () => {
      const index = this.onUploadStartCallbacks.indexOf(callback);
      if (index > -1) {
        this.onUploadStartCallbacks.splice(index, 1);
      }
    };
  }

  public onUploadEnd(callback: (blockId?: string) => void) {
    this.onUploadEndCallbacks.push(callback);

    return () => {
      const index = this.onUploadEndCallbacks.indexOf(callback);
      if (index > -1) {
        this.onUploadEndCallbacks.splice(index, 1);
      }
    };
  }

  /**
   * @deprecated, use `editor.document` instead
   */
  public get topLevelBlocks(): Block<BSchema, ISchema, SSchema>[] {
    return this.document;
  }

  /**
   * Gets a snapshot of all top-level (non-nested) blocks in the editor.
   * @returns A snapshot of all top-level (non-nested) blocks in the editor.
   */
  public get document(): Block<BSchema, ISchema, SSchema>[] {
    const blocks: Block<BSchema, ISchema, SSchema>[] = [];

    this._tiptapEditor.state.doc.firstChild!.descendants((node) => {
      blocks.push(
        nodeToBlock(
          node,
          this.schema.blockSchema,
          this.schema.inlineContentSchema,
          this.schema.styleSchema,
          this.blockCache
        )
      );

      return false;
    });

    return blocks;
  }

  /**
   * Gets a snapshot of an existing block from the editor.
   * @param blockIdentifier The identifier of an existing block that should be retrieved.
   * @returns The block that matches the identifier, or `undefined` if no matching block was found.
   */
  public getBlock(
    blockIdentifier: BlockIdentifier
  ): Block<BSchema, ISchema, SSchema> | undefined {
    const id =
      typeof blockIdentifier === "string"
        ? blockIdentifier
        : blockIdentifier.id;
    let newBlock: Block<BSchema, ISchema, SSchema> | undefined = undefined;

    this._tiptapEditor.state.doc.firstChild!.descendants((node) => {
      if (typeof newBlock !== "undefined") {
        return false;
      }

      if (node.type.name !== "blockContainer" || node.attrs.id !== id) {
        return true;
      }

      newBlock = nodeToBlock(
        node,
        this.schema.blockSchema,
        this.schema.inlineContentSchema,
        this.schema.styleSchema,
        this.blockCache
      );

      return false;
    });

    return newBlock;
  }

  /**
   * Traverses all blocks in the editor depth-first, and executes a callback for each.
   * @param callback The callback to execute for each block. Returning `false` stops the traversal.
   * @param reverse Whether the blocks should be traversed in reverse order.
   */
  public forEachBlock(
    callback: (block: Block<BSchema, ISchema, SSchema>) => boolean,
    reverse = false
  ): void {
    const blocks = this.document.slice();

    if (reverse) {
      blocks.reverse();
    }

    function traverseBlockArray(
      blockArray: Block<BSchema, ISchema, SSchema>[]
    ): boolean {
      for (const block of blockArray) {
        if (callback(block) === false) {
          return false;
        }

        const children = reverse
          ? block.children.slice().reverse()
          : block.children;

        if (!traverseBlockArray(children)) {
          return false;
        }
      }

      return true;
    }

    traverseBlockArray(blocks);
  }

  /**
   * Executes a callback whenever the editor's contents change.
   * @param callback The callback to execute.
   */
  public onEditorContentChange(callback: () => void) {
    this._tiptapEditor.on("update", callback);
  }

  /**
   * Executes a callback whenever the editor's selection changes.
   * @param callback The callback to execute.
   */
  public onEditorSelectionChange(callback: () => void) {
    this._tiptapEditor.on("selectionUpdate", callback);
  }

  /**
   * Gets a snapshot of the current text cursor position.
   * @returns A snapshot of the current text cursor position.
   */
  public getTextCursorPosition(): TextCursorPosition<
    BSchema,
    ISchema,
    SSchema
  > {
    return getTextCursorPosition(this);
  }

  /**
   * Sets the text cursor position to the start or end of an existing block. Throws an error if the target block could
   * not be found.
   * @param targetBlock The identifier of an existing block that the text cursor should be moved to.
   * @param placement Whether the text cursor should be placed at the start or end of the block.
   */
  public setTextCursorPosition(
    targetBlock: BlockIdentifier,
    placement: "start" | "end" = "start"
  ) {
    setTextCursorPosition(this, targetBlock, placement);
  }

  // TODO: what about node selections?
  public getSelectionWithMarkers() {
    let start = this._tiptapEditor.state.selection.$from;
    let end = this._tiptapEditor.state.selection.$to;

    // if the end is at the end of a node (|</span></p>) move it forward so we include all closing tags (</span></p>|)
    // while (end.parentOffset >= end.parent.nodeSize - 2 && end.depth > 0) {
    //   end = this._tiptapEditor.state.doc.resolve(end.pos + 1);
    // }

    // // if the end is at the start of an empty node (</span></p><p>|) move it backwards so we drop empty start tags (</span></p>|)
    // while (end.parentOffset === 0 && end.depth > 0) {
    //   end = this._tiptapEditor.state.doc.resolve(end.pos - 1);
    // }

    // // if the start is at the start of a node (<p><span>|) move it backwards so we include all open tags (|<p><span>)
    // while (start.parentOffset === 0 && start.depth > 0) {
    //   start = this._tiptapEditor.state.doc.resolve(start.pos - 1);
    // }

    // // if the start is at the end of a node (|</p><p><span>) move it forwards so we drop all closing tags (|<p><span>)
    // while (start.parentOffset >= start.parent.nodeSize - 2 && start.depth > 0) {
    //   start = this._tiptapEditor.state.doc.resolve(start.pos + 1);
    // }

    return withSelectionMarkers(
      this._tiptapEditor.state,
      start.pos,
      end.pos,
      this.schema.blockSchema,
      this.schema.inlineContentSchema,
      this.schema.styleSchema
    );
  }

  // TODO: fix image node selection
  public getSelection2() {
    let start = this._tiptapEditor.state.selection.$from;
    let end = this._tiptapEditor.state.selection.$to;

    // if the end is at the end of a node (|</span></p>) move it forward so we include all closing tags (</span></p>|)
    while (end.parentOffset >= end.parent.nodeSize - 2 && end.depth > 0) {
      end = this._tiptapEditor.state.doc.resolve(end.pos + 1);
    }

    // if the end is at the start of an empty node (</span></p><p>|) move it backwards so we drop empty start tags (</span></p>|)
    while (end.parentOffset === 0 && end.depth > 0) {
      end = this._tiptapEditor.state.doc.resolve(end.pos - 1);
    }

    // if the start is at the start of a node (<p><span>|) move it backwards so we include all open tags (|<p><span>)
    while (start.parentOffset === 0 && start.depth > 0) {
      start = this._tiptapEditor.state.doc.resolve(start.pos - 1);
    }

    // if the start is at the end of a node (|</p><p><span>|) move it forwards so we drop all closing tags (|<p><span>)
    while (start.parentOffset >= start.parent.nodeSize - 2 && start.depth > 0) {
      start = this._tiptapEditor.state.doc.resolve(start.pos + 1);
    }

    // console.log(start.pos, end.pos);
    return prosemirrorSliceToSlicedBlocks(
      this._tiptapEditor.state.doc.slice(start.pos, end.pos, true),
      this.schema.blockSchema,
      this.schema.inlineContentSchema,
      this.schema.styleSchema,
      this.blockCache
    );
  }

  /**
   * Gets a snapshot of the current selection.
   */
  public getSelection(): Selection<BSchema, ISchema, SSchema> | undefined {
    // Either the TipTap selection is empty, or it's a node selection. In either
    // case, it only spans one block, so we return undefined.
    if (
      this._tiptapEditor.state.selection.from ===
        this._tiptapEditor.state.selection.to ||
      "node" in this._tiptapEditor.state.selection
    ) {
      return undefined;
    }

    const blocks: Block<BSchema, ISchema, SSchema>[] = [];

    // TODO: This adds all child blocks to the same array. Needs to find min
    //  depth and only add blocks at that depth.
    this._tiptapEditor.state.doc.descendants((node, pos) => {
      if (node.type.spec.group !== "blockContent") {
        return true;
      }

      // Fixed the block pos and size
      // all block is wrapped with a blockContent wrapper
      // and blockContent wrapper pos = inner block pos - 1
      // blockContent wrapper end = inner block pos + nodeSize + 1
      // need to add 1 to start and -1 to end
      const end = pos + node.nodeSize - 1;
      const start = pos + 1;
      if (
        end <= this._tiptapEditor.state.selection.from ||
        start >= this._tiptapEditor.state.selection.to
      ) {
        return true;
      }

      blocks.push(
        nodeToBlock(
          this._tiptapEditor.state.doc.resolve(pos).node(),
          this.schema.blockSchema,
          this.schema.inlineContentSchema,
          this.schema.styleSchema,
          this.blockCache
        )
      );

      return false;
    });

    return { blocks: blocks };
  }

  /**
   * Checks if the editor is currently editable, or if it's locked.
   * @returns True if the editor is editable, false otherwise.
   */
  public get isEditable(): boolean {
    if (!this._tiptapEditor) {
      if (!this.headless) {
        throw new Error("no editor, but also not headless?");
      }
      return false;
    }
    return this._tiptapEditor.isEditable === undefined
      ? true
      : this._tiptapEditor.isEditable;
  }

  /**
   * Makes the editor editable or locks it, depending on the argument passed.
   * @param editable True to make the editor editable, or false to lock it.
   */
  public set isEditable(editable: boolean) {
    if (!this._tiptapEditor) {
      if (!this.headless) {
        throw new Error("no editor, but also not headless?");
      }
      // not relevant on headless
      return;
    }
    if (this._tiptapEditor.options.editable !== editable) {
      this._tiptapEditor.setEditable(editable);
    }
  }

  /**
   * Inserts new blocks into the editor. If a block's `id` is undefined, BlockNote generates one automatically. Throws an
   * error if the reference block could not be found.
   * @param blocksToInsert An array of partial blocks that should be inserted.
   * @param referenceBlock An identifier for an existing block, at which the new blocks should be inserted.
   * @param placement Whether the blocks should be inserted just before, just after, or nested inside the
   * `referenceBlock`.
   */
  public insertBlocks(
    blocksToInsert: PartialBlock<BSchema, ISchema, SSchema>[],
    referenceBlock: BlockIdentifier,
    placement: "before" | "after" = "before"
  ) {
    return insertBlocks(this, blocksToInsert, referenceBlock, placement);
  }

  /**
   * Updates an existing block in the editor. Since updatedBlock is a PartialBlock object, some fields might not be
   * defined. These undefined fields are kept as-is from the existing block. Throws an error if the block to update could
   * not be found.
   * @param blockToUpdate The block that should be updated.
   * @param update A partial block which defines how the existing block should be changed.
   */
  public updateBlock(
    blockToUpdate: BlockIdentifier,
    update: PartialBlock<BSchema, ISchema, SSchema>
  ) {
    return updateBlock(this, blockToUpdate, update);
  }

  /**
   * Removes existing blocks from the editor. Throws an error if any of the blocks could not be found.
   * @param blocksToRemove An array of identifiers for existing blocks that should be removed.
   */
  public removeBlocks(blocksToRemove: BlockIdentifier[]) {
    return removeBlocks(this, blocksToRemove);
  }

  /**
   * Replaces existing blocks in the editor with new blocks. If the blocks that should be removed are not adjacent or
   * are at different nesting levels, `blocksToInsert` will be inserted at the position of the first block in
   * `blocksToRemove`. Throws an error if any of the blocks to remove could not be found.
   * @param blocksToRemove An array of blocks that should be replaced.
   * @param blocksToInsert An array of partial blocks to replace the old ones with.
   */
  public replaceBlocks(
    blocksToRemove: BlockIdentifier[],
    blocksToInsert: PartialBlock<BSchema, ISchema, SSchema>[]
  ) {
    return replaceBlocks(this, blocksToRemove, blocksToInsert);
  }

  /**
   * Insert a piece of content at the current cursor position.
   *
   * @param content can be a string, or array of partial inline content elements
   */
  public insertInlineContent(content: PartialInlineContent<ISchema, SSchema>) {
    const nodes = inlineContentToNodes(
      content,
      this.pmSchema,
      this.schema.styleSchema
    );

    insertContentAt(
      {
        from: this._tiptapEditor.state.selection.from,
        to: this._tiptapEditor.state.selection.to,
      },
      nodes,
      this
    );
  }

  /**
   * Gets the active text styles at the text cursor position or at the end of the current selection if it's active.
   */
  public getActiveStyles() {
    const styles: Styles<SSchema> = {};
    const marks = this._tiptapEditor.state.selection.$to.marks();

    for (const mark of marks) {
      const config = this.schema.styleSchema[mark.type.name];
      if (!config) {
        if (mark.type.name !== "link") {
          // eslint-disable-next-line no-console
          console.warn("mark not found in styleschema", mark.type.name);
        }

        continue;
      }
      if (config.propSchema === "boolean") {
        (styles as any)[config.type] = true;
      } else {
        (styles as any)[config.type] = mark.attrs.stringValue;
      }
    }

    return styles;
  }

  /**
   * Adds styles to the currently selected content.
   * @param styles The styles to add.
   */
  public addStyles(styles: Styles<SSchema>) {
    for (const [style, value] of Object.entries(styles)) {
      const config = this.schema.styleSchema[style];
      if (!config) {
        throw new Error(`style ${style} not found in styleSchema`);
      }
      if (config.propSchema === "boolean") {
        this._tiptapEditor.commands.setMark(style);
      } else if (config.propSchema === "string") {
        this._tiptapEditor.commands.setMark(style, { stringValue: value });
      } else {
        throw new UnreachableCaseError(config.propSchema);
      }
    }
  }

  /**
   * Removes styles from the currently selected content.
   * @param styles The styles to remove.
   */
  public removeStyles(styles: Styles<SSchema>) {
    for (const style of Object.keys(styles)) {
      this._tiptapEditor.commands.unsetMark(style);
    }
  }

  /**
   * Toggles styles on the currently selected content.
   * @param styles The styles to toggle.
   */
  public toggleStyles(styles: Styles<SSchema>) {
    for (const [style, value] of Object.entries(styles)) {
      const config = this.schema.styleSchema[style];
      if (!config) {
        throw new Error(`style ${style} not found in styleSchema`);
      }
      if (config.propSchema === "boolean") {
        this._tiptapEditor.commands.toggleMark(style);
      } else if (config.propSchema === "string") {
        this._tiptapEditor.commands.toggleMark(style, { stringValue: value });
      } else {
        throw new UnreachableCaseError(config.propSchema);
      }
    }
  }

  /**
   * Gets the currently selected text.
   */
  public getSelectedText() {
    return this._tiptapEditor.state.doc.textBetween(
      this._tiptapEditor.state.selection.from,
      this._tiptapEditor.state.selection.to
    );
  }

  /**
   * Gets the URL of the last link in the current selection, or `undefined` if there are no links in the selection.
   */
  public getSelectedLinkUrl() {
    return this._tiptapEditor.getAttributes("link").href as string | undefined;
  }

  /**
   * Creates a new link to replace the selected content.
   * @param url The link URL.
   * @param text The text to display the link with.
   */
  public createLink(url: string, text?: string) {
    if (url === "") {
      return;
    }

    const { from, to } = this._tiptapEditor.state.selection;

    if (!text) {
      text = this._tiptapEditor.state.doc.textBetween(from, to);
    }

    const mark = this.pmSchema.mark("link", { href: url });

    this.dispatch(
      this._tiptapEditor.state.tr
        .insertText(text, from, to)
        .addMark(from, from + text.length, mark)
    );
  }

  /**
   * Checks if the block containing the text cursor can be nested.
   */
  public canNestBlock() {
    return canNestBlock(this);
  }

  /**
   * Nests the block containing the text cursor into the block above it.
   */
  public nestBlock() {
    nestBlock(this);
  }

  /**
   * Checks if the block containing the text cursor is nested.
   */
  public canUnnestBlock() {
    return canUnnestBlock(this);
  }

  /**
   * Lifts the block containing the text cursor out of its parent.
   */
  public unnestBlock() {
    unnestBlock(this);
  }

  /**
   * Moves the block containing the text cursor up. If the previous block has
   * children, moves it to the end of its children. If there is no previous
   * block, but the current block is nested, moves it out of & before its parent.
   */
  public moveBlockUp() {
    moveBlockUp(this);
  }

  /**
   * Moves the block containing the text cursor down. If the next block has
   * children, moves it to the start of its children. If there is no next block,
   * but the current block is nested, moves it out of & after its parent.
   */
  public moveBlockDown() {
    moveBlockDown(this);
  }

  /**
   * Exports blocks into a simplified HTML string. To better conform to HTML standards, children of blocks which aren't list
   * items are un-nested in the output HTML.
   *
   * @param blocks An array of blocks that should be serialized into HTML.
   * @returns The blocks, serialized as an HTML string.
   */
  public async blocksToHTMLLossy(
    blocks: PartialBlock<BSchema, ISchema, SSchema>[] = this.document
  ): Promise<string> {
    const exporter = createExternalHTMLExporter(this.pmSchema, this);
    return exporter.exportBlocks(blocks, {});
  }

  /**
   * Serializes blocks into an HTML string in the format that would normally be rendered by the editor.
   *
   * Use this method if you want to server-side render HTML (for example, a blog post that has been edited in BlockNote)
   * and serve it to users without loading the editor on the client (i.e.: displaying the blog post)
   *
   * @param blocks An array of blocks that should be serialized into HTML.
   * @returns The blocks, serialized as an HTML string.
   */
  public async blocksToFullHTML(
    blocks: PartialBlock<BSchema, ISchema, SSchema>[]
  ): Promise<string> {
    const exporter = createInternalHTMLSerializer(this.pmSchema, this);
    return exporter.serializeBlocks(blocks, {});
  }
  /**
   * Parses blocks from an HTML string. Tries to create `Block` objects out of any HTML block-level elements, and
   * `InlineNode` objects from any HTML inline elements, though not all element types are recognized. If BlockNote
   * doesn't recognize an HTML element's tag, it will parse it as a paragraph or plain text.
   * @param html The HTML string to parse blocks from.
   * @returns The blocks parsed from the HTML string.
   */
  public async tryParseHTMLToBlocks(
    html: string
  ): Promise<Block<BSchema, ISchema, SSchema>[]> {
    return HTMLToBlocks(
      html,
      this.schema.blockSchema,
      this.schema.inlineContentSchema,
      this.schema.styleSchema,
      this.pmSchema
    );
  }

  /**
   * Serializes blocks into a Markdown string. The output is simplified as Markdown does not support all features of
   * BlockNote - children of blocks which aren't list items are un-nested and certain styles are removed.
   * @param blocks An array of blocks that should be serialized into Markdown.
   * @returns The blocks, serialized as a Markdown string.
   */
  public async blocksToMarkdownLossy(
    blocks: PartialBlock<BSchema, ISchema, SSchema>[] = this.document
  ): Promise<string> {
    return blocksToMarkdown(blocks, this.pmSchema, this, {});
  }

  /**
   * Creates a list of blocks from a Markdown string. Tries to create `Block` and `InlineNode` objects based on
   * Markdown syntax, though not all symbols are recognized. If BlockNote doesn't recognize a symbol, it will parse it
   * as text.
   * @param markdown The Markdown string to parse blocks from.
   * @returns The blocks parsed from the Markdown string.
   */
  public async tryParseMarkdownToBlocks(
    markdown: string
  ): Promise<Block<BSchema, ISchema, SSchema>[]> {
    return markdownToBlocks(
      markdown,
      this.schema.blockSchema,
      this.schema.inlineContentSchema,
      this.schema.styleSchema,
      this.pmSchema
    );
  }

  /**
   * Updates the user info for the current user that's shown to other collaborators.
   */
  public updateCollaborationUserInfo(user: { name: string; color: string }) {
    if (!this.options.collaboration) {
      throw new Error(
        "Cannot update collaboration user info when collaboration is disabled."
      );
    }
    this._tiptapEditor.commands.updateUser(user);
  }

  /**
   * A callback function that runs whenever the editor's contents change.
   *
   * @param callback The callback to execute.
   * @returns A function to remove the callback.
   */
  public onChange(
    callback: (editor: BlockNoteEditor<BSchema, ISchema, SSchema>) => void
  ) {
    if (this.headless) {
      // Note: would be nice if this is possible in headless mode as well
      return;
    }

    const cb = () => {
      callback(this);
    };

    this._tiptapEditor.on("update", cb);

    return () => {
      this._tiptapEditor.off("update", cb);
    };
  }

  /**
   * A callback function that runs whenever the text cursor position or selection changes.
   *
   * @param callback The callback to execute.
   * @returns A function to remove the callback.
   */
  public onSelectionChange(
    callback: (editor: BlockNoteEditor<BSchema, ISchema, SSchema>) => void
  ) {
    if (this.headless) {
      return;
    }

    const cb = () => {
      callback(this);
    };

    this._tiptapEditor.on("selectionUpdate", cb);

    return () => {
      this._tiptapEditor.off("selectionUpdate", cb);
    };
  }

  public openSuggestionMenu(
    triggerCharacter: string,
    pluginState?: {
      deleteTriggerCharacter?: boolean;
      ignoreQueryLength?: boolean;
    }
  ) {
    const tr = this.prosemirrorView.state.tr;
    const transaction =
      pluginState && pluginState.deleteTriggerCharacter
        ? tr.insertText(triggerCharacter)
        : tr;

    this.prosemirrorView.focus();
    this.prosemirrorView.dispatch(
      transaction.scrollIntoView().setMeta(this.suggestionMenus.plugin, {
        triggerCharacter: triggerCharacter,
        deleteTriggerCharacter: pluginState?.deleteTriggerCharacter || false,
        ignoreQueryLength: pluginState?.ignoreQueryLength || false,
      })
    );
  }
}<|MERGE_RESOLUTION|>--- conflicted
+++ resolved
@@ -2,15 +2,9 @@
   AnyExtension,
   EditorOptions,
   Extension,
-<<<<<<< HEAD
-  Mark,
-  Node as TipTapNode,
-  getSchema,
-=======
   getSchema,
   Mark,
   Node as TipTapNode,
->>>>>>> 1f18799d
 } from "@tiptap/core";
 import { Node, Schema } from "prosemirror-model";
 // import "./blocknote.css";
@@ -31,16 +25,6 @@
 import { updateBlock } from "../api/blockManipulation/commands/updateBlock/updateBlock.js";
 import { insertContentAt } from "../api/blockManipulation/insertContentAt.js";
 import {
-<<<<<<< HEAD
-  inlineContentToNodes,
-  nodeToBlock,
-  prosemirrorSliceToSlicedBlocks,
-  withSelectionMarkers,
-} from "../api/nodeConversions/nodeConversions";
-import { getNodeById } from "../api/nodeUtil";
-import { HTMLToBlocks } from "../api/parsers/html/parseHTML";
-import { markdownToBlocks } from "../api/parsers/markdown/parseMarkdown";
-=======
   getTextCursorPosition,
   setTextCursorPosition,
 } from "../api/blockManipulation/selections/textCursorPosition/textCursorPosition.js";
@@ -48,7 +32,6 @@
 import { blocksToMarkdown } from "../api/exporters/markdown/markdownExporter.js";
 import { HTMLToBlocks } from "../api/parsers/html/parseHTML.js";
 import { markdownToBlocks } from "../api/parsers/markdown/parseMarkdown.js";
->>>>>>> 1f18799d
 import {
   Block,
   DefaultBlockSchema,
@@ -71,18 +54,12 @@
   InlineContentSchema,
   InlineContentSpecs,
   PartialInlineContent,
+  Styles,
   StyleSchema,
   StyleSpecs,
-<<<<<<< HEAD
-  Styles,
-} from "../schema";
-import { mergeCSSClasses } from "../util/browser";
-import { NoInfer, UnreachableCaseError } from "../util/typescript";
-=======
 } from "../schema/index.js";
 import { mergeCSSClasses } from "../util/browser.js";
 import { NoInfer, UnreachableCaseError } from "../util/typescript.js";
->>>>>>> 1f18799d
 
 import { getBlockNoteExtensions } from "./BlockNoteExtensions.js";
 import { TextCursorPosition } from "./cursorPositionTypes.js";
@@ -97,13 +74,6 @@
   BlockNoteTipTapEditorOptions,
 } from "./BlockNoteTipTapEditor.js";
 
-<<<<<<< HEAD
-import { Dictionary } from "../i18n/dictionary";
-import { en } from "../i18n/locales";
-
-import { Plugin, Transaction } from "@tiptap/pm/state";
-import { createInternalHTMLSerializer } from "../api/exporters/html/internalHTMLSerializer";
-=======
 import { Dictionary } from "../i18n/dictionary.js";
 import { en } from "../i18n/locales/index.js";
 
@@ -111,8 +81,11 @@
 import { dropCursor } from "prosemirror-dropcursor";
 import { createInternalHTMLSerializer } from "../api/exporters/html/internalHTMLSerializer.js";
 import { inlineContentToNodes } from "../api/nodeConversions/blockToNode.js";
-import { nodeToBlock } from "../api/nodeConversions/nodeToBlock.js";
->>>>>>> 1f18799d
+import {
+  nodeToBlock,
+  prosemirrorSliceToSlicedBlocks,
+  withSelectionMarkers,
+} from "../api/nodeConversions/nodeToBlock.js";
 import "../style.css";
 
 export type BlockNoteExtension =
@@ -260,12 +233,6 @@
   enableCoreExtensions: false,
 };
 
-export type BlockNoteExtension =
-  | AnyExtension
-  | {
-      plugin: Plugin;
-    };
-
 export class BlockNoteEditor<
   BSchema extends BlockSchema = DefaultBlockSchema,
   ISchema extends InlineContentSchema = DefaultInlineContentSchema,
@@ -273,8 +240,6 @@
 > {
   private readonly _pmSchema: Schema;
 
-  public readonly extensions: Record<string, BlockNoteExtension> = {};
-
   /**
    * extensions that are added to the editor, can be tiptap extensions or prosemirror plugins
    */
@@ -322,45 +287,29 @@
   public readonly inlineContentImplementations: InlineContentSpecs;
   public readonly styleImplementations: StyleSpecs;
 
-  public get formattingToolbar() {
-    return this.extensions[
-      "formattingToolbar"
-    ] as FormattingToolbarProsemirrorPlugin;
-  }
-
-  public get linkToolbar() {
-    return this.extensions["linkToolbar"] as LinkToolbarProsemirrorPlugin<
-      BSchema,
-      ISchema,
-      SSchema
-    >;
-  }
-
-  public get sideMenu() {
-    return this.extensions["sideMenu"] as SideMenuProsemirrorPlugin<
-      BSchema,
-      ISchema,
-      SSchema
-    >;
-  }
-
-  public get suggestionMenus() {
-    return this.extensions[
-      "suggestionMenus"
-    ] as SuggestionMenuProseMirrorPlugin<BSchema, ISchema, SSchema>;
-  }
-
-  public get filePanel() {
-    return this.extensions["filePanel"] as
-      | FilePanelProsemirrorPlugin<ISchema, SSchema>
-      | undefined;
-  }
-
-  public get tableHandles() {
-    return this.extensions["tableHandles"] as
-      | TableHandlesProsemirrorPlugin<ISchema, SSchema>
-      | undefined;
-  }
+  public readonly formattingToolbar: FormattingToolbarProsemirrorPlugin;
+
+  public readonly linkToolbar: LinkToolbarProsemirrorPlugin<
+    BSchema,
+    ISchema,
+    SSchema
+  >;
+
+  public readonly sideMenu: SideMenuProsemirrorPlugin<
+    BSchema,
+    ISchema,
+    SSchema
+  >;
+
+  public readonly suggestionMenus: SuggestionMenuProseMirrorPlugin<
+    BSchema,
+    ISchema,
+    SSchema
+  >;
+
+  public readonly filePanel: FilePanelProsemirrorPlugin<ISchema, SSchema>;
+
+  public readonly tableHandles: TableHandlesProsemirrorPlugin<ISchema, SSchema>;
 
   /**
    * The `uploadFile` method is what the editor uses when files need to be uploaded (for example when selecting an image to upload).
@@ -450,16 +399,10 @@
       trailingBlock: newOptions.trailingBlock,
       disableExtensions: newOptions.disableExtensions,
       setIdAttribute: newOptions.setIdAttribute,
-<<<<<<< HEAD
-      tableHandles: checkDefaultBlockTypeInSchema("table", this),
-      placeholders: newOptions.placeholders,
-      animations: newOptions.animations ?? true,
-=======
       animations: newOptions.animations ?? true,
       tableHandles: checkDefaultBlockTypeInSchema("table", this),
       dropCursor: this.options.dropCursor ?? dropCursor,
       placeholders: newOptions.placeholders,
->>>>>>> 1f18799d
     });
 
     // add extensions from _tiptapOptions
@@ -468,11 +411,6 @@
     });
 
     // add extensions from options
-<<<<<<< HEAD
-    Object.entries(newOptions.extensions || {}).forEach(([key, ext]) => {
-      this.extensions[key] = ext;
-    });
-=======
     Object.entries(newOptions._extensions || {}).forEach(([key, ext]) => {
       this.extensions[key] = ext;
     });
@@ -483,7 +421,6 @@
     this.suggestionMenus = this.extensions["suggestionMenus"] as any;
     this.filePanel = this.extensions["filePanel"] as any;
     this.tableHandles = this.extensions["tableHandles"] as any;
->>>>>>> 1f18799d
 
     if (newOptions.uploadFile) {
       const uploadFile = newOptions.uploadFile;
@@ -556,28 +493,7 @@
       ...blockNoteTipTapOptions,
       ...newOptions._tiptapOptions,
       content: initialContent,
-<<<<<<< HEAD
-      extensions: [
-        ...Object.entries(this.extensions).map(([key, ext]) => {
-          if (
-            ext instanceof Extension ||
-            ext instanceof TipTapNode ||
-            ext instanceof Mark
-          ) {
-            // tiptap extension
-            return ext;
-          }
-
-          // "blocknote" extensions (prosemirror plugins)
-          return Extension.create({
-            name: key,
-            addProseMirrorPlugins: () => [ext.plugin],
-          });
-        }),
-      ],
-=======
       extensions: tiptapExtensions,
->>>>>>> 1f18799d
       editorProps: {
         ...newOptions._tiptapOptions?.editorProps,
         attributes: {
@@ -812,8 +728,8 @@
 
   // TODO: what about node selections?
   public getSelectionWithMarkers() {
-    let start = this._tiptapEditor.state.selection.$from;
-    let end = this._tiptapEditor.state.selection.$to;
+    const start = this._tiptapEditor.state.selection.$from;
+    const end = this._tiptapEditor.state.selection.$to;
 
     // if the end is at the end of a node (|</span></p>) move it forward so we include all closing tags (</span></p>|)
     // while (end.parentOffset >= end.parent.nodeSize - 2 && end.depth > 0) {
