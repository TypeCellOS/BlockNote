--- conflicted
+++ resolved
@@ -1159,8 +1159,7 @@
     };
   }
 
-<<<<<<< HEAD
-  public openSelectionMenu(
+  public openSuggestionMenu(
     triggerCharacter: string,
     pluginState?: {
       deleteTriggerCharacter?: boolean;
@@ -1173,9 +1172,6 @@
         ? tr.insertText(triggerCharacter)
         : tr;
 
-=======
-  public openSuggestionMenu(triggerCharacter: string) {
->>>>>>> 1b0828b1
     this.prosemirrorView.focus();
     this.prosemirrorView.dispatch(
       transaction.scrollIntoView().setMeta(this.suggestionMenus.plugin, {
