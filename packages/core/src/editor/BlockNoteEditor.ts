import {
  AnyExtension,
  EditorOptions,
  Extension,
  getSchema,
  isNodeSelection,
  Mark,
  posToDOMRect,
  Node as TipTapNode,
} from "@tiptap/core";
import { Node, Schema } from "prosemirror-model";
// import "./blocknote.css";
import * as Y from "yjs";
import { insertBlocks } from "../api/blockManipulation/commands/insertBlocks/insertBlocks.js";
import {
  moveBlocksDown,
  moveBlocksUp,
} from "../api/blockManipulation/commands/moveBlocks/moveBlocks.js";
import {
  canNestBlock,
  canUnnestBlock,
  nestBlock,
  unnestBlock,
} from "../api/blockManipulation/commands/nestBlock/nestBlock.js";
import { removeBlocks } from "../api/blockManipulation/commands/removeBlocks/removeBlocks.js";
import { replaceBlocks } from "../api/blockManipulation/commands/replaceBlocks/replaceBlocks.js";
import { updateBlock } from "../api/blockManipulation/commands/updateBlock/updateBlock.js";
import {
  getBlock,
  getNextBlock,
  getParentBlock,
  getPrevBlock,
} from "../api/blockManipulation/getBlock/getBlock.js";
import { insertContentAt } from "../api/blockManipulation/insertContentAt.js";
import {
  getSelection,
  setSelection,
} from "../api/blockManipulation/selections/selection.js";
import {
  getTextCursorPosition,
  setTextCursorPosition,
} from "../api/blockManipulation/selections/textCursorPosition/textCursorPosition.js";
import { createExternalHTMLExporter } from "../api/exporters/html/externalHTMLExporter.js";
import { blocksToMarkdown } from "../api/exporters/markdown/markdownExporter.js";
import { HTMLToBlocks } from "../api/parsers/html/parseHTML.js";
import { markdownToBlocks } from "../api/parsers/markdown/parseMarkdown.js";
import {
  Block,
  DefaultBlockSchema,
  DefaultInlineContentSchema,
  DefaultStyleSchema,
  PartialBlock,
} from "../blocks/defaultBlocks.js";
import { FilePanelProsemirrorPlugin } from "../extensions/FilePanel/FilePanelPlugin.js";
import { FormattingToolbarProsemirrorPlugin } from "../extensions/FormattingToolbar/FormattingToolbarPlugin.js";
import { LinkToolbarProsemirrorPlugin } from "../extensions/LinkToolbar/LinkToolbarPlugin.js";
import { SideMenuProsemirrorPlugin } from "../extensions/SideMenu/SideMenuPlugin.js";
import { SuggestionMenuProseMirrorPlugin } from "../extensions/SuggestionMenu/SuggestionPlugin.js";
import { TableHandlesProsemirrorPlugin } from "../extensions/TableHandles/TableHandlesPlugin.js";
import { UniqueID } from "../extensions/UniqueID/UniqueID.js";
import {
  BlockIdentifier,
  BlockNoteDOMAttributes,
  BlockSchema,
  BlockSpecs,
  InlineContentSchema,
  InlineContentSpecs,
  PartialInlineContent,
  Styles,
  StyleSchema,
  StyleSpecs,
} from "../schema/index.js";
import { mergeCSSClasses } from "../util/browser.js";
import { NoInfer, UnreachableCaseError } from "../util/typescript.js";

import { getBlockNoteExtensions } from "./BlockNoteExtensions.js";
import { TextCursorPosition } from "./cursorPositionTypes.js";

import { Selection } from "./selectionTypes.js";
import { transformPasted } from "./transformPasted.js";

import { checkDefaultBlockTypeInSchema } from "../blocks/defaultBlockTypeGuards.js";
import { BlockNoteSchema } from "./BlockNoteSchema.js";
import {
  BlockNoteTipTapEditor,
  BlockNoteTipTapEditorOptions,
} from "./BlockNoteTipTapEditor.js";

import { Dictionary } from "../i18n/dictionary.js";
import { en } from "../i18n/locales/index.js";

import { Plugin, Transaction } from "@tiptap/pm/state";
import { dropCursor } from "prosemirror-dropcursor";
import { EditorView } from "prosemirror-view";
import { createInternalHTMLSerializer } from "../api/exporters/html/internalHTMLSerializer.js";
import { inlineContentToNodes } from "../api/nodeConversions/blockToNode.js";
import { nodeToBlock } from "../api/nodeConversions/nodeToBlock.js";
import { CommentsPlugin } from "../extensions/Comments/CommentsPlugin.js";
import "../style.css";
<<<<<<< HEAD
=======

export type BlockNoteExtensionFactory = (
  editor: BlockNoteEditor<any, any, any>
) => BlockNoteExtension;
>>>>>>> eefb4a14

export type BlockNoteExtension =
  | AnyExtension
  | {
      plugin: Plugin;
    };

export type BlockNoteEditorOptions<
  BSchema extends BlockSchema,
  ISchema extends InlineContentSchema,
  SSchema extends StyleSchema
> = {
  /**
   * Whether changes to blocks (like indentation, creating lists, changing headings) should be animated or not. Defaults to `true`.
   *
   * @default true
   */
  animations?: boolean;

  /**
   * Disable internal extensions (based on keys / extension name)
   */
  disableExtensions: string[];

  /**
   * A dictionary object containing translations for the editor.
   */
  dictionary?: Dictionary & Record<string, any>;

  /**
   * @deprecated, provide placeholders via dictionary instead
   */
  placeholders: Record<string | "default", string>;

  /**
   * An object containing attributes that should be added to HTML elements of the editor.
   *
   * @example { editor: { class: "my-editor-class" } }
   */
  domAttributes: Partial<BlockNoteDOMAttributes>;

  /**
   * The content that should be in the editor when it's created, represented as an array of partial block objects.
   */
  initialContent: PartialBlock<
    NoInfer<BSchema>,
    NoInfer<ISchema>,
    NoInfer<SSchema>
  >[];
  /**
   * Use default BlockNote font and reset the styles of <p> <li> <h1> elements etc., that are used in BlockNote.
   *
   * @default true
   */
  defaultStyles: boolean;

  schema: BlockNoteSchema<BSchema, ISchema, SSchema>;

  /**
   * The `uploadFile` method is what the editor uses when files need to be uploaded (for example when selecting an image to upload).
   * This method should set when creating the editor as this is application-specific.
   *
   * `undefined` means the application doesn't support file uploads.
   *
   * @param file The file that should be uploaded.
   * @returns The URL of the uploaded file OR an object containing props that should be set on the file block (such as an id)
   */
  uploadFile: (
    file: File,
    blockId?: string
  ) => Promise<string | Record<string, any>>;

  /**
   * Resolve a URL of a file block to one that can be displayed or downloaded. This can be used for creating authenticated URL or
   * implementing custom protocols / schemes
   * @returns The URL that's
   */
  resolveFileUrl: (url: string) => Promise<string>;

  /**
   * When enabled, allows for collaboration between multiple users.
   */
  collaboration: {
    /**
     * The Yjs XML fragment that's used for collaboration.
     */
    fragment: Y.XmlFragment;
    /**
     * The user info for the current user that's shown to other collaborators.
     */
    user: {
      name: string;
      color: string;
    };
    /**
     * A Yjs provider (used for awareness / cursor information)
     */
    provider: any;
    /**
     * Optional function to customize how cursors of users are rendered
     */
    renderCursor?: (user: any) => HTMLElement;
    /**
     * Optional flag to set when the user label should be shown with the default
     * collaboration cursor. Setting to "always" will always show the label,
     * while "activity" will only show the label when the user moves the cursor
     * or types. Defaults to "activity".
     */
    showCursorLabels?: "always" | "activity";
  };

  /**
   * additional tiptap options, undocumented
   */
  _tiptapOptions: Partial<EditorOptions>;

  /**
   * (experimental) add extra prosemirror plugins or tiptap extensions to the editor
   */
  _extensions: Record<string, BlockNoteExtension | BlockNoteExtensionFactory>;

  trailingBlock?: boolean;

  /**
   * Boolean indicating whether the editor is in headless mode.
   * Headless mode means we can use features like importing / exporting blocks,
   * but there's no underlying editor (UI) instantiated.
   *
   * You probably don't need to set this manually, but use the `server-util` package instead that uses this option internally
   */
  _headless: boolean;

  /**
   * A flag indicating whether to set an HTML ID for every block
   *
   * When set to `true`, on each block an id attribute will be set with the block id
   * Otherwise, the HTML ID attribute will not be set.
   *
   * (note that the id is always set on the `data-id` attribute)
   */
  setIdAttribute?: boolean;

  dropCursor?: (opts: any) => Plugin;

  /**
   Select desired behavior when pressing `Tab` (or `Shift-Tab`). Specifically,
   what should happen when a user has selected multiple blocks while a toolbar
   is open:
   - `"prefer-navigate-ui"`: Change focus to the toolbar. The user needs to
   first press `Escape` to close the toolbar, and can then indent multiple
   blocks. Better for keyboard accessibility.
   - `"prefer-indent"`: Regardless of whether toolbars are open, indent the
   selection of blocks. In this case, it's not possible to navigate toolbars
   with the keyboard.

   @default "prefer-navigate-ui"
   */
  tabBehavior: "prefer-navigate-ui" | "prefer-indent";

  /**
   * The detection mode for showing the side menu - "viewport" always shows the
   * side menu for the block next to the mouse cursor, while "editor" only shows
   * it when hovering the editor or the side menu itself.
   *
   * @default "viewport"
   */
  sideMenuDetection: "viewport" | "editor";
};

const blockNoteTipTapOptions = {
  enableInputRules: true,
  enablePasteRules: true,
  enableCoreExtensions: false,
};

export class BlockNoteEditor<
  BSchema extends BlockSchema = DefaultBlockSchema,
  ISchema extends InlineContentSchema = DefaultInlineContentSchema,
  SSchema extends StyleSchema = DefaultStyleSchema
> {
  private readonly _pmSchema: Schema;

  /**
   * extensions that are added to the editor, can be tiptap extensions or prosemirror plugins
   */
  public readonly extensions: Record<string, BlockNoteExtension> = {};

  /**
   * Boolean indicating whether the editor is in headless mode.
   * Headless mode means we can use features like importing / exporting blocks,
   * but there's no underlying editor (UI) instantiated.
   *
   * You probably don't need to set this manually, but use the `server-util` package instead that uses this option internally
   */
  public readonly headless: boolean = false;

  public readonly _tiptapEditor:
    | Omit<BlockNoteTipTapEditor, "view"> & {
        view: EditorView | undefined;
        contentComponent: any;
      } = undefined as any; // TODO: Type should actually reflect that it can be `undefined` in headless mode

  /**
   * Used by React to store a reference to an `ElementRenderer` helper utility to make sure we can render React elements
   * in the correct context (used by `ReactRenderUtil`)
   */
  public elementRenderer: ((node: any, container: HTMLElement) => void) | null =
    null;

  /**
   * Cache of all blocks. This makes sure we don't have to "recompute" blocks if underlying Prosemirror Nodes haven't changed.
   * This is especially useful when we want to keep track of the same block across multiple operations,
   * with this cache, blocks stay the same object reference (referential equality with ===).
   */
  public blockCache = new WeakMap<Node, Block<any, any, any>>();

  /**
   * The dictionary contains translations for the editor.
   */
  public readonly dictionary: Dictionary & Record<string, any>;

  /**
   * The schema of the editor. The schema defines which Blocks, InlineContent, and Styles are available in the editor.
   */
  public readonly schema: BlockNoteSchema<BSchema, ISchema, SSchema>;

  public readonly blockImplementations: BlockSpecs;
  public readonly inlineContentImplementations: InlineContentSpecs;
  public readonly styleImplementations: StyleSpecs;

  public readonly formattingToolbar: FormattingToolbarProsemirrorPlugin;
  public readonly linkToolbar: LinkToolbarProsemirrorPlugin<
    BSchema,
    ISchema,
    SSchema
  >;
  public readonly sideMenu: SideMenuProsemirrorPlugin<
    BSchema,
    ISchema,
    SSchema
  >;
  public readonly suggestionMenus: SuggestionMenuProseMirrorPlugin<
    BSchema,
    ISchema,
    SSchema
  >;
  public readonly filePanel?: FilePanelProsemirrorPlugin<ISchema, SSchema>;
  public readonly tableHandles?: TableHandlesProsemirrorPlugin<
    ISchema,
    SSchema
  >;
  public readonly comments?: CommentsPlugin;

  /**
   * The `uploadFile` method is what the editor uses when files need to be uploaded (for example when selecting an image to upload).
   * This method should set when creating the editor as this is application-specific.
   *
   * `undefined` means the application doesn't support file uploads.
   *
   * @param file The file that should be uploaded.
   * @returns The URL of the uploaded file OR an object containing props that should be set on the file block (such as an id)
   */
  public readonly uploadFile:
    | ((file: File, blockId?: string) => Promise<string | Record<string, any>>)
    | undefined;

  private onUploadStartCallbacks: ((blockId?: string) => void)[] = [];
  private onUploadEndCallbacks: ((blockId?: string) => void)[] = [];

  public readonly resolveFileUrl?: (url: string) => Promise<string>;

  public get pmSchema() {
    return this._pmSchema;
  }

  public static create<
    BSchema extends BlockSchema = DefaultBlockSchema,
    ISchema extends InlineContentSchema = DefaultInlineContentSchema,
    SSchema extends StyleSchema = DefaultStyleSchema
  >(options: Partial<BlockNoteEditorOptions<BSchema, ISchema, SSchema>> = {}) {
    return new BlockNoteEditor<BSchema, ISchema, SSchema>(options);
  }

  protected constructor(
    protected readonly options: Partial<BlockNoteEditorOptions<any, any, any>>
  ) {
    const anyOpts = options as any;
    if (anyOpts.onEditorContentChange) {
      throw new Error(
        "onEditorContentChange initialization option is deprecated, use <BlockNoteView onChange={...} />, the useEditorChange(...) hook, or editor.onChange(...)"
      );
    }

    if (anyOpts.onTextCursorPositionChange) {
      throw new Error(
        "onTextCursorPositionChange initialization option is deprecated, use <BlockNoteView onSelectionChange={...} />, the useEditorSelectionChange(...) hook, or editor.onSelectionChange(...)"
      );
    }

    if (anyOpts.onEditorReady) {
      throw new Error(
        "onEditorReady is deprecated. Editor is immediately ready for use after creation."
      );
    }

    if (anyOpts.editable) {
      throw new Error(
        "editable initialization option is deprecated, use <BlockNoteView editable={true/false} />, or alternatively editor.isEditable = true/false"
      );
    }

    this.dictionary = options.dictionary || en;

    // apply defaults
    const newOptions = {
      defaultStyles: true,
      schema: options.schema || BlockNoteSchema.create(),
      _headless: false,
      ...options,
      placeholders: {
        ...this.dictionary.placeholders,
        ...options.placeholders,
      },
    };

    // @ts-ignore
    this.schema = newOptions.schema;
    this.blockImplementations = newOptions.schema.blockSpecs;
    this.inlineContentImplementations = newOptions.schema.inlineContentSpecs;
    this.styleImplementations = newOptions.schema.styleSpecs;

    this.extensions = getBlockNoteExtensions({
      editor: this,
      domAttributes: newOptions.domAttributes || {},
      blockSpecs: this.schema.blockSpecs,
      styleSpecs: this.schema.styleSpecs,
      inlineContentSpecs: this.schema.inlineContentSpecs,
      collaboration: newOptions.collaboration,
      trailingBlock: newOptions.trailingBlock,
      disableExtensions: newOptions.disableExtensions,
      setIdAttribute: newOptions.setIdAttribute,
      animations: newOptions.animations ?? true,
      tableHandles: checkDefaultBlockTypeInSchema("table", this),
      dropCursor: this.options.dropCursor ?? dropCursor,
      placeholders: newOptions.placeholders,
      tabBehavior: newOptions.tabBehavior,
      sideMenuDetection: newOptions.sideMenuDetection || "viewport",
    });

    // add extensions from _tiptapOptions
    (newOptions._tiptapOptions?.extensions || []).forEach((ext) => {
      this.extensions[ext.name] = ext;
    });

    // add extensions from options
    Object.entries(newOptions._extensions || {}).forEach(([key, ext]) => {
      if (typeof ext === "function") {
        // factory
        ext = ext(this);
      }
      this.extensions[key] = ext;
    });

    this.formattingToolbar = this.extensions["formattingToolbar"] as any;
    this.linkToolbar = this.extensions["linkToolbar"] as any;
    this.sideMenu = this.extensions["sideMenu"] as any;
    this.suggestionMenus = this.extensions["suggestionMenus"] as any;
    this.filePanel = this.extensions["filePanel"] as any;
    this.tableHandles = this.extensions["tableHandles"] as any;
    this.comments = this.extensions["comments"] as any;

    if (newOptions.uploadFile) {
      const uploadFile = newOptions.uploadFile;
      this.uploadFile = async (file, block) => {
        this.onUploadStartCallbacks.forEach((callback) =>
          callback.apply(this, [block])
        );
        try {
          return await uploadFile(file, block);
        } finally {
          this.onUploadEndCallbacks.forEach((callback) =>
            callback.apply(this, [block])
          );
        }
      };
    }

    this.resolveFileUrl = newOptions.resolveFileUrl;
    this.headless = newOptions._headless;

    const collaborationEnabled =
      "Collaboration" in this.extensions ||
      "liveblocksExtension" in this.extensions;

    if (collaborationEnabled && newOptions.initialContent) {
      // eslint-disable-next-line no-console
      console.warn(
        "When using Collaboration, initialContent might cause conflicts, because changes should come from the collaboration provider"
      );
    }

    const initialContent =
      newOptions.initialContent ||
      (collaborationEnabled
        ? [
            {
              type: "paragraph",
              id: "initialBlockId",
            },
          ]
        : [
            {
              type: "paragraph",
              id: UniqueID.options.generateID(),
            },
          ]);

    if (!Array.isArray(initialContent) || initialContent.length === 0) {
      throw new Error(
        "initialContent must be a non-empty array of blocks, received: " +
          initialContent
      );
    }

    const tiptapExtensions = [
      ...Object.entries(this.extensions).map(([key, ext]) => {
        if (
          ext instanceof Extension ||
          ext instanceof TipTapNode ||
          ext instanceof Mark
        ) {
          // tiptap extension
          return ext;
        }

        if (!ext.plugin) {
          throw new Error(
            "Extension should either be a TipTap extension or a ProseMirror plugin in a plugin property"
          );
        }

        // "blocknote" extensions (prosemirror plugins)
        return Extension.create({
          name: key,
          addProseMirrorPlugins: () => [ext.plugin],
        });
      }),
    ];
    const tiptapOptions: BlockNoteTipTapEditorOptions = {
      ...blockNoteTipTapOptions,
      ...newOptions._tiptapOptions,
      content: initialContent,
      extensions: tiptapExtensions,
      editorProps: {
        ...newOptions._tiptapOptions?.editorProps,
        attributes: {
          // As of TipTap v2.5.0 the tabIndex is removed when the editor is not
          // editable, so you can't focus it. We want to revert this as we have
          // UI behaviour that relies on it.
          tabIndex: "0",
          ...newOptions._tiptapOptions?.editorProps?.attributes,
          ...newOptions.domAttributes?.editor,
          class: mergeCSSClasses(
            "bn-editor",
            newOptions.defaultStyles ? "bn-default-styles" : "",
            newOptions.domAttributes?.editor?.class || ""
          ),
        },
        transformPasted,
      },
    };

    if (!this.headless) {
      this._tiptapEditor = BlockNoteTipTapEditor.create(
        tiptapOptions,
        this.schema.styleSchema
      ) as BlockNoteTipTapEditor & {
        view: any;
        contentComponent: any;
      };
      this._pmSchema = this._tiptapEditor.schema;
    } else {
      // In headless mode, we don't instantiate an underlying TipTap editor,
      // but we still need the schema
      this._pmSchema = getSchema(tiptapOptions.extensions!);
    }
  }

  dispatch(tr: Transaction) {
    this._tiptapEditor.dispatch(tr);
  }

  /**
   * Mount the editor to a parent DOM element. Call mount(undefined) to clean up
   *
   * @warning Not needed to call manually when using React, use BlockNoteView to take care of mounting
   */
  public mount = (
    parentElement?: HTMLElement | null,
    contentComponent?: any
  ) => {
    this._tiptapEditor.mount(parentElement, contentComponent);
  };

  public get prosemirrorView() {
    return this._tiptapEditor.view;
  }

  public get domElement() {
    return this.prosemirrorView?.dom as HTMLDivElement | undefined;
  }

  public isFocused() {
    return this.prosemirrorView?.hasFocus() || false;
  }

  public focus() {
    this.prosemirrorView?.focus();
  }

  public onUploadStart(callback: (blockId?: string) => void) {
    this.onUploadStartCallbacks.push(callback);

    return () => {
      const index = this.onUploadStartCallbacks.indexOf(callback);
      if (index > -1) {
        this.onUploadStartCallbacks.splice(index, 1);
      }
    };
  }

  public onUploadEnd(callback: (blockId?: string) => void) {
    this.onUploadEndCallbacks.push(callback);

    return () => {
      const index = this.onUploadEndCallbacks.indexOf(callback);
      if (index > -1) {
        this.onUploadEndCallbacks.splice(index, 1);
      }
    };
  }

  /**
   * @deprecated, use `editor.document` instead
   */
  public get topLevelBlocks(): Block<BSchema, ISchema, SSchema>[] {
    return this.document;
  }

  /**
   * Gets a snapshot of all top-level (non-nested) blocks in the editor.
   * @returns A snapshot of all top-level (non-nested) blocks in the editor.
   */
  public get document(): Block<BSchema, ISchema, SSchema>[] {
    const blocks: Block<BSchema, ISchema, SSchema>[] = [];

    this._tiptapEditor.state.doc.firstChild!.descendants((node) => {
      blocks.push(
        nodeToBlock(
          node,
          this.schema.blockSchema,
          this.schema.inlineContentSchema,
          this.schema.styleSchema,
          this.blockCache
        )
      );

      return false;
    });

    return blocks;
  }

  /**
   * Gets a snapshot of an existing block from the editor.
   * @param blockIdentifier The identifier of an existing block that should be
   * retrieved.
   * @returns The block that matches the identifier, or `undefined` if no
   * matching block was found.
   */
  public getBlock(
    blockIdentifier: BlockIdentifier
  ): Block<BSchema, ISchema, SSchema> | undefined {
    return getBlock(this, blockIdentifier);
  }

  /**
   * Gets a snapshot of the previous sibling of an existing block from the
   * editor.
   * @param blockIdentifier The identifier of an existing block for which the
   * previous sibling should be retrieved.
   * @returns The previous sibling of the block that matches the identifier.
   * `undefined` if no matching block was found, or it's the first child/block
   * in the document.
   */
  public getPrevBlock(
    blockIdentifier: BlockIdentifier
  ): Block<BSchema, ISchema, SSchema> | undefined {
    return getPrevBlock(this, blockIdentifier);
  }

  /**
   * Gets a snapshot of the next sibling of an existing block from the editor.
   * @param blockIdentifier The identifier of an existing block for which the
   * next sibling should be retrieved.
   * @returns The next sibling of the block that matches the identifier.
   * `undefined` if no matching block was found, or it's the last child/block in
   * the document.
   */
  public getNextBlock(
    blockIdentifier: BlockIdentifier
  ): Block<BSchema, ISchema, SSchema> | undefined {
    return getNextBlock(this, blockIdentifier);
  }

  /**
   * Gets a snapshot of the parent of an existing block from the editor.
   * @param blockIdentifier The identifier of an existing block for which the
   * parent should be retrieved.
   * @returns The parent of the block that matches the identifier. `undefined`
   * if no matching block was found, or the block isn't nested.
   */
  public getParentBlock(
    blockIdentifier: BlockIdentifier
  ): Block<BSchema, ISchema, SSchema> | undefined {
    return getParentBlock(this, blockIdentifier);
  }

  /**
   * Traverses all blocks in the editor depth-first, and executes a callback for each.
   * @param callback The callback to execute for each block. Returning `false` stops the traversal.
   * @param reverse Whether the blocks should be traversed in reverse order.
   */
  public forEachBlock(
    callback: (block: Block<BSchema, ISchema, SSchema>) => boolean,
    reverse = false
  ): void {
    const blocks = this.document.slice();

    if (reverse) {
      blocks.reverse();
    }

    function traverseBlockArray(
      blockArray: Block<BSchema, ISchema, SSchema>[]
    ): boolean {
      for (const block of blockArray) {
        if (callback(block) === false) {
          return false;
        }

        const children = reverse
          ? block.children.slice().reverse()
          : block.children;

        if (!traverseBlockArray(children)) {
          return false;
        }
      }

      return true;
    }

    traverseBlockArray(blocks);
  }

  /**
   * Executes a callback whenever the editor's contents change.
   * @param callback The callback to execute.
   */
  public onEditorContentChange(callback: () => void) {
    this._tiptapEditor.on("update", callback);
  }

  /**
   * Executes a callback whenever the editor's selection changes.
   * @param callback The callback to execute.
   */
  public onEditorSelectionChange(callback: () => void) {
    this._tiptapEditor.on("selectionUpdate", callback);
  }

  /**
   * Gets a snapshot of the current text cursor position.
   * @returns A snapshot of the current text cursor position.
   */
  public getTextCursorPosition(): TextCursorPosition<
    BSchema,
    ISchema,
    SSchema
  > {
    return getTextCursorPosition(this);
  }

  /**
   * Sets the text cursor position to the start or end of an existing block. Throws an error if the target block could
   * not be found.
   * @param targetBlock The identifier of an existing block that the text cursor should be moved to.
   * @param placement Whether the text cursor should be placed at the start or end of the block.
   */
  public setTextCursorPosition(
    targetBlock: BlockIdentifier,
    placement: "start" | "end" = "start"
  ) {
    setTextCursorPosition(this, targetBlock, placement);
  }

  /**
   * Gets a snapshot of the current selection.
   */
  public getSelection(): Selection<BSchema, ISchema, SSchema> | undefined {
    return getSelection(this);
  }

  public setSelection(startBlock: BlockIdentifier, endBlock: BlockIdentifier) {
    setSelection(this, startBlock, endBlock);
  }

  /**
   * Checks if the editor is currently editable, or if it's locked.
   * @returns True if the editor is editable, false otherwise.
   */
  public get isEditable(): boolean {
    if (!this._tiptapEditor) {
      if (!this.headless) {
        throw new Error("no editor, but also not headless?");
      }
      return false;
    }
    return this._tiptapEditor.isEditable === undefined
      ? true
      : this._tiptapEditor.isEditable;
  }

  /**
   * Makes the editor editable or locks it, depending on the argument passed.
   * @param editable True to make the editor editable, or false to lock it.
   */
  public set isEditable(editable: boolean) {
    if (!this._tiptapEditor) {
      if (!this.headless) {
        throw new Error("no editor, but also not headless?");
      }
      // not relevant on headless
      return;
    }
    if (this._tiptapEditor.options.editable !== editable) {
      this._tiptapEditor.setEditable(editable);
    }
  }

  /**
   * Inserts new blocks into the editor. If a block's `id` is undefined, BlockNote generates one automatically. Throws an
   * error if the reference block could not be found.
   * @param blocksToInsert An array of partial blocks that should be inserted.
   * @param referenceBlock An identifier for an existing block, at which the new blocks should be inserted.
   * @param placement Whether the blocks should be inserted just before, just after, or nested inside the
   * `referenceBlock`.
   */
  public insertBlocks(
    blocksToInsert: PartialBlock<BSchema, ISchema, SSchema>[],
    referenceBlock: BlockIdentifier,
    placement: "before" | "after" = "before"
  ) {
    return insertBlocks(this, blocksToInsert, referenceBlock, placement);
  }

  /**
   * Updates an existing block in the editor. Since updatedBlock is a PartialBlock object, some fields might not be
   * defined. These undefined fields are kept as-is from the existing block. Throws an error if the block to update could
   * not be found.
   * @param blockToUpdate The block that should be updated.
   * @param update A partial block which defines how the existing block should be changed.
   */
  public updateBlock(
    blockToUpdate: BlockIdentifier,
    update: PartialBlock<BSchema, ISchema, SSchema>
  ) {
    return updateBlock(this, blockToUpdate, update);
  }

  /**
   * Removes existing blocks from the editor. Throws an error if any of the blocks could not be found.
   * @param blocksToRemove An array of identifiers for existing blocks that should be removed.
   */
  public removeBlocks(blocksToRemove: BlockIdentifier[]) {
    return removeBlocks(this, blocksToRemove);
  }

  /**
   * Replaces existing blocks in the editor with new blocks. If the blocks that should be removed are not adjacent or
   * are at different nesting levels, `blocksToInsert` will be inserted at the position of the first block in
   * `blocksToRemove`. Throws an error if any of the blocks to remove could not be found.
   * @param blocksToRemove An array of blocks that should be replaced.
   * @param blocksToInsert An array of partial blocks to replace the old ones with.
   */
  public replaceBlocks(
    blocksToRemove: BlockIdentifier[],
    blocksToInsert: PartialBlock<BSchema, ISchema, SSchema>[]
  ) {
    return replaceBlocks(this, blocksToRemove, blocksToInsert);
  }

  /**
   * Insert a piece of content at the current cursor position.
   *
   * @param content can be a string, or array of partial inline content elements
   */
  public insertInlineContent(content: PartialInlineContent<ISchema, SSchema>) {
    const nodes = inlineContentToNodes(
      content,
      this.pmSchema,
      this.schema.styleSchema
    );

    insertContentAt(
      {
        from: this._tiptapEditor.state.selection.from,
        to: this._tiptapEditor.state.selection.to,
      },
      nodes,
      this
    );
  }

  /**
   * Gets the active text styles at the text cursor position or at the end of the current selection if it's active.
   */
  public getActiveStyles() {
    const styles: Styles<SSchema> = {};
    const marks = this._tiptapEditor.state.selection.$to.marks();

    for (const mark of marks) {
      const config = this.schema.styleSchema[mark.type.name];
      if (!config) {
        if (
          // In BlockNote, links are represented as inline content instead of "styles"
          mark.type.name !== "link" &&
          // We don't expose comments in the blocknote schema, as we consider them content "outside" of the document
          mark.type.name !== "liveblocksCommentMark"
        ) {
          // eslint-disable-next-line no-console
          console.warn("mark not found in styleschema", mark.type.name);
        }

        continue;
      }
      if (config.propSchema === "boolean") {
        (styles as any)[config.type] = true;
      } else {
        (styles as any)[config.type] = mark.attrs.stringValue;
      }
    }

    return styles;
  }

  /**
   * Adds styles to the currently selected content.
   * @param styles The styles to add.
   */
  public addStyles(styles: Styles<SSchema>) {
    for (const [style, value] of Object.entries(styles)) {
      const config = this.schema.styleSchema[style];
      if (!config) {
        throw new Error(`style ${style} not found in styleSchema`);
      }
      if (config.propSchema === "boolean") {
        this._tiptapEditor.commands.setMark(style);
      } else if (config.propSchema === "string") {
        this._tiptapEditor.commands.setMark(style, { stringValue: value });
      } else {
        throw new UnreachableCaseError(config.propSchema);
      }
    }
  }

  /**
   * Removes styles from the currently selected content.
   * @param styles The styles to remove.
   */
  public removeStyles(styles: Styles<SSchema>) {
    for (const style of Object.keys(styles)) {
      this._tiptapEditor.commands.unsetMark(style);
    }
  }

  /**
   * Toggles styles on the currently selected content.
   * @param styles The styles to toggle.
   */
  public toggleStyles(styles: Styles<SSchema>) {
    for (const [style, value] of Object.entries(styles)) {
      const config = this.schema.styleSchema[style];
      if (!config) {
        throw new Error(`style ${style} not found in styleSchema`);
      }
      if (config.propSchema === "boolean") {
        this._tiptapEditor.commands.toggleMark(style);
      } else if (config.propSchema === "string") {
        this._tiptapEditor.commands.toggleMark(style, { stringValue: value });
      } else {
        throw new UnreachableCaseError(config.propSchema);
      }
    }
  }

  /**
   * Gets the currently selected text.
   */
  public getSelectedText() {
    return this._tiptapEditor.state.doc.textBetween(
      this._tiptapEditor.state.selection.from,
      this._tiptapEditor.state.selection.to
    );
  }

  /**
   * Gets the URL of the last link in the current selection, or `undefined` if there are no links in the selection.
   */
  public getSelectedLinkUrl() {
    return this._tiptapEditor.getAttributes("link").href as string | undefined;
  }

  /**
   * Creates a new link to replace the selected content.
   * @param url The link URL.
   * @param text The text to display the link with.
   */
  public createLink(url: string, text?: string) {
    if (url === "") {
      return;
    }

    const { from, to } = this._tiptapEditor.state.selection;

    if (!text) {
      text = this._tiptapEditor.state.doc.textBetween(from, to);
    }

    const mark = this.pmSchema.mark("link", { href: url });

    this.dispatch(
      this._tiptapEditor.state.tr
        .insertText(text, from, to)
        .addMark(from, from + text.length, mark)
    );
  }

  /**
   * Checks if the block containing the text cursor can be nested.
   */
  public canNestBlock() {
    return canNestBlock(this);
  }

  /**
   * Nests the block containing the text cursor into the block above it.
   */
  public nestBlock() {
    nestBlock(this);
  }

  /**
   * Checks if the block containing the text cursor is nested.
   */
  public canUnnestBlock() {
    return canUnnestBlock(this);
  }

  /**
   * Lifts the block containing the text cursor out of its parent.
   */
  public unnestBlock() {
    unnestBlock(this);
  }

  /**
   * Moves the selected blocks up. If the previous block has children, moves
   * them to the end of its children. If there is no previous block, but the
   * current blocks share a common parent, moves them out of & before it.
   */
  public moveBlocksUp() {
    moveBlocksUp(this);
  }

  /**
   * Moves the selected blocks down. If the next block has children, moves
   * them to the start of its children. If there is no next block, but the
   * current blocks share a common parent, moves them out of & after it.
   */
  public moveBlocksDown() {
    moveBlocksDown(this);
  }

  /**
   * Exports blocks into a simplified HTML string. To better conform to HTML standards, children of blocks which aren't list
   * items are un-nested in the output HTML.
   *
   * @param blocks An array of blocks that should be serialized into HTML.
   * @returns The blocks, serialized as an HTML string.
   */
  public async blocksToHTMLLossy(
    blocks: PartialBlock<BSchema, ISchema, SSchema>[] = this.document
  ): Promise<string> {
    const exporter = createExternalHTMLExporter(this.pmSchema, this);
    return exporter.exportBlocks(blocks, {});
  }

  /**
   * Serializes blocks into an HTML string in the format that would normally be rendered by the editor.
   *
   * Use this method if you want to server-side render HTML (for example, a blog post that has been edited in BlockNote)
   * and serve it to users without loading the editor on the client (i.e.: displaying the blog post)
   *
   * @param blocks An array of blocks that should be serialized into HTML.
   * @returns The blocks, serialized as an HTML string.
   */
  public async blocksToFullHTML(
    blocks: PartialBlock<BSchema, ISchema, SSchema>[]
  ): Promise<string> {
    const exporter = createInternalHTMLSerializer(this.pmSchema, this);
    return exporter.serializeBlocks(blocks, {});
  }
  /**
   * Parses blocks from an HTML string. Tries to create `Block` objects out of any HTML block-level elements, and
   * `InlineNode` objects from any HTML inline elements, though not all element types are recognized. If BlockNote
   * doesn't recognize an HTML element's tag, it will parse it as a paragraph or plain text.
   * @param html The HTML string to parse blocks from.
   * @returns The blocks parsed from the HTML string.
   */
  public async tryParseHTMLToBlocks(
    html: string
  ): Promise<Block<BSchema, ISchema, SSchema>[]> {
    return HTMLToBlocks(
      html,
      this.schema.blockSchema,
      this.schema.inlineContentSchema,
      this.schema.styleSchema,
      this.pmSchema
    );
  }

  /**
   * Serializes blocks into a Markdown string. The output is simplified as Markdown does not support all features of
   * BlockNote - children of blocks which aren't list items are un-nested and certain styles are removed.
   * @param blocks An array of blocks that should be serialized into Markdown.
   * @returns The blocks, serialized as a Markdown string.
   */
  public async blocksToMarkdownLossy(
    blocks: PartialBlock<BSchema, ISchema, SSchema>[] = this.document
  ): Promise<string> {
    return blocksToMarkdown(blocks, this.pmSchema, this, {});
  }

  /**
   * Creates a list of blocks from a Markdown string. Tries to create `Block` and `InlineNode` objects based on
   * Markdown syntax, though not all symbols are recognized. If BlockNote doesn't recognize a symbol, it will parse it
   * as text.
   * @param markdown The Markdown string to parse blocks from.
   * @returns The blocks parsed from the Markdown string.
   */
  public async tryParseMarkdownToBlocks(
    markdown: string
  ): Promise<Block<BSchema, ISchema, SSchema>[]> {
    return markdownToBlocks(
      markdown,
      this.schema.blockSchema,
      this.schema.inlineContentSchema,
      this.schema.styleSchema,
      this.pmSchema
    );
  }

  /**
   * Updates the user info for the current user that's shown to other collaborators.
   */
  public updateCollaborationUserInfo(user: { name: string; color: string }) {
    if (!this.options.collaboration) {
      throw new Error(
        "Cannot update collaboration user info when collaboration is disabled."
      );
    }
    this._tiptapEditor.commands.updateUser(user);
  }

  /**
   * A callback function that runs whenever the editor's contents change.
   *
   * @param callback The callback to execute.
   * @returns A function to remove the callback.
   */
  public onChange(
    callback: (editor: BlockNoteEditor<BSchema, ISchema, SSchema>) => void
  ) {
    if (this.headless) {
      // Note: would be nice if this is possible in headless mode as well
      return;
    }

    const cb = () => {
      callback(this);
    };

    this._tiptapEditor.on("update", cb);

    return () => {
      this._tiptapEditor.off("update", cb);
    };
  }

  /**
   * A callback function that runs whenever the text cursor position or selection changes.
   *
   * @param callback The callback to execute.
   * @returns A function to remove the callback.
   */
  public onSelectionChange(
    callback: (editor: BlockNoteEditor<BSchema, ISchema, SSchema>) => void
  ) {
    if (this.headless) {
      return;
    }

    const cb = () => {
      callback(this);
    };

    this._tiptapEditor.on("selectionUpdate", cb);

    return () => {
      this._tiptapEditor.off("selectionUpdate", cb);
    };
  }

  public getSelectionBoundingBox() {
    if (!this.prosemirrorView) {
      return undefined;
    }
    const state = this.prosemirrorView?.state;
    const { selection } = state;

    // support for CellSelections
    const { ranges } = selection;
    const from = Math.min(...ranges.map((range) => range.$from.pos));
    const to = Math.max(...ranges.map((range) => range.$to.pos));

    if (isNodeSelection(selection)) {
      const node = this.prosemirrorView.nodeDOM(from) as HTMLElement;
      if (node) {
        return node.getBoundingClientRect();
      }
    }

    return posToDOMRect(this.prosemirrorView, from, to);
  }

  public openSuggestionMenu(
    triggerCharacter: string,
    pluginState?: {
      deleteTriggerCharacter?: boolean;
      ignoreQueryLength?: boolean;
    }
  ) {
    const tr = this.prosemirrorView?.state.tr;
    if (!tr) {
      return;
    }

    const transaction =
      pluginState && pluginState.deleteTriggerCharacter
        ? tr.insertText(triggerCharacter)
        : tr;

    this.prosemirrorView.focus();
    this.prosemirrorView.dispatch(
      transaction.scrollIntoView().setMeta(this.suggestionMenus.plugin, {
        triggerCharacter: triggerCharacter,
        deleteTriggerCharacter: pluginState?.deleteTriggerCharacter || false,
        ignoreQueryLength: pluginState?.ignoreQueryLength || false,
      })
    );
  }
}<|MERGE_RESOLUTION|>--- conflicted
+++ resolved
@@ -97,13 +97,10 @@
 import { nodeToBlock } from "../api/nodeConversions/nodeToBlock.js";
 import { CommentsPlugin } from "../extensions/Comments/CommentsPlugin.js";
 import "../style.css";
-<<<<<<< HEAD
-=======
 
 export type BlockNoteExtensionFactory = (
   editor: BlockNoteEditor<any, any, any>
 ) => BlockNoteExtension;
->>>>>>> eefb4a14
 
 export type BlockNoteExtension =
   | AnyExtension
