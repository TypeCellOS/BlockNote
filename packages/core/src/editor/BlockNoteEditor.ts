import {
  AnyExtension,
  createDocument,
  EditorOptions,
  Extension,
  FocusPosition,
  getSchema,
  InputRule,
  Mark,
  Editor as TiptapEditor,
  Node as TipTapNode,
} from "@tiptap/core";
import { type Command, type Plugin, type Transaction } from "@tiptap/pm/state";
import { dropCursor } from "prosemirror-dropcursor";
import { Node, Schema } from "prosemirror-model";
import * as Y from "yjs";

import type { BlocksChanged } from "../api/getBlocksChangedByTransaction.js";
import { editorHasBlockWithType } from "../blocks/defaultBlockTypeGuards.js";
import {
  Block,
  BlockNoteSchema,
  DefaultBlockSchema,
  DefaultInlineContentSchema,
  DefaultStyleSchema,
  PartialBlock,
} from "../blocks/index.js";
import type { ThreadStore, User } from "../comments/index.js";
import type { CommentsPlugin } from "../extensions/Comments/CommentsPlugin.js";
import type { FilePanelProsemirrorPlugin } from "../extensions/FilePanel/FilePanelPlugin.js";
import type { FormattingToolbarProsemirrorPlugin } from "../extensions/FormattingToolbar/FormattingToolbarPlugin.js";
import type { LinkToolbarProsemirrorPlugin } from "../extensions/LinkToolbar/LinkToolbarPlugin.js";
import type { ShowSelectionPlugin } from "../extensions/ShowSelection/ShowSelectionPlugin.js";
import type { SideMenuProsemirrorPlugin } from "../extensions/SideMenu/SideMenuPlugin.js";
import type { SuggestionMenuProseMirrorPlugin } from "../extensions/SuggestionMenu/SuggestionPlugin.js";
import type { TableHandlesProsemirrorPlugin } from "../extensions/TableHandles/TableHandlesPlugin.js";
import { UniqueID } from "../extensions/UniqueID/UniqueID.js";
import type { Dictionary } from "../i18n/dictionary.js";
import { en } from "../i18n/locales/index.js";
import type {
  BlockIdentifier,
  BlockNoteDOMAttributes,
  BlockSchema,
  BlockSpecs,
  CustomBlockNoteSchema,
  InlineContentSchema,
  InlineContentSpecs,
  PartialInlineContent,
  Styles,
  StyleSchema,
  StyleSpecs,
} from "../schema/index.js";
import { mergeCSSClasses } from "../util/browser.js";
import { EventEmitter } from "../util/EventEmitter.js";
import type { NoInfer } from "../util/typescript.js";
import { BlockNoteExtension } from "./BlockNoteExtension.js";
import { getBlockNoteExtensions } from "./BlockNoteExtensions.js";
import type { TextCursorPosition } from "./cursorPositionTypes.js";
import {
  BlockManager,
  CollaborationManager,
  type CollaborationOptions,
  EventManager,
  ExportManager,
  ExtensionManager,
  SelectionManager,
  StateManager,
  StyleManager,
} from "./managers/index.js";
import type { Selection } from "./selectionTypes.js";
import { transformPasted } from "./transformPasted.js";

import { updateBlockTr } from "../api/blockManipulation/commands/updateBlock/updateBlock.js";
import { getBlockInfoFromTransaction } from "../api/getBlockInfoFromPos.js";
import { blockToNode } from "../api/nodeConversions/blockToNode.js";
import "../style.css";
import { ExtensionFactory } from "./managers/extensions/types.js";

/**
 * A factory function that returns a BlockNoteExtension
 * This is useful so we can create extensions that require an editor instance
 * in the constructor
 */
export type BlockNoteExtensionFactory = (
  editor: BlockNoteEditor<any, any, any>,
) => BlockNoteExtension;

/**
 * We support Tiptap extensions and BlockNoteExtension based extensions
 */
export type SupportedExtension = AnyExtension | BlockNoteExtension;

export type BlockCache<
  BSchema extends BlockSchema = any,
  ISchema extends InlineContentSchema = any,
  SSchema extends StyleSchema = any,
> = WeakMap<Node, Block<BSchema, ISchema, SSchema>>;

export type BlockNoteEditorOptions<
  BSchema extends BlockSchema,
  ISchema extends InlineContentSchema,
  SSchema extends StyleSchema,
> = {
  /**
   * Whether changes to blocks (like indentation, creating lists, changing headings) should be animated or not. Defaults to `true`.
   *
   * @default true
   */
  animations?: boolean;

  /**
   * Whether the editor should be focused automatically when it's created.
   *
   * @default false
   */
  autofocus?: FocusPosition;

  /**
   * When enabled, allows for collaboration between multiple users.
   * See [Real-time Collaboration](https://www.blocknotejs.org/docs/advanced/real-time-collaboration) for more info.
   *
   * @remarks `CollaborationOptions`
   */
  collaboration?: {
    /**
     * The Yjs XML fragment that's used for collaboration.
     */
    fragment: Y.XmlFragment;
    /**
     * The user info for the current user that's shown to other collaborators.
     */
    user: {
      name: string;
      color: string;
    };
    /**
     * A Yjs provider (used for awareness / cursor information)
     */
    provider: any;
    /**
     * Optional function to customize how cursors of users are rendered
     */
    renderCursor?: (user: any) => HTMLElement;
    /**
     * Optional flag to set when the user label should be shown with the default
     * collaboration cursor. Setting to "always" will always show the label,
     * while "activity" will only show the label when the user moves the cursor
     * or types. Defaults to "activity".
     */
    showCursorLabels?: "always" | "activity";
  };

  /**
   * Configuration for the comments feature, requires a `threadStore`.
   *
   * See [Comments](https://www.blocknotejs.org/docs/features/collaboration/comments) for more info.
   * @remarks `CommentsOptions`
   */
  comments?: {
    schema?: BlockNoteSchema<any, any, any>;
    threadStore: ThreadStore;
  };

  /**
   * Use default BlockNote font and reset the styles of <p> <li> <h1> elements etc., that are used in BlockNote.
   *
   * @default true
   */
  defaultStyles?: boolean;

  /**
   * A dictionary object containing translations for the editor.
   *
   * See [Localization / i18n](https://www.blocknotejs.org/docs/advanced/localization) for more info.
   *
   * @remarks `Dictionary` is a type that contains all the translations for the editor.
   */
  dictionary?: Dictionary & Record<string, any>;

  /**
   * Disable internal extensions (based on keys / extension name)
   *
   * @note Advanced
   */
  disableExtensions?: string[];

  /**
   * An object containing attributes that should be added to HTML elements of the editor.
   *
   * See [Adding DOM Attributes](https://www.blocknotejs.org/docs/theming#adding-dom-attributes) for more info.
   *
   * @example { editor: { class: "my-editor-class" } }
   * @remarks `Record<string, Record<string, string>>`
   */
  domAttributes?: Partial<BlockNoteDOMAttributes>;

  /**
   * A replacement indicator to use when dragging and dropping blocks. Uses the [ProseMirror drop cursor](https://github.com/ProseMirror/prosemirror-dropcursor), or a modified version when [Column Blocks](https://www.blocknotejs.org/docs/document-structure#column-blocks) are enabled.
   * @remarks `() => Plugin`
   */
  dropCursor?: (opts: {
    editor: BlockNoteEditor<
      NoInfer<BSchema>,
      NoInfer<ISchema>,
      NoInfer<SSchema>
    >;
    color?: string | false;
    width?: number;
    class?: string;
  }) => Plugin;

  /**
   * The content that should be in the editor when it's created, represented as an array of {@link PartialBlock} objects.
   *
   * See [Partial Blocks](https://www.blocknotejs.org/docs/editor-api/manipulating-blocks#partial-blocks) for more info.
   *
   * @remarks `PartialBlock[]`
   */
  initialContent?: PartialBlock<
    NoInfer<BSchema>,
    NoInfer<ISchema>,
    NoInfer<SSchema>
  >[];

  /**
   * @deprecated, provide placeholders via dictionary instead
   * @internal
   */
  placeholders?: Record<
    string | "default" | "emptyDocument",
    string | undefined
  >;

  /**
   * Custom paste handler that can be used to override the default paste behavior.
   *
   * See [Paste Handling](https://www.blocknotejs.org/docs/advanced/paste-handling) for more info.
   *
   * @remarks `PasteHandler`
   * @returns The function should return `true` if the paste event was handled, otherwise it should return `false` if it should be canceled or `undefined` if it should be handled by another handler.
   *
   * @example
   * ```ts
   * pasteHandler: ({ defaultPasteHandler }) => {
   *   return defaultPasteHandler({ pasteBehavior: "prefer-html" });
   * }
   * ```
   */
  pasteHandler?: (context: {
    event: ClipboardEvent;
    editor: BlockNoteEditor<
      NoInfer<BSchema>,
      NoInfer<ISchema>,
      NoInfer<SSchema>
    >;
    /**
     * The default paste handler
     * @param context The context object
     * @returns Whether the paste event was handled or not
     */
    defaultPasteHandler: (context?: {
      /**
       * Whether to prioritize Markdown content in `text/plain` over `text/html` when pasting from the clipboard.
       * @default true
       */
      prioritizeMarkdownOverHTML?: boolean;
      /**
       * Whether to parse `text/plain` content from the clipboard as Markdown content.
       * @default true
       */
      plainTextAsMarkdown?: boolean;
    }) => boolean | undefined;
  }) => boolean | undefined;

  /**
   * Resolve a URL of a file block to one that can be displayed or downloaded. This can be used for creating authenticated URL or
   * implementing custom protocols / schemes
   * @returns The URL that's
   */
  resolveFileUrl?: (url: string) => Promise<string>;

  /**
   * Resolve user information for comments.
   *
   * See [Comments](https://www.blocknotejs.org/docs/features/collaboration/comments) for more info.
   */
  resolveUsers?: (userIds: string[]) => Promise<User[]>;

  /**
   * The schema of the editor. The schema defines which Blocks, InlineContent, and Styles are available in the editor.
   *
   * See [Custom Schemas](https://www.blocknotejs.org/docs/custom-schemas) for more info.
   * @remarks `BlockNoteSchema`
   */
  schema: CustomBlockNoteSchema<BSchema, ISchema, SSchema>;

  /**
   * A flag indicating whether to set an HTML ID for every block
   *
   * When set to `true`, on each block an id attribute will be set with the block id
   * Otherwise, the HTML ID attribute will not be set.
   *
   * (note that the id is always set on the `data-id` attribute)
   */
  setIdAttribute?: boolean;

  /**
   * Determines behavior when pressing Tab (or Shift-Tab) while multiple blocks are selected and a toolbar is open.
   * - `"prefer-navigate-ui"`: Changes focus to the toolbar. User must press Escape to close toolbar before indenting blocks. Better for keyboard accessibility.
   * - `"prefer-indent"`: Always indents selected blocks, regardless of toolbar state. Keyboard navigation of toolbars not possible.
   * @default "prefer-navigate-ui"
   */
  tabBehavior?: "prefer-navigate-ui" | "prefer-indent";

  /**
   * Allows enabling / disabling features of tables.
   *
   * See [Tables](https://www.blocknotejs.org/docs/editor-basics/document-structure#tables) for more info.
   *
   * @remarks `TableConfig`
   */
  tables?: {
    /**
     * Whether to allow splitting and merging cells within a table.
     *
     * @default false
     */
    splitCells?: boolean;
    /**
     * Whether to allow changing the background color of cells.
     *
     * @default false
     */
    cellBackgroundColor?: boolean;
    /**
     * Whether to allow changing the text color of cells.
     *
     * @default false
     */
    cellTextColor?: boolean;
    /**
     * Whether to allow changing cells into headers.
     *
     * @default false
     */
    headers?: boolean;
  };

  /**
   * An option which user can pass with `false` value to disable the automatic creation of a trailing new block on the next line when the user types or edits any block.
   *
   * @default true
   */
  trailingBlock?: boolean;

  /**
   * The `uploadFile` method is what the editor uses when files need to be uploaded (for example when selecting an image to upload).
   * This method should set when creating the editor as this is application-specific.
   *
   * `undefined` means the application doesn't support file uploads.
   *
   * @param file The file that should be uploaded.
   * @returns The URL of the uploaded file OR an object containing props that should be set on the file block (such as an id)
   * @remarks `(file: File) => Promise<UploadFileResult>`
   */
  uploadFile?: (
    file: File,
    blockId?: string,
  ) => Promise<string | Record<string, any>>;

  /**
   * additional tiptap options, undocumented
   * @internal
   */
  _tiptapOptions?: Partial<EditorOptions>;

  /**
   * (experimental) add extra extensions to the editor
   *
   * @deprecated, should use `extensions` instead
   * @internal
   */
  _extensions?: Record<
    string,
    | { plugin: Plugin; priority?: number }
    | ((editor: BlockNoteEditor<any, any, any>) => {
        plugin: Plugin;
        priority?: number;
      })
  >;

  /**
   * Register extensions to the editor.
   *
   * See [Extensions](/docs/features/extensions) for more info.
   *
   * @remarks `BlockNoteExtension[]`
   */
  extensions?: Array<BlockNoteExtension | BlockNoteExtensionFactory>;
};

const blockNoteTipTapOptions = {
  enableInputRules: true,
  enablePasteRules: true,
  enableCoreExtensions: false,
};

export class BlockNoteEditor<
  BSchema extends BlockSchema = DefaultBlockSchema,
  ISchema extends InlineContentSchema = DefaultInlineContentSchema,
  SSchema extends StyleSchema = DefaultStyleSchema,
> extends EventEmitter<{
  create: void;
}> {
  /**
   * The underlying prosemirror schema
   */
  public readonly pmSchema: Schema;

  /**
   * extensions that are added to the editor, can be tiptap extensions or prosemirror plugins
   */
  public extensions: Record<string, SupportedExtension> = {};

  public readonly _tiptapEditor: TiptapEditor & {
    contentComponent: any;
  };

  /**
   * Used by React to store a reference to an `ElementRenderer` helper utility to make sure we can render React elements
   * in the correct context (used by `ReactRenderUtil`)
   */
  public elementRenderer: ((node: any, container: HTMLElement) => void) | null =
    null;

  /**
   * Cache of all blocks. This makes sure we don't have to "recompute" blocks if underlying Prosemirror Nodes haven't changed.
   * This is especially useful when we want to keep track of the same block across multiple operations,
   * with this cache, blocks stay the same object reference (referential equality with ===).
   */
  public blockCache: BlockCache = new WeakMap();

  /**
   * The dictionary contains translations for the editor.
   */
  public readonly dictionary: Dictionary & Record<string, any>;

  /**
   * The schema of the editor. The schema defines which Blocks, InlineContent, and Styles are available in the editor.
   */
  public readonly schema: BlockNoteSchema<BSchema, ISchema, SSchema>;

  public readonly blockImplementations: BlockSpecs;
  public readonly inlineContentImplementations: InlineContentSpecs;
  public readonly styleImplementations: StyleSpecs;

  public get formattingToolbar(): FormattingToolbarProsemirrorPlugin {
    return this._extensionManager.formattingToolbar;
  }

  public get linkToolbar(): LinkToolbarProsemirrorPlugin<
    BSchema,
    ISchema,
    SSchema
  > {
    return this._extensionManager.linkToolbar;
  }

  public get sideMenu(): SideMenuProsemirrorPlugin<BSchema, ISchema, SSchema> {
    return this._extensionManager.sideMenu;
  }

  public get suggestionMenus(): SuggestionMenuProseMirrorPlugin<
    BSchema,
    ISchema,
    SSchema
  > {
    return this._extensionManager.suggestionMenus;
  }

  public get filePanel():
    | FilePanelProsemirrorPlugin<ISchema, SSchema>
    | undefined {
    return this._extensionManager.filePanel;
  }

  public get tableHandles():
    | TableHandlesProsemirrorPlugin<ISchema, SSchema>
    | undefined {
    return this._extensionManager.tableHandles;
  }

  public get comments(): CommentsPlugin | undefined {
    return this._collaborationManager?.comments;
  }

  public get showSelectionPlugin(): ShowSelectionPlugin {
    return this._extensionManager.showSelectionPlugin;
  }

  /**
   * The plugin for forking a document, only defined if in collaboration mode
   */
  public get forkYDocPlugin() {
    return this._collaborationManager?.forkYDocPlugin;
  }
  /**
   * The `uploadFile` method is what the editor uses when files need to be uploaded (for example when selecting an image to upload).
   * This method should set when creating the editor as this is application-specific.
   *
   * `undefined` means the application doesn't support file uploads.
   *
   * @param file The file that should be uploaded.
   * @returns The URL of the uploaded file OR an object containing props that should be set on the file block (such as an id)
   */
  public readonly uploadFile:
    | ((file: File, blockId?: string) => Promise<string | Record<string, any>>)
    | undefined;

  private onUploadStartCallbacks: ((blockId?: string) => void)[] = [];
  private onUploadEndCallbacks: ((blockId?: string) => void)[] = [];

  public readonly resolveFileUrl?: (url: string) => Promise<string>;
  public readonly resolveUsers?: (userIds: string[]) => Promise<User[]>;
  /**
   * Editor settings
   */
  public readonly settings: {
    tables: {
      splitCells: boolean;
      cellBackgroundColor: boolean;
      cellTextColor: boolean;
      headers: boolean;
    };
  };
  public static create<
    Options extends Partial<BlockNoteEditorOptions<any, any, any>> | undefined,
  >(
    options?: Options,
  ): Options extends {
    schema: CustomBlockNoteSchema<infer BSchema, infer ISchema, infer SSchema>;
  }
    ? BlockNoteEditor<BSchema, ISchema, SSchema>
    : BlockNoteEditor<
        DefaultBlockSchema,
        DefaultInlineContentSchema,
        DefaultStyleSchema
      > {
    return new BlockNoteEditor(options ?? {}) as any;
  }

  protected constructor(
    protected readonly options: Partial<
      BlockNoteEditorOptions<BSchema, ISchema, SSchema>
    >,
  ) {
    super();
    const anyOpts = options as any;
    if (anyOpts.onEditorContentChange) {
      throw new Error(
        "onEditorContentChange initialization option is deprecated, use <BlockNoteView onChange={...} />, the useEditorChange(...) hook, or editor.onChange(...)",
      );
    }

    if (anyOpts.onTextCursorPositionChange) {
      throw new Error(
        "onTextCursorPositionChange initialization option is deprecated, use <BlockNoteView onSelectionChange={...} />, the useEditorSelectionChange(...) hook, or editor.onSelectionChange(...)",
      );
    }

    if (anyOpts.onEditorReady) {
      throw new Error(
        "onEditorReady is deprecated. Editor is immediately ready for use after creation.",
      );
    }

    if (anyOpts.editable) {
      throw new Error(
        "editable initialization option is deprecated, use <BlockNoteView editable={true/false} />, or alternatively editor.isEditable = true/false",
      );
    }

    this.dictionary = options.dictionary || en;
    this.settings = {
      tables: {
        splitCells: options?.tables?.splitCells ?? false,
        cellBackgroundColor: options?.tables?.cellBackgroundColor ?? false,
        cellTextColor: options?.tables?.cellTextColor ?? false,
        headers: options?.tables?.headers ?? false,
      },
    };

    // apply defaults
    const newOptions = {
      defaultStyles: true,
      schema:
        options.schema ||
        (BlockNoteSchema.create() as unknown as CustomBlockNoteSchema<
          BSchema,
          ISchema,
          SSchema
        >),
      ...options,
      placeholders: {
        ...this.dictionary.placeholders,
        ...options.placeholders,
      },
    };

    // Initialize CollaborationManager if collaboration is enabled or if comments are configured
    if (newOptions.collaboration || newOptions.comments) {
      const collaborationOptions: CollaborationOptions = {
        // Use collaboration options if available, otherwise provide defaults
        fragment: newOptions.collaboration?.fragment || new Y.XmlFragment(),
        user: newOptions.collaboration?.user || {
          name: "User",
          color: "#FF0000",
        },
        provider: newOptions.collaboration?.provider || null,
        renderCursor: newOptions.collaboration?.renderCursor,
        showCursorLabels: newOptions.collaboration?.showCursorLabels,
        comments: newOptions.comments,
        resolveUsers: newOptions.resolveUsers,
      };
      this._collaborationManager = new CollaborationManager(
        this as any,
        collaborationOptions,
      );
    } else {
      this._collaborationManager = undefined;
    }

    if (newOptions.comments && !newOptions.resolveUsers) {
      throw new Error("resolveUsers is required when using comments");
    }

    // @ts-ignore
    this.schema = newOptions.schema;
    this.blockImplementations = newOptions.schema.blockSpecs;
    this.inlineContentImplementations = newOptions.schema.inlineContentSpecs;
    this.styleImplementations = newOptions.schema.styleSpecs;

    this.extensions = {
      ...getBlockNoteExtensions({
        editor: this,
        domAttributes: newOptions.domAttributes || {},
        blockSpecs: this.schema.blockSpecs,
        styleSpecs: this.schema.styleSpecs,
        inlineContentSpecs: this.schema.inlineContentSpecs,
        collaboration: newOptions.collaboration,
        trailingBlock: newOptions.trailingBlock,
        disableExtensions: newOptions.disableExtensions,
        setIdAttribute: newOptions.setIdAttribute,
        animations: newOptions.animations ?? true,
        tableHandles: editorHasBlockWithType(this, "table"),
        dropCursor: this.options.dropCursor ?? dropCursor,
        placeholders: newOptions.placeholders,
        tabBehavior: newOptions.tabBehavior,
        pasteHandler: newOptions.pasteHandler,
      }),
      ...this._collaborationManager?.initExtensions(),
    } as any;

    // add extensions from _tiptapOptions
    (newOptions._tiptapOptions?.extensions || []).forEach((ext) => {
      this.extensions[ext.name] = ext;
    });

    // add extensions from options
    for (let ext of newOptions.extensions || []) {
      if (typeof ext === "function") {
        // factory
        ext = ext(this);
      }
      const key = (ext as any).key ?? (ext.constructor as any).key();
      if (!key) {
        throw new Error(
          `Extension ${ext.constructor.name} does not have a key method`,
        );
      }
      if (this.extensions[key]) {
        throw new Error(
          `Extension ${ext.constructor.name} already exists with key ${key}`,
        );
      }
      this.extensions[key] = ext;
    }

    // (when passed in via the deprecated `_extensions` option)
    Object.entries(newOptions._extensions || {}).forEach(([key, ext]) => {
      // eslint-disable-next-line @typescript-eslint/no-this-alias
      const editor = this;

      const instance = typeof ext === "function" ? ext(editor) : ext;
      if (!("plugin" in instance)) {
        // Assume it is an Extension/Mark/Node
        this.extensions[key] = instance;
        return;
      }

      this.extensions[key] = new (class extends BlockNoteExtension {
        public static key() {
          return key;
        }
        constructor() {
          super();
          this.addProsemirrorPlugin(instance.plugin);
        }
        public get priority() {
          return instance.priority;
        }
      })();
    });

    if (newOptions.uploadFile) {
      const uploadFile = newOptions.uploadFile;
      this.uploadFile = async (file, blockId) => {
        this.onUploadStartCallbacks.forEach((callback) =>
          callback.apply(this, [blockId]),
        );
        try {
          return await uploadFile(file, blockId);
        } finally {
          this.onUploadEndCallbacks.forEach((callback) =>
            callback.apply(this, [blockId]),
          );
        }
      };
    }

    this.resolveFileUrl = newOptions.resolveFileUrl;

    const collaborationEnabled =
      "ySyncPlugin" in this.extensions ||
      "liveblocksExtension" in this.extensions;

    if (collaborationEnabled && newOptions.initialContent) {
      // eslint-disable-next-line no-console
      console.warn(
        "When using Collaboration, initialContent might cause conflicts, because changes should come from the collaboration provider",
      );
    }

    const blockExtensions = Object.fromEntries(
      Object.values(this.schema.blockSpecs)
        .map((block) => (block as any).extensions as any)
        .filter((ext) => ext !== undefined)
        .flat()
        .map((ext) => [ext.key ?? ext.constructor.key(), ext]),
    );
    const tiptapExtensions = [
      ...Object.entries({ ...this.extensions, ...blockExtensions }).map(
        ([key, ext]) => {
          if (
            ext instanceof Extension ||
            ext instanceof TipTapNode ||
            ext instanceof Mark
          ) {
            // tiptap extension
            return ext;
          }

          if (ext instanceof BlockNoteExtension) {
            if (
              !ext.plugins.length &&
              !ext.keyboardShortcuts &&
              !ext.inputRules &&
              !ext.tiptapExtensions
            ) {
              return undefined;
            }
            // "blocknote" extensions (prosemirror plugins)
            return Extension.create({
              name: key,
              priority: ext.priority,
              addProseMirrorPlugins: () => ext.plugins,
              addExtensions: () => ext.tiptapExtensions || [],
              // TODO maybe collect all input rules from all extensions into one plugin
              // TODO consider using the prosemirror-inputrules package instead
              addInputRules: ext.inputRules
                ? () =>
                    ext.inputRules!.map(
                      (inputRule) =>
                        new InputRule({
                          find: inputRule.find,
                          handler: ({ range, match, state }) => {
                            const replaceWith = inputRule.replace({
                              match,
                              range,
                              editor: this,
                            });
                            if (replaceWith) {
                              const cursorPosition =
                                this.getTextCursorPosition();

                              if (
                                this.schema.blockSchema[
                                  cursorPosition.block.type
                                ].content !== "inline"
                              ) {
                                return undefined;
                              }

                              const blockInfo = getBlockInfoFromTransaction(
                                state.tr,
                              );
                              const tr = state.tr.deleteRange(
                                range.from,
                                range.to,
                              );

                              updateBlockTr(
                                tr,
                                blockInfo.bnBlock.beforePos,
                                replaceWith,
                              );
                              return undefined;
                            }
                            return null;
                          },
                        }),
                    )
                : undefined,
              addKeyboardShortcuts: ext.keyboardShortcuts
                ? () => {
                    return Object.fromEntries(
                      Object.entries(ext.keyboardShortcuts!).map(
                        ([key, value]) => [
                          key,
                          () => value({ editor: this as any }),
                        ],
                      ),
                    );
                  }
                : undefined,
            });
          }

          return undefined;
        },
      ),
    ].filter((ext): ext is Extension => ext !== undefined);
    const tiptapOptions: EditorOptions = {
      ...blockNoteTipTapOptions,
      ...newOptions._tiptapOptions,
      element: null,
      autofocus: newOptions.autofocus ?? false,
      extensions: tiptapExtensions,
      editorProps: {
        ...newOptions._tiptapOptions?.editorProps,
        attributes: {
          // As of TipTap v2.5.0 the tabIndex is removed when the editor is not
          // editable, so you can't focus it. We want to revert this as we have
          // UI behaviour that relies on it.
          tabIndex: "0",
          ...newOptions._tiptapOptions?.editorProps?.attributes,
          ...newOptions.domAttributes?.editor,
          class: mergeCSSClasses(
            "bn-editor",
            newOptions.defaultStyles ? "bn-default-styles" : "",
            newOptions.domAttributes?.editor?.class || "",
          ),
        },
        transformPasted,
      },
    } as any;

    try {
      const initialContent =
        newOptions.initialContent ||
        (collaborationEnabled
          ? [
              {
                type: "paragraph",
                id: "initialBlockId",
              },
            ]
          : [
              {
                type: "paragraph",
                id: UniqueID.options.generateID(),
              },
            ]);

      if (!Array.isArray(initialContent) || initialContent.length === 0) {
        throw new Error(
          "initialContent must be a non-empty array of blocks, received: " +
            initialContent,
        );
      }
      const schema = getSchema(tiptapOptions.extensions!);
      const pmNodes = initialContent.map((b) =>
        blockToNode(b, schema, this.schema.styleSchema).toJSON(),
      );
      const doc = createDocument(
        {
          type: "doc",
          content: [
            {
              type: "blockGroup",
              content: pmNodes,
            },
          ],
        },
        schema,
        tiptapOptions.parseOptions,
      );

      this._tiptapEditor = new TiptapEditor({
        ...tiptapOptions,
        content: doc.toJSON(),
      }) as any;
      this.pmSchema = this._tiptapEditor.schema;
    } catch (e) {
      throw new Error(
        "Error creating document from blocks passed as `initialContent`",
        { cause: e },
      );
    }

    this.pmSchema.cached.blockNoteEditor = this;

    // Initialize managers
    this._blockManager = new BlockManager(this as any);

    this._eventManager = new EventManager(this as any);
    this._exportManager = new ExportManager(this as any);
    this._extensionManager = new ExtensionManager(this as any);
    this._selectionManager = new SelectionManager(this as any);
    this._stateManager = new StateManager(
      this as any,
      collaborationEnabled
        ? {
            undo: this._collaborationManager?.getUndoCommand(),
            redo: this._collaborationManager?.getRedoCommand(),
          }
        : undefined,
    );
    this._styleManager = new StyleManager(this as any);

    this.emit("create");
  }

  // Manager instances
  private readonly _blockManager: BlockManager<any, any, any>;
  private readonly _collaborationManager?: CollaborationManager;
  private readonly _eventManager: EventManager<any>;
  private readonly _exportManager: ExportManager<any, any, any>;
  private readonly _extensionManager: ExtensionManager;
  private readonly _selectionManager: SelectionManager<any, any, any>;
  private readonly _stateManager: StateManager;
  private readonly _styleManager: StyleManager<any, any, any>;

  /**
   * Execute a prosemirror command. This is mostly for backwards compatibility with older code.
   *
   * @note You should prefer the {@link transact} method when possible, as it will automatically handle the dispatching of the transaction and work across blocknote transactions.
   *
   * @example
   * ```ts
   * editor.exec((state, dispatch, view) => {
   *   dispatch(state.tr.insertText("Hello, world!"));
   * });
   * ```
   */
  public exec(command: Command) {
    return this._stateManager.exec(command);
  }

  /**
   * Check if a command can be executed. A command should return `false` if it is not valid in the current state.
   *
   * @example
   * ```ts
   * if (editor.canExec(command)) {
   *   // show button
   * } else {
   *   // hide button
   * }
   * ```
   */
  public canExec(command: Command): boolean {
    return this._stateManager.canExec(command);
  }

  /**
   * Execute a function within a "blocknote transaction".
   * All changes to the editor within the transaction will be grouped together, so that
   * we can dispatch them as a single operation (thus creating only a single undo step)
   *
   * @note There is no need to dispatch the transaction, as it will be automatically dispatched when the callback is complete.
   *
   * @example
   * ```ts
   * // All changes to the editor will be grouped together
   * editor.transact((tr) => {
   *   tr.insertText("Hello, world!");
   * // These two operations will be grouped together in a single undo step
   *   editor.transact((tr) => {
   *     tr.insertText("Hello, world!");
   *   });
   * });
   * ```
   */
  public transact<T>(
    callback: (
      /**
       * The current active transaction, this will automatically be dispatched to the editor when the callback is complete
       * If another `transact` call is made within the callback, it will be passed the same transaction as the parent call.
       */
      tr: Transaction,
    ) => T,
  ): T {
    return this._stateManager.transact(callback);
  }

  // TO DISCUSS
  /**
   * Shorthand to get a typed extension from the editor, by
   * just passing in the extension class.
   *
   * @param ext - The extension class to get
   * @param key - optional, the key of the extension in the extensions object (defaults to the extension name)
   * @returns The extension instance
   */
  public extension<T extends BlockNoteExtension>(
    ext: { new (...args: any[]): T } & typeof BlockNoteExtension,
    key = ext.key(),
  ): T {
    return this._extensionManager.getExtension(key) as any;
  }

  /**
   * Add an extension to the editor
   * @param extension The extension to add
   * @returns The extension instance
   */
  public addExtension(
    extension: ReturnType<ExtensionFactory> | ExtensionFactory,
  ) {
    return this._extensionManager.addExtension(extension);
  }

  public getExtension<
    T extends ExtensionFactory | ReturnType<ExtensionFactory> | string,
  >(
    extension: T,
  ):
    | (T extends ExtensionFactory
        ? ReturnType<T>
        : T extends ReturnType<ExtensionFactory>
          ? T
          : T extends string
            ? ReturnType<ExtensionFactory>
            : never)
    | undefined {
    return this._extensionManager.getExtension(extension);
  }
  /**
   * Mount the editor to a DOM element.
   *
   * @warning Not needed to call manually when using React, use BlockNoteView to take care of mounting
   */
  public mount = (element: HTMLElement) => {
<<<<<<< HEAD
    if (
      // If the editor is scheduled for destruction, and
      this.scheduledDestructionTimeout &&
      // If the editor is being remounted to the same element as the one which is scheduled for destruction,
      // then just cancel the destruction timeout
      this.prosemirrorView.dom === element
    ) {
      clearTimeout(this.scheduledDestructionTimeout);
      this.scheduledDestructionTimeout = undefined;
      return;
    }

    this._tiptapEditor.mount({ mount: element });
=======
    const extensions = this._extensionManager.getExtensions().values();
    // TODO can do something similar for input rules
    // extensions.filter(e => e.instance.inputRules)

    const state = this._tiptapEditor.state.reconfigure({
      plugins: this._tiptapEditor.state.plugins.concat(
        extensions.flatMap((e) => e.instance.plugins ?? []).toArray(),
      ),
    });
    this._tiptapEditor.view.updateState(state);

    // TODO: Fix typing for this in a TipTap PR
    this._tiptapEditor.mount({ mount: element } as any);
>>>>>>> 1acc3024
  };

  /**
   * Timeout to schedule the {@link unmount}ing of the editor.
   */
  private scheduledDestructionTimeout:
    | ReturnType<typeof setTimeout>
    | undefined = undefined;

  /**
   * Unmount the editor from the DOM element it is bound to
   */
  public unmount = () => {
    // Due to how React's StrictMode works, it will `unmount` & `mount` the component twice in development mode.
    // This can result in the editor being unmounted mid-rendering the content of node views.
    // To avoid this, we only ever schedule the `unmount`ing of the editor when we've seen whether React "meant" to actually unmount the editor (i.e. not calling mount one tick later).
    // So, we wait two ticks to see if the component is still meant to be unmounted, and if not, we actually unmount the editor.
    this.scheduledDestructionTimeout = setTimeout(() => {
      this._tiptapEditor.unmount();
      this.scheduledDestructionTimeout = undefined;
    }, 1);
  };

  /**
   * Get the underlying prosemirror state
   * @note Prefer using `editor.transact` to read the current editor state, as that will ensure the state is up to date
   * @see https://prosemirror.net/docs/ref/#state.EditorState
   */
  public get prosemirrorState() {
    return this._stateManager.prosemirrorState;
  }

  /**
   * Get the underlying prosemirror view
   * @see https://prosemirror.net/docs/ref/#view.EditorView
   */
  public get prosemirrorView() {
    return this._stateManager.prosemirrorView;
  }

  public get domElement() {
    return this.prosemirrorView?.dom as HTMLDivElement | undefined;
  }

  public isFocused() {
    return this.prosemirrorView?.hasFocus() || false;
  }

  public get headless() {
    return !this._tiptapEditor.isInitialized;
  }

  public focus() {
    if (this.headless) {
      return;
    }
    this.prosemirrorView.focus();
  }

  public onUploadStart(callback: (blockId?: string) => void) {
    this.onUploadStartCallbacks.push(callback);

    return () => {
      const index = this.onUploadStartCallbacks.indexOf(callback);
      if (index > -1) {
        this.onUploadStartCallbacks.splice(index, 1);
      }
    };
  }

  public onUploadEnd(callback: (blockId?: string) => void) {
    this.onUploadEndCallbacks.push(callback);

    return () => {
      const index = this.onUploadEndCallbacks.indexOf(callback);
      if (index > -1) {
        this.onUploadEndCallbacks.splice(index, 1);
      }
    };
  }

  /**
   * @deprecated, use `editor.document` instead
   */
  public get topLevelBlocks(): Block<BSchema, ISchema, SSchema>[] {
    return this.document;
  }

  /**
   * Gets a snapshot of all top-level (non-nested) blocks in the editor.
   * @returns A snapshot of all top-level (non-nested) blocks in the editor.
   */
  public get document(): Block<BSchema, ISchema, SSchema>[] {
    return this._blockManager.document;
  }

  /**
   * Gets a snapshot of an existing block from the editor.
   * @param blockIdentifier The identifier of an existing block that should be
   * retrieved.
   * @returns The block that matches the identifier, or `undefined` if no
   * matching block was found.
   */
  public getBlock(
    blockIdentifier: BlockIdentifier,
  ): Block<BSchema, ISchema, SSchema> | undefined {
    return this._blockManager.getBlock(blockIdentifier);
  }

  /**
   * Gets a snapshot of the previous sibling of an existing block from the
   * editor.
   * @param blockIdentifier The identifier of an existing block for which the
   * previous sibling should be retrieved.
   * @returns The previous sibling of the block that matches the identifier.
   * `undefined` if no matching block was found, or it's the first child/block
   * in the document.
   */
  public getPrevBlock(
    blockIdentifier: BlockIdentifier,
  ): Block<BSchema, ISchema, SSchema> | undefined {
    return this._blockManager.getPrevBlock(blockIdentifier);
  }

  /**
   * Gets a snapshot of the next sibling of an existing block from the editor.
   * @param blockIdentifier The identifier of an existing block for which the
   * next sibling should be retrieved.
   * @returns The next sibling of the block that matches the identifier.
   * `undefined` if no matching block was found, or it's the last child/block in
   * the document.
   */
  public getNextBlock(
    blockIdentifier: BlockIdentifier,
  ): Block<BSchema, ISchema, SSchema> | undefined {
    return this._blockManager.getNextBlock(blockIdentifier);
  }

  /**
   * Gets a snapshot of the parent of an existing block from the editor.
   * @param blockIdentifier The identifier of an existing block for which the
   * parent should be retrieved.
   * @returns The parent of the block that matches the identifier. `undefined`
   * if no matching block was found, or the block isn't nested.
   */
  public getParentBlock(
    blockIdentifier: BlockIdentifier,
  ): Block<BSchema, ISchema, SSchema> | undefined {
    return this._blockManager.getParentBlock(blockIdentifier);
  }

  /**
   * Traverses all blocks in the editor depth-first, and executes a callback for each.
   * @param callback The callback to execute for each block. Returning `false` stops the traversal.
   * @param reverse Whether the blocks should be traversed in reverse order.
   */
  public forEachBlock(
    callback: (block: Block<BSchema, ISchema, SSchema>) => boolean,
    reverse = false,
  ): void {
    this._blockManager.forEachBlock(callback, reverse);
  }

  /**
   * Executes a callback whenever the editor's contents change.
   * @param callback The callback to execute.
   *
   * @deprecated use {@link BlockNoteEditor.onChange} instead
   */
  public onEditorContentChange(callback: () => void) {
    this._tiptapEditor.on("update", callback);
  }

  /**
   * Executes a callback whenever the editor's selection changes.
   * @param callback The callback to execute.
   *
   * @deprecated use `onSelectionChange` instead
   */
  public onEditorSelectionChange(callback: () => void) {
    this._tiptapEditor.on("selectionUpdate", callback);
  }

  /**
   * Gets a snapshot of the current text cursor position.
   * @returns A snapshot of the current text cursor position.
   */
  public getTextCursorPosition(): TextCursorPosition<
    BSchema,
    ISchema,
    SSchema
  > {
    return this._selectionManager.getTextCursorPosition();
  }

  /**
   * Sets the text cursor position to the start or end of an existing block. Throws an error if the target block could
   * not be found.
   * @param targetBlock The identifier of an existing block that the text cursor should be moved to.
   * @param placement Whether the text cursor should be placed at the start or end of the block.
   */
  public setTextCursorPosition(
    targetBlock: BlockIdentifier,
    placement: "start" | "end" = "start",
  ) {
    return this._selectionManager.setTextCursorPosition(targetBlock, placement);
  }

  /**
   * Gets a snapshot of the current selection. This contains all blocks (included nested blocks)
   * that the selection spans across.
   *
   * If the selection starts / ends halfway through a block, the returned data will contain the entire block.
   */
  public getSelection(): Selection<BSchema, ISchema, SSchema> | undefined {
    return this._selectionManager.getSelection();
  }

  /**
   * Gets a snapshot of the current selection. This contains all blocks (included nested blocks)
   * that the selection spans across.
   *
   * If the selection starts / ends halfway through a block, the returned block will be
   * only the part of the block that is included in the selection.
   */
  public getSelectionCutBlocks() {
    return this._selectionManager.getSelectionCutBlocks();
  }

  /**
   * Sets the selection to a range of blocks.
   * @param startBlock The identifier of the block that should be the start of the selection.
   * @param endBlock The identifier of the block that should be the end of the selection.
   */
  public setSelection(startBlock: BlockIdentifier, endBlock: BlockIdentifier) {
    return this._selectionManager.setSelection(startBlock, endBlock);
  }

  /**
   * Checks if the editor is currently editable, or if it's locked.
   * @returns True if the editor is editable, false otherwise.
   */
  public get isEditable(): boolean {
    return this._stateManager.isEditable;
  }

  /**
   * Makes the editor editable or locks it, depending on the argument passed.
   * @param editable True to make the editor editable, or false to lock it.
   */
  public set isEditable(editable: boolean) {
    this._stateManager.isEditable = editable;
  }

  /**
   * Inserts new blocks into the editor. If a block's `id` is undefined, BlockNote generates one automatically. Throws an
   * error if the reference block could not be found.
   * @param blocksToInsert An array of partial blocks that should be inserted.
   * @param referenceBlock An identifier for an existing block, at which the new blocks should be inserted.
   * @param placement Whether the blocks should be inserted just before, just after, or nested inside the
   * `referenceBlock`.
   */
  public insertBlocks(
    blocksToInsert: PartialBlock<BSchema, ISchema, SSchema>[],
    referenceBlock: BlockIdentifier,
    placement: "before" | "after" = "before",
  ) {
    return this._blockManager.insertBlocks(
      blocksToInsert,
      referenceBlock,
      placement,
    );
  }

  /**
   * Updates an existing block in the editor. Since updatedBlock is a PartialBlock object, some fields might not be
   * defined. These undefined fields are kept as-is from the existing block. Throws an error if the block to update could
   * not be found.
   * @param blockToUpdate The block that should be updated.
   * @param update A partial block which defines how the existing block should be changed.
   */
  public updateBlock(
    blockToUpdate: BlockIdentifier,
    update: PartialBlock<BSchema, ISchema, SSchema>,
  ) {
    return this._blockManager.updateBlock(blockToUpdate, update);
  }

  /**
   * Removes existing blocks from the editor. Throws an error if any of the blocks could not be found.
   * @param blocksToRemove An array of identifiers for existing blocks that should be removed.
   */
  public removeBlocks(blocksToRemove: BlockIdentifier[]) {
    return this._blockManager.removeBlocks(blocksToRemove);
  }

  /**
   * Replaces existing blocks in the editor with new blocks. If the blocks that should be removed are not adjacent or
   * are at different nesting levels, `blocksToInsert` will be inserted at the position of the first block in
   * `blocksToRemove`. Throws an error if any of the blocks to remove could not be found.
   * @param blocksToRemove An array of blocks that should be replaced.
   * @param blocksToInsert An array of partial blocks to replace the old ones with.
   */
  public replaceBlocks(
    blocksToRemove: BlockIdentifier[],
    blocksToInsert: PartialBlock<BSchema, ISchema, SSchema>[],
  ) {
    return this._blockManager.replaceBlocks(blocksToRemove, blocksToInsert);
  }

  /**
   * Undo the last action.
   */
  public undo() {
    return this._stateManager.undo();
  }

  /**
   * Redo the last action.
   */
  public redo() {
    return this._stateManager.redo();
  }

  /**
   * Insert a piece of content at the current cursor position.
   *
   * @param content can be a string, or array of partial inline content elements
   */
  public insertInlineContent(
    content: PartialInlineContent<ISchema, SSchema>,
    { updateSelection = false }: { updateSelection?: boolean } = {},
  ) {
    this._styleManager.insertInlineContent(content, { updateSelection });
  }

  /**
   * Gets the active text styles at the text cursor position or at the end of the current selection if it's active.
   */
  public getActiveStyles(): Styles<SSchema> {
    return this._styleManager.getActiveStyles();
  }

  /**
   * Adds styles to the currently selected content.
   * @param styles The styles to add.
   */
  public addStyles(styles: Styles<SSchema>) {
    this._styleManager.addStyles(styles);
  }

  /**
   * Removes styles from the currently selected content.
   * @param styles The styles to remove.
   */
  public removeStyles(styles: Styles<SSchema>) {
    this._styleManager.removeStyles(styles);
  }

  /**
   * Toggles styles on the currently selected content.
   * @param styles The styles to toggle.
   */
  public toggleStyles(styles: Styles<SSchema>) {
    this._styleManager.toggleStyles(styles);
  }

  /**
   * Gets the currently selected text.
   */
  public getSelectedText() {
    return this._styleManager.getSelectedText();
  }

  /**
   * Gets the URL of the last link in the current selection, or `undefined` if there are no links in the selection.
   */
  public getSelectedLinkUrl() {
    return this._styleManager.getSelectedLinkUrl();
  }

  /**
   * Creates a new link to replace the selected content.
   * @param url The link URL.
   * @param text The text to display the link with.
   */
  public createLink(url: string, text?: string) {
    this._styleManager.createLink(url, text);
  }

  /**
   * Checks if the block containing the text cursor can be nested.
   */
  public canNestBlock() {
    return this._blockManager.canNestBlock();
  }

  /**
   * Nests the block containing the text cursor into the block above it.
   */
  public nestBlock() {
    this._blockManager.nestBlock();
  }

  /**
   * Checks if the block containing the text cursor is nested.
   */
  public canUnnestBlock() {
    return this._blockManager.canUnnestBlock();
  }

  /**
   * Lifts the block containing the text cursor out of its parent.
   */
  public unnestBlock() {
    this._blockManager.unnestBlock();
  }

  /**
   * Moves the selected blocks up. If the previous block has children, moves
   * them to the end of its children. If there is no previous block, but the
   * current blocks share a common parent, moves them out of & before it.
   */
  public moveBlocksUp() {
    return this._blockManager.moveBlocksUp();
  }

  /**
   * Moves the selected blocks down. If the next block has children, moves
   * them to the start of its children. If there is no next block, but the
   * current blocks share a common parent, moves them out of & after it.
   */
  public moveBlocksDown() {
    return this._blockManager.moveBlocksDown();
  }

  /**
   * Exports blocks into a simplified HTML string. To better conform to HTML standards, children of blocks which aren't list
   * items are un-nested in the output HTML.
   *
   * @param blocks An array of blocks that should be serialized into HTML.
   * @returns The blocks, serialized as an HTML string.
   */
  public blocksToHTMLLossy(
    blocks: PartialBlock<BSchema, ISchema, SSchema>[] = this.document,
  ): string {
    return this._exportManager.blocksToHTMLLossy(blocks);
  }

  /**
   * Serializes blocks into an HTML string in the format that would normally be rendered by the editor.
   *
   * Use this method if you want to server-side render HTML (for example, a blog post that has been edited in BlockNote)
   * and serve it to users without loading the editor on the client (i.e.: displaying the blog post)
   *
   * @param blocks An array of blocks that should be serialized into HTML.
   * @returns The blocks, serialized as an HTML string.
   */
  public blocksToFullHTML(
    blocks: PartialBlock<BSchema, ISchema, SSchema>[] = this.document,
  ): string {
    return this._exportManager.blocksToFullHTML(blocks);
  }
  /**
   * Parses blocks from an HTML string. Tries to create `Block` objects out of any HTML block-level elements, and
   * `InlineNode` objects from any HTML inline elements, though not all element types are recognized. If BlockNote
   * doesn't recognize an HTML element's tag, it will parse it as a paragraph or plain text.
   * @param html The HTML string to parse blocks from.
   * @returns The blocks parsed from the HTML string.
   */
  public tryParseHTMLToBlocks(
    html: string,
  ): Block<BSchema, ISchema, SSchema>[] {
    return this._exportManager.tryParseHTMLToBlocks(html);
  }

  /**
   * Serializes blocks into a Markdown string. The output is simplified as Markdown does not support all features of
   * BlockNote - children of blocks which aren't list items are un-nested and certain styles are removed.
   * @param blocks An array of blocks that should be serialized into Markdown.
   * @returns The blocks, serialized as a Markdown string.
   */
  public blocksToMarkdownLossy(
    blocks: PartialBlock<BSchema, ISchema, SSchema>[] = this.document,
  ): string {
    return this._exportManager.blocksToMarkdownLossy(blocks);
  }

  /**
   * Creates a list of blocks from a Markdown string. Tries to create `Block` and `InlineNode` objects based on
   * Markdown syntax, though not all symbols are recognized. If BlockNote doesn't recognize a symbol, it will parse it
   * as text.
   * @param markdown The Markdown string to parse blocks from.
   * @returns The blocks parsed from the Markdown string.
   */
  public tryParseMarkdownToBlocks(
    markdown: string,
  ): Block<BSchema, ISchema, SSchema>[] {
    return this._exportManager.tryParseMarkdownToBlocks(markdown);
  }

  /**
   * Updates the user info for the current user that's shown to other collaborators.
   */
  public updateCollaborationUserInfo(user: { name: string; color: string }) {
    if (!this._collaborationManager) {
      throw new Error(
        "Cannot update collaboration user info when collaboration is disabled.",
      );
    }

    this._collaborationManager.updateUserInfo(user);
  }

  /**
   * A callback function that runs whenever the editor's contents change.
   *
   * @param callback The callback to execute.
   * @returns A function to remove the callback.
   */
  public onChange(
    callback: (
      editor: BlockNoteEditor<BSchema, ISchema, SSchema>,
      context: {
        /**
         * Returns the blocks that were inserted, updated, or deleted by the change that occurred.
         */
        getChanges(): BlocksChanged<BSchema, ISchema, SSchema>;
      },
    ) => void,
  ) {
    return this._eventManager.onChange(callback);
  }

  /**
   * A callback function that runs whenever the text cursor position or selection changes.
   *
   * @param callback The callback to execute.
   * @returns A function to remove the callback.
   */
  public onSelectionChange(
    callback: (editor: BlockNoteEditor<BSchema, ISchema, SSchema>) => void,
    includeSelectionChangedByRemote?: boolean,
  ) {
    return this._eventManager.onSelectionChange(
      callback,
      includeSelectionChangedByRemote,
    );
  }

  public getBlockClientRect(blockId: string): DOMRect | undefined {
    const blockElement = this.prosemirrorView.root.querySelector(
      `[data-node-type="blockContainer"][data-id="${blockId}"]`,
    );
    if (!blockElement) {
      return;
    }

    return blockElement.getBoundingClientRect();
  }

  /**
   * A callback function that runs when the editor has been initialized.
   *
   * This can be useful for plugins to initialize themselves after the editor has been initialized.
   *
   * @param callback The callback to execute.
   * @returns A function to remove the callback.
   */
  public onCreate(callback: () => void) {
    this.on("create", callback);

    return () => {
      this.off("create", callback);
    };
  }

  /**
   * A callback function that runs when the editor has been mounted.
   *
   * This can be useful for plugins to initialize themselves after the editor has been mounted.
   *
   * @param callback The callback to execute.
   * @returns A function to remove the callback.
   */
  public onMount(
    callback: (ctx: {
      editor: BlockNoteEditor<BSchema, ISchema, SSchema>;
    }) => void,
  ) {
    this._eventManager.onMount(callback);
  }

  /**
   * A callback function that runs when the editor has been unmounted.
   *
   * This can be useful for plugins to clean up themselves after the editor has been unmounted.
   *
   * @param callback The callback to execute.
   * @returns A function to remove the callback.
   */
  public onUnmount(
    callback: (ctx: {
      editor: BlockNoteEditor<BSchema, ISchema, SSchema>;
    }) => void,
  ) {
    this._eventManager.onUnmount(callback);
  }

  /**
   * Gets the bounding box of the current selection.
   * @returns The bounding box of the current selection.
   */
  public getSelectionBoundingBox() {
    return this._selectionManager.getSelectionBoundingBox();
  }

  public get isEmpty() {
    const doc = this.document;
    // Note: only works for paragraphs as default blocks (but for now this is default in blocknote)
    // checking prosemirror directly might be faster
    return (
      doc.length === 0 ||
      (doc.length === 1 &&
        doc[0].type === "paragraph" &&
        (doc[0].content as any).length === 0)
    );
  }

  public openSuggestionMenu(
    triggerCharacter: string,
    pluginState?: {
      deleteTriggerCharacter?: boolean;
      ignoreQueryLength?: boolean;
    },
  ) {
    if (!this.prosemirrorView) {
      return;
    }

    this.focus();
    this.transact((tr) => {
      if (pluginState?.deleteTriggerCharacter) {
        tr.insertText(triggerCharacter);
      }
      tr.scrollIntoView().setMeta(this.suggestionMenus.plugins[0], {
        triggerCharacter: triggerCharacter,
        deleteTriggerCharacter: pluginState?.deleteTriggerCharacter || false,
        ignoreQueryLength: pluginState?.ignoreQueryLength || false,
      });
    });
  }

  // `forceSelectionVisible` determines whether the editor selection is shows
  // even when the editor is not focused. This is useful for e.g. creating new
  // links, so the user still sees the affected content when an input field is
  // focused.
  // TODO: Reconsider naming?
  public getForceSelectionVisible() {
    return this.showSelectionPlugin.getEnabled();
  }

  public setForceSelectionVisible(forceSelectionVisible: boolean) {
    this.showSelectionPlugin.setEnabled(forceSelectionVisible);
  }

  /**
   * Paste HTML into the editor. Defaults to converting HTML to BlockNote HTML.
   * @param html The HTML to paste.
   * @param raw Whether to paste the HTML as is, or to convert it to BlockNote HTML.
   */
  public pasteHTML(html: string, raw = false) {
    this._exportManager.pasteHTML(html, raw);
  }

  /**
   * Paste text into the editor. Defaults to interpreting text as markdown.
   * @param text The text to paste.
   */
  public pasteText(text: string) {
    return this._exportManager.pasteText(text);
  }

  /**
   * Paste markdown into the editor.
   * @param markdown The markdown to paste.
   */
  public pasteMarkdown(markdown: string) {
    return this._exportManager.pasteMarkdown(markdown);
  }
}<|MERGE_RESOLUTION|>--- conflicted
+++ resolved
@@ -1062,7 +1062,6 @@
    * @warning Not needed to call manually when using React, use BlockNoteView to take care of mounting
    */
   public mount = (element: HTMLElement) => {
-<<<<<<< HEAD
     if (
       // If the editor is scheduled for destruction, and
       this.scheduledDestructionTimeout &&
@@ -1075,8 +1074,6 @@
       return;
     }
 
-    this._tiptapEditor.mount({ mount: element });
-=======
     const extensions = this._extensionManager.getExtensions().values();
     // TODO can do something similar for input rules
     // extensions.filter(e => e.instance.inputRules)
@@ -1088,9 +1085,7 @@
     });
     this._tiptapEditor.view.updateState(state);
 
-    // TODO: Fix typing for this in a TipTap PR
     this._tiptapEditor.mount({ mount: element } as any);
->>>>>>> 1acc3024
   };
 
   /**
