--- conflicted
+++ resolved
@@ -65,10 +65,7 @@
 import { Dictionary } from "../i18n/dictionary";
 import { en } from "../i18n/locales";
 
-<<<<<<< HEAD
 import { Transaction } from "@tiptap/pm/state";
-=======
->>>>>>> d8973071
 import { createInternalHTMLSerializer } from "../api/exporters/html/internalHTMLSerializer";
 import "../style.css";
 
@@ -430,13 +427,10 @@
       // but we still need the schema
       this._pmSchema = getSchema(tiptapOptions.extensions!);
     }
-<<<<<<< HEAD
   }
 
   dispatch(tr: Transaction) {
     this._tiptapEditor.dispatch(tr);
-=======
->>>>>>> d8973071
   }
 
   /**
