import { EditorOptions, Extension } from "@tiptap/core";
import { Node } from "prosemirror-model";
// import "./blocknote.css";
import * as Y from "yjs";
import {
  insertBlocks,
  insertContentAt,
  removeBlocks,
  replaceBlocks,
  updateBlock,
} from "../api/blockManipulation/blockManipulation";
import { createExternalHTMLExporter } from "../api/exporters/html/externalHTMLExporter";
import { blocksToMarkdown } from "../api/exporters/markdown/markdownExporter";
import { getBlockInfoFromPos } from "../api/getBlockInfoFromPos";
import {
  inlineContentToNodes,
  nodeToBlock,
} from "../api/nodeConversions/nodeConversions";
import { getNodeById } from "../api/nodeUtil";
import { HTMLToBlocks } from "../api/parsers/html/parseHTML";
import { markdownToBlocks } from "../api/parsers/markdown/parseMarkdown";
import {
  Block,
  DefaultBlockSchema,
  DefaultInlineContentSchema,
  DefaultStyleSchema,
  PartialBlock,
} from "../blocks/defaultBlocks";
import { FilePanelProsemirrorPlugin } from "../extensions/FilePanel/FilePanelPlugin";
import { FormattingToolbarProsemirrorPlugin } from "../extensions/FormattingToolbar/FormattingToolbarPlugin";
import { LinkToolbarProsemirrorPlugin } from "../extensions/LinkToolbar/LinkToolbarPlugin";
import { SideMenuProsemirrorPlugin } from "../extensions/SideMenu/SideMenuPlugin";
import { SuggestionMenuProseMirrorPlugin } from "../extensions/SuggestionMenu/SuggestionPlugin";
import { TableHandlesProsemirrorPlugin } from "../extensions/TableHandles/TableHandlesPlugin";
import { UniqueID } from "../extensions/UniqueID/UniqueID";
import {
  BlockIdentifier,
  BlockNoteDOMAttributes,
  BlockSchema,
  BlockSpecs,
  InlineContentSchema,
  InlineContentSpecs,
  PartialInlineContent,
  StyleSchema,
  StyleSpecs,
  Styles,
} from "../schema";
import { mergeCSSClasses } from "../util/browser";
import { NoInfer, UnreachableCaseError } from "../util/typescript";

import { getBlockNoteExtensions } from "./BlockNoteExtensions";
import { TextCursorPosition } from "./cursorPositionTypes";

import { Selection } from "./selectionTypes";
import { transformPasted } from "./transformPasted";

import { checkDefaultBlockTypeInSchema } from "../blocks/defaultBlockTypeGuards";
import { BlockNoteSchema } from "./BlockNoteSchema";
import {
  BlockNoteTipTapEditor,
  BlockNoteTipTapEditorOptions,
} from "./BlockNoteTipTapEditor";

// CSS
import { PlaceholderPlugin } from "../extensions/Placeholder/PlaceholderPlugin";
import { Dictionary } from "../i18n/dictionary";
import { en } from "../i18n/locales";
import "./Block.css";
import "./editor.css";

export type BlockNoteEditorOptions<
  BSchema extends BlockSchema,
  ISchema extends InlineContentSchema,
  SSchema extends StyleSchema
> = {
  // TODO: Figure out if enableBlockNoteExtensions/disableHistoryExtension are needed and document them.
  enableBlockNoteExtensions: boolean;

  /**
   * A dictionary object containing translations for the editor.
   */
  dictionary?: Dictionary;

  /**
   * @deprecated, provide placeholders via dictionary instead
   */
  placeholders: Record<string | "default", string>;

  /**
   * An object containing attributes that should be added to HTML elements of the editor.
   *
   * @example { editor: { class: "my-editor-class" } }
   */
  domAttributes: Partial<BlockNoteDOMAttributes>;

  /**
   * The content that should be in the editor when it's created, represented as an array of partial block objects.
   */
  initialContent: PartialBlock<
    NoInfer<BSchema>,
    NoInfer<ISchema>,
    NoInfer<SSchema>
  >[];
  /**
   * Use default BlockNote font and reset the styles of <p> <li> <h1> elements etc., that are used in BlockNote.
   *
   * @default true
   */
  defaultStyles: boolean;

  schema: BlockNoteSchema<BSchema, ISchema, SSchema>;

  /**
   * A custom function to handle file uploads.
   * @param file The file that should be uploaded.
   * @returns The URL of the uploaded file OR an object containing props that should be set on the file block (such as an id)
   */
  uploadFile: (file: File) => Promise<string | Record<string, any>>;

  /**
   * Resolve a URL of a file block to one that can be displayed or downloaded. This can be used for creating authenticated URL or
   * implementing custom protocols / schemes
   * @returns The URL that's
   */
  resolveFileUrl: (url: string) => Promise<string>;

  /**
   * When enabled, allows for collaboration between multiple users.
   */
  collaboration: {
    /**
     * The Yjs XML fragment that's used for collaboration.
     */
    fragment: Y.XmlFragment;
    /**
     * The user info for the current user that's shown to other collaborators.
     */
    user: {
      name: string;
      color: string;
    };
    /**
     * A Yjs provider (used for awareness / cursor information)
     */
    provider: any;
    /**
     * Optional function to customize how cursors of users are rendered
     */
    renderCursor?: (user: any) => HTMLElement;
  };

  // tiptap options, undocumented
  _tiptapOptions: Partial<EditorOptions>;

  trailingBlock?: boolean;
};

const blockNoteTipTapOptions = {
  enableInputRules: true,
  enablePasteRules: true,
  enableCoreExtensions: false,
};

export class BlockNoteEditor<
  BSchema extends BlockSchema = DefaultBlockSchema,
  ISchema extends InlineContentSchema = DefaultInlineContentSchema,
  SSchema extends StyleSchema = DefaultStyleSchema
> {
  public readonly _tiptapEditor: BlockNoteTipTapEditor & {
    contentComponent: any;
  };
  public blockCache = new WeakMap<Node, Block<any, any, any>>();
  public readonly dictionary: Dictionary;

  public readonly schema: BlockNoteSchema<BSchema, ISchema, SSchema>;

  public readonly blockImplementations: BlockSpecs;
  public readonly inlineContentImplementations: InlineContentSpecs;
  public readonly styleImplementations: StyleSpecs;

  public readonly formattingToolbar: FormattingToolbarProsemirrorPlugin;
  public readonly linkToolbar: LinkToolbarProsemirrorPlugin<
    BSchema,
    ISchema,
    SSchema
  >;
  public readonly sideMenu: SideMenuProsemirrorPlugin<
    BSchema,
    ISchema,
    SSchema
  >;
  public readonly suggestionMenus: SuggestionMenuProseMirrorPlugin<
    BSchema,
    ISchema,
    SSchema
  >;
  public readonly filePanel?: FilePanelProsemirrorPlugin<
    BSchema,
    ISchema,
    SSchema
  >;
  public readonly tableHandles?: TableHandlesProsemirrorPlugin<
    ISchema,
    SSchema
  >;

  public readonly uploadFile:
    | ((file: File) => Promise<string | Record<string, any>>)
    | undefined;

  public readonly resolveFileUrl: (url: string) => Promise<string>;

  public static create<
    BSchema extends BlockSchema = DefaultBlockSchema,
    ISchema extends InlineContentSchema = DefaultInlineContentSchema,
    SSchema extends StyleSchema = DefaultStyleSchema
  >(options: Partial<BlockNoteEditorOptions<BSchema, ISchema, SSchema>> = {}) {
    return new BlockNoteEditor<BSchema, ISchema, SSchema>(options);
  }

  private constructor(
    private readonly options: Partial<BlockNoteEditorOptions<any, any, any>>
  ) {
    const anyOpts = options as any;
    if (anyOpts.onEditorContentChange) {
      throw new Error(
        "onEditorContentChange initialization option is deprecated, use <BlockNoteView onChange={...} />, the useEditorChange(...) hook, or editor.onChange(...)"
      );
    }

    if (anyOpts.onTextCursorPositionChange) {
      throw new Error(
        "onTextCursorPositionChange initialization option is deprecated, use <BlockNoteView onSelectionChange={...} />, the useEditorSelectionChange(...) hook, or editor.onSelectionChange(...)"
      );
    }

    if (anyOpts.onEditorReady) {
      throw new Error(
        "onEditorReady is deprecated. Editor is immediately ready for use after creation."
      );
    }

    if (anyOpts.editable) {
      throw new Error(
        "editable initialization option is deprecated, use <BlockNoteView editable={true/false} />, or alternatively editor.isEditable = true/false"
      );
    }

    this.dictionary = options.dictionary || en;

    // apply defaults
    const newOptions = {
      defaultStyles: true,
      schema: options.schema || BlockNoteSchema.create(),
      ...options,
      placeholders: {
        ...this.dictionary.placeholders,
        ...options.placeholders,
      },
    };

    // @ts-ignore
    this.schema = newOptions.schema;
    this.blockImplementations = newOptions.schema.blockSpecs;
    this.inlineContentImplementations = newOptions.schema.inlineContentSpecs;
    this.styleImplementations = newOptions.schema.styleSpecs;

    this.formattingToolbar = new FormattingToolbarProsemirrorPlugin(this);
    this.linkToolbar = new LinkToolbarProsemirrorPlugin(this);
    this.sideMenu = new SideMenuProsemirrorPlugin(this);
    this.suggestionMenus = new SuggestionMenuProseMirrorPlugin(this);
    this.filePanel = new FilePanelProsemirrorPlugin(this as any);

    if (checkDefaultBlockTypeInSchema("table", this)) {
      this.tableHandles = new TableHandlesProsemirrorPlugin(this as any);
    }

    const extensions = getBlockNoteExtensions({
      editor: this,
      domAttributes: newOptions.domAttributes || {},
      blockSchema: this.schema.blockSchema,
      blockSpecs: this.schema.blockSpecs,
      styleSpecs: this.schema.styleSpecs,
      inlineContentSpecs: this.schema.inlineContentSpecs,
      collaboration: newOptions.collaboration,
      trailingBlock: newOptions.trailingBlock,
    });

    const blockNoteUIExtension = Extension.create({
      name: "BlockNoteUIExtension",

      addProseMirrorPlugins: () => {
        return [
          this.formattingToolbar.plugin,
          this.linkToolbar.plugin,
          this.sideMenu.plugin,
          this.suggestionMenus.plugin,
          ...(this.filePanel ? [this.filePanel.plugin] : []),
          ...(this.tableHandles ? [this.tableHandles.plugin] : []),
          PlaceholderPlugin(this, newOptions.placeholders),
        ];
      },
    });
    extensions.push(blockNoteUIExtension);

    this.uploadFile = newOptions.uploadFile;
    this.resolveFileUrl = newOptions.resolveFileUrl || (async (url) => url);

    if (newOptions.collaboration && newOptions.initialContent) {
      // eslint-disable-next-line no-console
      console.warn(
        "When using Collaboration, initialContent might cause conflicts, because changes should come from the collaboration provider"
      );
    }

    const initialContent =
      newOptions.initialContent ||
      (options.collaboration
        ? [
            {
              type: "paragraph",
              id: "initialBlockId",
            },
          ]
        : [
            {
              type: "paragraph",
              id: UniqueID.options.generateID(),
            },
          ]);

    if (!Array.isArray(initialContent) || initialContent.length === 0) {
      throw new Error(
        "initialContent must be a non-empty array of blocks, received: " +
          initialContent
      );
    }

    const tiptapOptions: BlockNoteTipTapEditorOptions = {
      ...blockNoteTipTapOptions,
      ...newOptions._tiptapOptions,
      content: initialContent,
      extensions:
        newOptions.enableBlockNoteExtensions === false
          ? newOptions._tiptapOptions?.extensions || []
          : [...(newOptions._tiptapOptions?.extensions || []), ...extensions],
      editorProps: {
        ...newOptions._tiptapOptions?.editorProps,
        attributes: {
          ...newOptions._tiptapOptions?.editorProps?.attributes,
          ...newOptions.domAttributes?.editor,
          class: mergeCSSClasses(
            "bn-editor",
            newOptions.defaultStyles ? "bn-default-styles" : "",
            newOptions.domAttributes?.editor?.class || ""
          ),
        },
        transformPasted,
      },
    };

    this._tiptapEditor = new BlockNoteTipTapEditor(
      tiptapOptions,
      this.schema.styleSchema
    ) as BlockNoteTipTapEditor & {
      contentComponent: any;
    };
  }

  /**
   * Mount the editor to a parent DOM element. Call mount(undefined) to clean up
   *
   * @warning Not needed for React, use BlockNoteView to take care of this
   */
  public mount(parentElement?: HTMLElement | null) {
    this._tiptapEditor.mount(parentElement);
  }

  public get prosemirrorView() {
    return this._tiptapEditor.view;
  }

  public get domElement() {
    return this._tiptapEditor.view.dom as HTMLDivElement;
  }

  public isFocused() {
    return this._tiptapEditor.view.hasFocus();
  }

  public focus() {
    this._tiptapEditor.view.focus();
  }

  /**
   * @deprecated, use `editor.document` instead
   */
  public get topLevelBlocks(): Block<BSchema, ISchema, SSchema>[] {
    return this.topLevelBlocks;
  }

  /**
   * Gets a snapshot of all top-level (non-nested) blocks in the editor.
   * @returns A snapshot of all top-level (non-nested) blocks in the editor.
   */
  public get document(): Block<BSchema, ISchema, SSchema>[] {
    const blocks: Block<BSchema, ISchema, SSchema>[] = [];

    this._tiptapEditor.state.doc.firstChild!.descendants((node) => {
      blocks.push(
        nodeToBlock(
          node,
          this.schema.blockSchema,
          this.schema.inlineContentSchema,
          this.schema.styleSchema,
          this.blockCache
        )
      );

      return false;
    });

    return blocks;
  }

  /**
   * Gets a snapshot of an existing block from the editor.
   * @param blockIdentifier The identifier of an existing block that should be retrieved.
   * @returns The block that matches the identifier, or `undefined` if no matching block was found.
   */
  public getBlock(
    blockIdentifier: BlockIdentifier
  ): Block<BSchema, ISchema, SSchema> | undefined {
    const id =
      typeof blockIdentifier === "string"
        ? blockIdentifier
        : blockIdentifier.id;
    let newBlock: Block<BSchema, ISchema, SSchema> | undefined = undefined;

    this._tiptapEditor.state.doc.firstChild!.descendants((node) => {
      if (typeof newBlock !== "undefined") {
        return false;
      }

      if (node.type.name !== "blockContainer" || node.attrs.id !== id) {
        return true;
      }

      newBlock = nodeToBlock(
        node,
        this.schema.blockSchema,
        this.schema.inlineContentSchema,
        this.schema.styleSchema,
        this.blockCache
      );

      return false;
    });

    return newBlock;
  }

  /**
   * Traverses all blocks in the editor depth-first, and executes a callback for each.
   * @param callback The callback to execute for each block. Returning `false` stops the traversal.
   * @param reverse Whether the blocks should be traversed in reverse order.
   */
  public forEachBlock(
    callback: (block: Block<BSchema, ISchema, SSchema>) => boolean,
    reverse = false
  ): void {
    const blocks = this.document.slice();

    if (reverse) {
      blocks.reverse();
    }

    function traverseBlockArray(
      blockArray: Block<BSchema, ISchema, SSchema>[]
    ): boolean {
      for (const block of blockArray) {
        if (!callback(block)) {
          return false;
        }

        const children = reverse
          ? block.children.slice().reverse()
          : block.children;

        if (!traverseBlockArray(children)) {
          return false;
        }
      }

      return true;
    }

    traverseBlockArray(blocks);
  }

  /**
   * Executes a callback whenever the editor's contents change.
   * @param callback The callback to execute.
   */
  public onEditorContentChange(callback: () => void) {
    this._tiptapEditor.on("update", callback);
  }

  /**
   * Executes a callback whenever the editor's selection changes.
   * @param callback The callback to execute.
   */
  public onEditorSelectionChange(callback: () => void) {
    this._tiptapEditor.on("selectionUpdate", callback);
  }

  /**
   * Gets a snapshot of the current text cursor position.
   * @returns A snapshot of the current text cursor position.
   */
  public getTextCursorPosition(): TextCursorPosition<
    BSchema,
    ISchema,
    SSchema
  > {
    const { node, depth, startPos, endPos } = getBlockInfoFromPos(
      this._tiptapEditor.state.doc,
      this._tiptapEditor.state.selection.from
    )!;

    // Index of the current blockContainer node relative to its parent blockGroup.
    const nodeIndex = this._tiptapEditor.state.doc
      .resolve(endPos)
      .index(depth - 1);
    // Number of the parent blockGroup's child blockContainer nodes.
    const numNodes = this._tiptapEditor.state.doc
      .resolve(endPos + 1)
      .node().childCount;

    // Gets previous blockContainer node at the same nesting level, if the current node isn't the first child.
    let prevNode: Node | undefined = undefined;
    if (nodeIndex > 0) {
      prevNode = this._tiptapEditor.state.doc.resolve(startPos - 2).node();
    }

    // Gets next blockContainer node at the same nesting level, if the current node isn't the last child.
    let nextNode: Node | undefined = undefined;
    if (nodeIndex < numNodes - 1) {
      nextNode = this._tiptapEditor.state.doc.resolve(endPos + 2).node();
    }

    return {
      block: nodeToBlock(
        node,
        this.schema.blockSchema,
        this.schema.inlineContentSchema,
        this.schema.styleSchema,
        this.blockCache
      ),
      prevBlock:
        prevNode === undefined
          ? undefined
          : nodeToBlock(
              prevNode,
              this.schema.blockSchema,
              this.schema.inlineContentSchema,
              this.schema.styleSchema,
              this.blockCache
            ),
      nextBlock:
        nextNode === undefined
          ? undefined
          : nodeToBlock(
              nextNode,
              this.schema.blockSchema,
              this.schema.inlineContentSchema,
              this.schema.styleSchema,
              this.blockCache
            ),
    };
  }

  /**
   * Sets the text cursor position to the start or end of an existing block. Throws an error if the target block could
   * not be found.
   * @param targetBlock The identifier of an existing block that the text cursor should be moved to.
   * @param placement Whether the text cursor should be placed at the start or end of the block.
   */
  public setTextCursorPosition(
    targetBlock: BlockIdentifier,
    placement: "start" | "end" = "start"
  ) {
    const id = typeof targetBlock === "string" ? targetBlock : targetBlock.id;

    const { posBeforeNode } = getNodeById(id, this._tiptapEditor.state.doc);
    const { startPos, contentNode } = getBlockInfoFromPos(
      this._tiptapEditor.state.doc,
      posBeforeNode + 2
    )!;

    const contentType: "none" | "inline" | "table" =
      this.schema.blockSchema[contentNode.type.name]!.content;

    if (contentType === "none") {
      this._tiptapEditor.commands.setNodeSelection(startPos);
      return;
    }

    if (contentType === "inline") {
      if (placement === "start") {
        this._tiptapEditor.commands.setTextSelection(startPos + 1);
      } else {
        this._tiptapEditor.commands.setTextSelection(
          startPos + contentNode.nodeSize - 1
        );
      }
    } else if (contentType === "table") {
      if (placement === "start") {
        // Need to offset the position as we have to get through the `tableRow`
        // and `tableCell` nodes to get to the `tableParagraph` node we want to
        // set the selection in.
        this._tiptapEditor.commands.setTextSelection(startPos + 4);
      } else {
        this._tiptapEditor.commands.setTextSelection(
          startPos + contentNode.nodeSize - 4
        );
      }
    } else {
      throw new UnreachableCaseError(contentType);
    }
  }

  /**
   * Gets a snapshot of the current selection.
   */
  public getSelection(): Selection<BSchema, ISchema, SSchema> | undefined {
    // Either the TipTap selection is empty, or it's a node selection. In either
    // case, it only spans one block, so we return undefined.
    if (
      this._tiptapEditor.state.selection.from ===
        this._tiptapEditor.state.selection.to ||
      "node" in this._tiptapEditor.state.selection
    ) {
      return undefined;
    }

    const blocks: Block<BSchema, ISchema, SSchema>[] = [];

    // TODO: This adds all child blocks to the same array. Needs to find min
    //  depth and only add blocks at that depth.
    this._tiptapEditor.state.doc.descendants((node, pos) => {
      if (node.type.spec.group !== "blockContent") {
        return true;
      }

      if (
        pos + node.nodeSize < this._tiptapEditor.state.selection.from ||
        pos > this._tiptapEditor.state.selection.to
      ) {
        return true;
      }

      blocks.push(
        nodeToBlock(
          this._tiptapEditor.state.doc.resolve(pos).node(),
          this.schema.blockSchema,
          this.schema.inlineContentSchema,
          this.schema.styleSchema,
          this.blockCache
        )
      );

      return false;
    });

    return { blocks: blocks };
  }

  /**
   * Checks if the editor is currently editable, or if it's locked.
   * @returns True if the editor is editable, false otherwise.
   */
  public get isEditable(): boolean {
    return this._tiptapEditor.isEditable;
  }

  /**
   * Makes the editor editable or locks it, depending on the argument passed.
   * @param editable True to make the editor editable, or false to lock it.
   */
  public set isEditable(editable: boolean) {
    if (this._tiptapEditor.options.editable !== editable) {
      this._tiptapEditor.setEditable(editable);
    }
  }

  /**
   * Inserts new blocks into the editor. If a block's `id` is undefined, BlockNote generates one automatically. Throws an
   * error if the reference block could not be found.
   * @param blocksToInsert An array of partial blocks that should be inserted.
   * @param referenceBlock An identifier for an existing block, at which the new blocks should be inserted.
   * @param placement Whether the blocks should be inserted just before, just after, or nested inside the
   * `referenceBlock`. Inserts the blocks at the start of the existing block's children if "nested" is used.
   */
  public insertBlocks(
    blocksToInsert: PartialBlock<BSchema, ISchema, SSchema>[],
    referenceBlock: BlockIdentifier,
    placement: "before" | "after" | "nested" = "before"
  ) {
    return insertBlocks(blocksToInsert, referenceBlock, placement, this);
  }

  /**
   * Updates an existing block in the editor. Since updatedBlock is a PartialBlock object, some fields might not be
   * defined. These undefined fields are kept as-is from the existing block. Throws an error if the block to update could
   * not be found.
   * @param blockToUpdate The block that should be updated.
   * @param update A partial block which defines how the existing block should be changed.
   */
  public updateBlock(
    blockToUpdate: BlockIdentifier,
    update: PartialBlock<BSchema, ISchema, SSchema>
  ) {
    return updateBlock(blockToUpdate, update, this);
  }

  /**
   * Removes existing blocks from the editor. Throws an error if any of the blocks could not be found.
   * @param blocksToRemove An array of identifiers for existing blocks that should be removed.
   */
  public removeBlocks(blocksToRemove: BlockIdentifier[]) {
    return removeBlocks(blocksToRemove, this);
  }

  /**
   * Replaces existing blocks in the editor with new blocks. If the blocks that should be removed are not adjacent or
   * are at different nesting levels, `blocksToInsert` will be inserted at the position of the first block in
   * `blocksToRemove`. Throws an error if any of the blocks to remove could not be found.
   * @param blocksToRemove An array of blocks that should be replaced.
   * @param blocksToInsert An array of partial blocks to replace the old ones with.
   */
  public replaceBlocks(
    blocksToRemove: BlockIdentifier[],
    blocksToInsert: PartialBlock<BSchema, ISchema, SSchema>[]
  ) {
    return replaceBlocks(blocksToRemove, blocksToInsert, this);
  }

  /**
   * Insert a piece of content at the current cursor position.
   *
   * @param content can be a string, or array of partial inline content elements
   */
  public insertInlineContent(content: PartialInlineContent<ISchema, SSchema>) {
    const nodes = inlineContentToNodes(
      content,
      this._tiptapEditor.schema,
      this.schema.styleSchema
    );

    insertContentAt(
      {
        from: this._tiptapEditor.state.selection.from,
        to: this._tiptapEditor.state.selection.to,
      },
      nodes,
      this
    );
  }

  /**
   * Gets the active text styles at the text cursor position or at the end of the current selection if it's active.
   */
  public getActiveStyles() {
    const styles: Styles<SSchema> = {};
    const marks = this._tiptapEditor.state.selection.$to.marks();

    for (const mark of marks) {
      const config = this.schema.styleSchema[mark.type.name];
      if (!config) {
<<<<<<< HEAD
        if (mark.type.name !== "link") {
          console.warn("mark not found in styleschema", mark.type.name);
        }

=======
        // eslint-disable-next-line no-console
        console.warn("mark not found in styleschema", mark.type.name);
>>>>>>> c9a53bb9
        continue;
      }
      if (config.propSchema === "boolean") {
        (styles as any)[config.type] = true;
      } else {
        (styles as any)[config.type] = mark.attrs.stringValue;
      }
    }

    return styles;
  }

  /**
   * Adds styles to the currently selected content.
   * @param styles The styles to add.
   */
  public addStyles(styles: Styles<SSchema>) {
    for (const [style, value] of Object.entries(styles)) {
      const config = this.schema.styleSchema[style];
      if (!config) {
        throw new Error(`style ${style} not found in styleSchema`);
      }
      if (config.propSchema === "boolean") {
        this._tiptapEditor.commands.setMark(style);
      } else if (config.propSchema === "string") {
        this._tiptapEditor.commands.setMark(style, { stringValue: value });
      } else {
        throw new UnreachableCaseError(config.propSchema);
      }
    }
  }

  /**
   * Removes styles from the currently selected content.
   * @param styles The styles to remove.
   */
  public removeStyles(styles: Styles<SSchema>) {
    for (const style of Object.keys(styles)) {
      this._tiptapEditor.commands.unsetMark(style);
    }
  }

  /**
   * Toggles styles on the currently selected content.
   * @param styles The styles to toggle.
   */
  public toggleStyles(styles: Styles<SSchema>) {
    for (const [style, value] of Object.entries(styles)) {
      const config = this.schema.styleSchema[style];
      if (!config) {
        throw new Error(`style ${style} not found in styleSchema`);
      }
      if (config.propSchema === "boolean") {
        this._tiptapEditor.commands.toggleMark(style);
      } else if (config.propSchema === "string") {
        this._tiptapEditor.commands.toggleMark(style, { stringValue: value });
      } else {
        throw new UnreachableCaseError(config.propSchema);
      }
    }
  }

  /**
   * Gets the currently selected text.
   */
  public getSelectedText() {
    return this._tiptapEditor.state.doc.textBetween(
      this._tiptapEditor.state.selection.from,
      this._tiptapEditor.state.selection.to
    );
  }

  /**
   * Gets the URL of the last link in the current selection, or `undefined` if there are no links in the selection.
   */
  public getSelectedLinkUrl() {
    return this._tiptapEditor.getAttributes("link").href as string | undefined;
  }

  /**
   * Creates a new link to replace the selected content.
   * @param url The link URL.
   * @param text The text to display the link with.
   */
  public createLink(url: string, text?: string) {
    if (url === "") {
      return;
    }

    const { from, to } = this._tiptapEditor.state.selection;

    if (!text) {
      text = this._tiptapEditor.state.doc.textBetween(from, to);
    }

    const mark = this._tiptapEditor.schema.mark("link", { href: url });

    this._tiptapEditor.view.dispatch(
      this._tiptapEditor.view.state.tr
        .insertText(text, from, to)
        .addMark(from, from + text.length, mark)
    );
  }

  /**
   * Checks if the block containing the text cursor can be nested.
   */
  public canNestBlock() {
    const { startPos, depth } = getBlockInfoFromPos(
      this._tiptapEditor.state.doc,
      this._tiptapEditor.state.selection.from
    )!;

    return this._tiptapEditor.state.doc.resolve(startPos).index(depth - 1) > 0;
  }

  /**
   * Nests the block containing the text cursor into the block above it.
   */
  public nestBlock() {
    this._tiptapEditor.commands.sinkListItem("blockContainer");
  }

  /**
   * Checks if the block containing the text cursor is nested.
   */
  public canUnnestBlock() {
    const { depth } = getBlockInfoFromPos(
      this._tiptapEditor.state.doc,
      this._tiptapEditor.state.selection.from
    )!;

    return depth > 2;
  }

  /**
   * Lifts the block containing the text cursor out of its parent.
   */
  public unnestBlock() {
    this._tiptapEditor.commands.liftListItem("blockContainer");
  }

  // TODO: Fix when implementing HTML/Markdown import & export
  /**
   * Serializes blocks into an HTML string. To better conform to HTML standards, children of blocks which aren't list
   * items are un-nested in the output HTML.
   * @param blocks An array of blocks that should be serialized into HTML.
   * @returns The blocks, serialized as an HTML string.
   */
  public async blocksToHTMLLossy(
    blocks: Block<BSchema, ISchema, SSchema>[] = this.document
  ): Promise<string> {
    const exporter = createExternalHTMLExporter(
      this._tiptapEditor.schema,
      this
    );
    return exporter.exportBlocks(blocks);
  }

  /**
   * Parses blocks from an HTML string. Tries to create `Block` objects out of any HTML block-level elements, and
   * `InlineNode` objects from any HTML inline elements, though not all element types are recognized. If BlockNote
   * doesn't recognize an HTML element's tag, it will parse it as a paragraph or plain text.
   * @param html The HTML string to parse blocks from.
   * @returns The blocks parsed from the HTML string.
   */
  public async tryParseHTMLToBlocks(
    html: string
  ): Promise<Block<BSchema, ISchema, SSchema>[]> {
    return HTMLToBlocks(
      html,
      this.schema.blockSchema,
      this.schema.inlineContentSchema,
      this.schema.styleSchema,
      this._tiptapEditor.schema
    );
  }

  /**
   * Serializes blocks into a Markdown string. The output is simplified as Markdown does not support all features of
   * BlockNote - children of blocks which aren't list items are un-nested and certain styles are removed.
   * @param blocks An array of blocks that should be serialized into Markdown.
   * @returns The blocks, serialized as a Markdown string.
   */
  public async blocksToMarkdownLossy(
    blocks: Block<BSchema, ISchema, SSchema>[] = this.document
  ): Promise<string> {
    return blocksToMarkdown(blocks, this._tiptapEditor.schema, this);
  }

  /**
   * Creates a list of blocks from a Markdown string. Tries to create `Block` and `InlineNode` objects based on
   * Markdown syntax, though not all symbols are recognized. If BlockNote doesn't recognize a symbol, it will parse it
   * as text.
   * @param markdown The Markdown string to parse blocks from.
   * @returns The blocks parsed from the Markdown string.
   */
  public async tryParseMarkdownToBlocks(
    markdown: string
  ): Promise<Block<BSchema, ISchema, SSchema>[]> {
    return markdownToBlocks(
      markdown,
      this.schema.blockSchema,
      this.schema.inlineContentSchema,
      this.schema.styleSchema,
      this._tiptapEditor.schema
    );
  }

  /**
   * Updates the user info for the current user that's shown to other collaborators.
   */
  public updateCollaborationUserInfo(user: { name: string; color: string }) {
    if (!this.options.collaboration) {
      throw new Error(
        "Cannot update collaboration user info when collaboration is disabled."
      );
    }
    this._tiptapEditor.commands.updateUser(user);
  }

  /**
   * A callback function that runs whenever the editor's contents change.
   *
   * @param callback The callback to execute.
   * @returns A function to remove the callback.
   */
  public onChange(
    callback: (editor: BlockNoteEditor<BSchema, ISchema, SSchema>) => void
  ) {
    const cb = () => {
      callback(this);
    };

    this._tiptapEditor.on("update", cb);

    return () => {
      this._tiptapEditor.off("update", cb);
    };
  }

  /**
   * A callback function that runs whenever the text cursor position or selection changes.
   *
   * @param callback The callback to execute.
   * @returns A function to remove the callback.
   */
  public onSelectionChange(
    callback: (editor: BlockNoteEditor<BSchema, ISchema, SSchema>) => void
  ) {
    const cb = () => {
      callback(this);
    };

    this._tiptapEditor.on("selectionUpdate", cb);

    return () => {
      this._tiptapEditor.off("selectionUpdate", cb);
    };
  }
}<|MERGE_RESOLUTION|>--- conflicted
+++ resolved
@@ -778,15 +778,11 @@
     for (const mark of marks) {
       const config = this.schema.styleSchema[mark.type.name];
       if (!config) {
-<<<<<<< HEAD
         if (mark.type.name !== "link") {
+          // eslint-disable-next-line no-console
           console.warn("mark not found in styleschema", mark.type.name);
         }
 
-=======
-        // eslint-disable-next-line no-console
-        console.warn("mark not found in styleschema", mark.type.name);
->>>>>>> c9a53bb9
         continue;
       }
       if (config.propSchema === "boolean") {
