import {
  AnyExtension,
  EditorOptions,
  Extension,
  getSchema,
  isNodeSelection,
  Mark,
  posToDOMRect,
  Node as TipTapNode,
} from "@tiptap/core";
import { Node, Schema } from "prosemirror-model";
// import "./blocknote.css";
import * as Y from "yjs";
import { insertBlocks } from "../api/blockManipulation/commands/insertBlocks/insertBlocks.js";
import {
  moveBlocksDown,
  moveBlocksUp,
} from "../api/blockManipulation/commands/moveBlocks/moveBlocks.js";
import {
  canNestBlock,
  canUnnestBlock,
  nestBlock,
  unnestBlock,
} from "../api/blockManipulation/commands/nestBlock/nestBlock.js";
import { removeAndInsertBlocks } from "../api/blockManipulation/commands/replaceBlocks/replaceBlocks.js";
import { updateBlock } from "../api/blockManipulation/commands/updateBlock/updateBlock.js";
import {
  getBlock,
  getNextBlock,
  getParentBlock,
  getPrevBlock,
} from "../api/blockManipulation/getBlock/getBlock.js";
import { insertContentAt } from "../api/blockManipulation/insertContentAt.js";
import {
  getSelection,
  getSelectionCutBlocks,
  setSelection,
} from "../api/blockManipulation/selections/selection.js";
import {
  getTextCursorPosition,
  setTextCursorPosition,
} from "../api/blockManipulation/selections/textCursorPosition.js";
import { createExternalHTMLExporter } from "../api/exporters/html/externalHTMLExporter.js";
import { blocksToMarkdown } from "../api/exporters/markdown/markdownExporter.js";
import { HTMLToBlocks } from "../api/parsers/html/parseHTML.js";
import {
  markdownToBlocks,
  markdownToHTML,
} from "../api/parsers/markdown/parseMarkdown.js";
import {
  Block,
  DefaultBlockSchema,
  DefaultInlineContentSchema,
  DefaultStyleSchema,
  PartialBlock,
} from "../blocks/defaultBlocks.js";
import type { CommentsPlugin } from "../extensions/Comments/CommentsPlugin.js";
import { FilePanelProsemirrorPlugin } from "../extensions/FilePanel/FilePanelPlugin.js";
import { FormattingToolbarProsemirrorPlugin } from "../extensions/FormattingToolbar/FormattingToolbarPlugin.js";
import { LinkToolbarProsemirrorPlugin } from "../extensions/LinkToolbar/LinkToolbarPlugin.js";
import { ShowSelectionPlugin } from "../extensions/ShowSelection/ShowSelectionPlugin.js";
import { SideMenuProsemirrorPlugin } from "../extensions/SideMenu/SideMenuPlugin.js";
import { SuggestionMenuProseMirrorPlugin } from "../extensions/SuggestionMenu/SuggestionPlugin.js";
import { TableHandlesProsemirrorPlugin } from "../extensions/TableHandles/TableHandlesPlugin.js";
import { UniqueID } from "../extensions/UniqueID/UniqueID.js";
import {
  BlockIdentifier,
  BlockNoteDOMAttributes,
  BlockSchema,
  BlockSpecs,
  InlineContentSchema,
  InlineContentSpecs,
  PartialInlineContent,
  Styles,
  StyleSchema,
  StyleSpecs,
} from "../schema/index.js";
import { mergeCSSClasses } from "../util/browser.js";
import { NoInfer, UnreachableCaseError } from "../util/typescript.js";

import { getBlockNoteExtensions } from "./BlockNoteExtensions.js";
import { TextCursorPosition } from "./cursorPositionTypes.js";

import { Selection } from "./selectionTypes.js";
import { transformPasted } from "./transformPasted.js";

import { checkDefaultBlockTypeInSchema } from "../blocks/defaultBlockTypeGuards.js";
import { BlockNoteSchema } from "./BlockNoteSchema.js";
import {
  BlockNoteTipTapEditor,
  BlockNoteTipTapEditorOptions,
} from "./BlockNoteTipTapEditor.js";

import { Dictionary } from "../i18n/dictionary.js";
import { en } from "../i18n/locales/index.js";

import { redo, undo } from "@tiptap/pm/history";
import {
  TextSelection,
  type Command,
  type Plugin,
  type Transaction,
} from "@tiptap/pm/state";
import { dropCursor } from "prosemirror-dropcursor";
import { EditorView } from "prosemirror-view";
import { redoCommand, undoCommand, ySyncPluginKey } from "y-prosemirror";
import { createInternalHTMLSerializer } from "../api/exporters/html/internalHTMLSerializer.js";
import { inlineContentToNodes } from "../api/nodeConversions/blockToNode.js";
import { docToBlocks } from "../api/nodeConversions/nodeToBlock.js";
import {
  BlocksChanged,
  getBlocksChangedByTransaction,
} from "../api/nodeUtil.js";
import { nestedListsToBlockNoteStructure } from "../api/parsers/html/util/nestedLists.js";
import { CodeBlockOptions } from "../blocks/CodeBlockContent/CodeBlockContent.js";
import type { ThreadStore, User } from "../comments/index.js";
import type { CursorPlugin } from "../extensions/Collaboration/CursorPlugin.js";
import type { ForkYDocPlugin } from "../extensions/Collaboration/ForkYDocPlugin.js";
import { EventEmitter } from "../util/EventEmitter.js";
import { BlockNoteExtension } from "./BlockNoteExtension.js";

import "../style.css";
import { BlockChangePlugin } from "../extensions/BlockChange/BlockChangePlugin.js";

/**
 * A factory function that returns a BlockNoteExtension
 * This is useful so we can create extensions that require an editor instance
 * in the constructor
 */
export type BlockNoteExtensionFactory = (
  editor: BlockNoteEditor<any, any, any>,
) => BlockNoteExtension;

/**
 * We support Tiptap extensions and BlockNoteExtension based extensions
 */
export type SupportedExtension = AnyExtension | BlockNoteExtension;

export type BlockCache<
  BSchema extends BlockSchema = any,
  ISchema extends InlineContentSchema = any,
  SSchema extends StyleSchema = any,
> = WeakMap<Node, Block<BSchema, ISchema, SSchema>>;

export type BlockNoteEditorOptions<
  BSchema extends BlockSchema,
  ISchema extends InlineContentSchema,
  SSchema extends StyleSchema,
> = {
  /**
   * Whether changes to blocks (like indentation, creating lists, changing headings) should be animated or not. Defaults to `true`.
   *
   * @default true
   */
  animations?: boolean;

  /**
   * When enabled, allows for collaboration between multiple users.
   * See [Real-time Collaboration](https://www.blocknotejs.org/docs/advanced/real-time-collaboration) for more info.
   *
   * @remarks `CollaborationOptions`
   */
  collaboration?: {
    /**
     * The Yjs XML fragment that's used for collaboration.
     */
    fragment: Y.XmlFragment;
    /**
     * The user info for the current user that's shown to other collaborators.
     */
    user: {
      name: string;
      color: string;
    };
    /**
     * A Yjs provider (used for awareness / cursor information)
     */
    provider: any;
    /**
     * Optional function to customize how cursors of users are rendered
     */
    renderCursor?: (user: any) => HTMLElement;
    /**
     * Optional flag to set when the user label should be shown with the default
     * collaboration cursor. Setting to "always" will always show the label,
     * while "activity" will only show the label when the user moves the cursor
     * or types. Defaults to "activity".
     */
    showCursorLabels?: "always" | "activity";
  };

  /**
   * Options for code blocks.
   */
  codeBlock?: CodeBlockOptions;

  /**
   * Configuration for the comments feature, requires a `threadStore`.
   *
   * See [Comments](https://www.blocknotejs.org/docs/collaboration/comments) for more info.
   * @remarks `CommentsOptions`
   */
  comments?: {
    threadStore: ThreadStore;
  };

  /**
   * Use default BlockNote font and reset the styles of <p> <li> <h1> elements etc., that are used in BlockNote.
   *
   * @default true
   */
  defaultStyles?: boolean;

  /**
   * A dictionary object containing translations for the editor.
   *
   * See [Localization / i18n](https://www.blocknotejs.org/docs/advanced/localization) for more info.
   *
   * @remarks `Dictionary` is a type that contains all the translations for the editor.
   */
  dictionary?: Dictionary & Record<string, any>;

  /**
   * Disable internal extensions (based on keys / extension name)
   *
   * @note Advanced
   */
  disableExtensions?: string[];

  /**
   * An object containing attributes that should be added to HTML elements of the editor.
   *
   * See [Adding DOM Attributes](https://www.blocknotejs.org/docs/theming#adding-dom-attributes) for more info.
   *
   * @example { editor: { class: "my-editor-class" } }
   * @remarks `Record<string, Record<string, string>>`
   */
  domAttributes?: Partial<BlockNoteDOMAttributes>;

  /**
   * A replacement indicator to use when dragging and dropping blocks. Uses the [ProseMirror drop cursor](https://github.com/ProseMirror/prosemirror-dropcursor), or a modified version when [Column Blocks](https://www.blocknotejs.org/docs/document-structure#column-blocks) are enabled.
   * @remarks `() => Plugin`
   */
  dropCursor?: (opts: {
    editor: BlockNoteEditor<
      NoInfer<BSchema>,
      NoInfer<ISchema>,
      NoInfer<SSchema>
    >;
    color?: string | false;
    width?: number;
    class?: string;
  }) => Plugin;

  /**
   * Configuration for headings
   */
  heading?: {
    /**
     * The levels of headings that should be available in the editor.
     * @note Configurable up to 6 levels of headings.
     * @default [1, 2, 3]
     */
    levels?: (1 | 2 | 3 | 4 | 5 | 6)[];
  };

  /**
   * The content that should be in the editor when it's created, represented as an array of {@link PartialBlock} objects.
   *
   * See [Partial Blocks](https://www.blocknotejs.org/docs/editor-api/manipulating-blocks#partial-blocks) for more info.
   *
   * @remarks `PartialBlock[]`
   */
  initialContent?: PartialBlock<
    NoInfer<BSchema>,
    NoInfer<ISchema>,
    NoInfer<SSchema>
  >[];

  /**
   * @deprecated, provide placeholders via dictionary instead
   * @internal
   */
  placeholders?: Record<
    string | "default" | "emptyDocument",
    string | undefined
  >;

  /**
   * Custom paste handler that can be used to override the default paste behavior.
   *
   * See [Paste Handling](https://www.blocknotejs.org/docs/advanced/paste-handling) for more info.
   *
   * @remarks `PasteHandler`
   * @returns The function should return `true` if the paste event was handled, otherwise it should return `false` if it should be canceled or `undefined` if it should be handled by another handler.
   *
   * @example
   * ```ts
   * pasteHandler: ({ defaultPasteHandler }) => {
   *   return defaultPasteHandler({ pasteBehavior: "prefer-html" });
   * }
   * ```
   */
  pasteHandler?: (context: {
    event: ClipboardEvent;
    editor: BlockNoteEditor<BSchema, ISchema, SSchema>;
    /**
     * The default paste handler
     * @param context The context object
     * @returns Whether the paste event was handled or not
     */
    defaultPasteHandler: (context?: {
      /**
       * Whether to prioritize Markdown content in `text/plain` over `text/html` when pasting from the clipboard.
       * @default true
       */
      prioritizeMarkdownOverHTML?: boolean;
      /**
       * Whether to parse `text/plain` content from the clipboard as Markdown content.
       * @default true
       */
      plainTextAsMarkdown?: boolean;
    }) => boolean | undefined;
  }) => boolean | undefined;

  /**
   * Resolve a URL of a file block to one that can be displayed or downloaded. This can be used for creating authenticated URL or
   * implementing custom protocols / schemes
   * @returns The URL that's
   */
  resolveFileUrl?: (url: string) => Promise<string>;

  /**
   * Resolve user information for comments.
   *
   * See [Comments](https://www.blocknotejs.org/docs/collaboration/comments) for more info.
   */
  resolveUsers?: (userIds: string[]) => Promise<User[]>;

  /**
   * The schema of the editor. The schema defines which Blocks, InlineContent, and Styles are available in the editor.
   *
   * See [Custom Schemas](https://www.blocknotejs.org/docs/custom-schemas) for more info.
   * @remarks `BlockNoteSchema`
   */
  schema: BlockNoteSchema<BSchema, ISchema, SSchema>;

  /**
   * A flag indicating whether to set an HTML ID for every block
   *
   * When set to `true`, on each block an id attribute will be set with the block id
   * Otherwise, the HTML ID attribute will not be set.
   *
   * (note that the id is always set on the `data-id` attribute)
   */
  setIdAttribute?: boolean;

  /**
<<<<<<< HEAD
   * Controls how the Side Menu and block drag & drop interact with the editor bounds.
   * - When set to `"viewport"`, the Side Menu appears next to the nearest block to the cursor,
   *   regardless of viewport position. Block dropping is locked to editor bounds.
   * - When set to `"editor"`, the Side Menu and block dropping only work within editor bounds.
   *   Required when using multiple editors.
   * @default "viewport"
   */
  sideMenuDetection?: "viewport" | "editor";

  /**
   * Determines behavior when pressing Tab (or Shift-Tab) while multiple blocks are selected and a toolbar is open.
   * - `"prefer-navigate-ui"`: Changes focus to the toolbar. User must press Escape to close toolbar before indenting blocks. Better for keyboard accessibility.
   * - `"prefer-indent"`: Always indents selected blocks, regardless of toolbar state. Keyboard navigation of toolbars not possible.
   * @default "prefer-navigate-ui"
=======
   Select desired behavior when pressing `Tab` (or `Shift-Tab`). Specifically,
   what should happen when a user has selected multiple blocks while a toolbar
   is open:
   - `"prefer-navigate-ui"`: Change focus to the toolbar. The user needs to
   first press `Escape` to close the toolbar, and can then indent multiple
   blocks. Better for keyboard accessibility.
   - `"prefer-indent"`: Regardless of whether toolbars are open, indent the
   selection of blocks. In this case, it's not possible to navigate toolbars
   with the keyboard.

   @default "prefer-navigate-ui"
>>>>>>> 5ca0572f
   */
  tabBehavior?: "prefer-navigate-ui" | "prefer-indent";

  /**
   * Allows enabling / disabling features of tables.
   *
   * See [Tables](https://www.blocknotejs.org/docs/editor-basics/document-structure#tables) for more info.
   *
   * @remarks `TableConfig`
   */
  tables?: {
    /**
     * Whether to allow splitting and merging cells within a table.
     *
     * @default false
     */
    splitCells?: boolean;
    /**
     * Whether to allow changing the background color of cells.
     *
     * @default false
     */
    cellBackgroundColor?: boolean;
    /**
     * Whether to allow changing the text color of cells.
     *
     * @default false
     */
    cellTextColor?: boolean;
    /**
     * Whether to allow changing cells into headers.
     *
     * @default false
     */
    headers?: boolean;
  };

  /**
   * An option which user can pass with `false` value to disable the automatic creation of a trailing new block on the next line when the user types or edits any block.
   *
   * @default true
   */
  trailingBlock?: boolean;

  /**
   * The `uploadFile` method is what the editor uses when files need to be uploaded (for example when selecting an image to upload).
   * This method should set when creating the editor as this is application-specific.
   *
   * `undefined` means the application doesn't support file uploads.
   *
   * @param file The file that should be uploaded.
   * @returns The URL of the uploaded file OR an object containing props that should be set on the file block (such as an id)
   * @remarks `(file: File) => Promise<UploadFileResult>`
   */
  uploadFile?: (
    file: File,
    blockId?: string,
  ) => Promise<string | Record<string, any>>;

  /**
   * additional tiptap options, undocumented
   * @internal
   */
  _tiptapOptions?: Partial<EditorOptions>;

  /**
   * (experimental) add extra extensions to the editor
   *
   * @deprecated, should use `extensions` instead
   * @internal
   */
  _extensions?: Record<
    string,
    | { plugin: Plugin; priority?: number }
    | ((editor: BlockNoteEditor<any, any, any>) => {
        plugin: Plugin;
        priority?: number;
      })
  >;

  /**
   * Register extensions to the editor.
   *
   * @internal
   */
  extensions?: Array<BlockNoteExtension | BlockNoteExtensionFactory>;

  /**
   * Boolean indicating whether the editor is in headless mode.
   * Headless mode means we can use features like importing / exporting blocks,
   * but there's no underlying editor (UI) instantiated.
   *
   * You probably don't need to set this manually, but use the `server-util` package instead that uses this option internally
   * @internal
   */
  _headless?: boolean;
};

const blockNoteTipTapOptions = {
  enableInputRules: true,
  enablePasteRules: true,
  enableCoreExtensions: false,
};

export class BlockNoteEditor<
  BSchema extends BlockSchema = DefaultBlockSchema,
  ISchema extends InlineContentSchema = DefaultInlineContentSchema,
  SSchema extends StyleSchema = DefaultStyleSchema,
> extends EventEmitter<{
  create: void;
}> {
  /**
   * The underlying prosemirror schema
   */
  public readonly pmSchema: Schema;

  /**
   * extensions that are added to the editor, can be tiptap extensions or prosemirror plugins
   */
  public extensions: Record<string, SupportedExtension> = {};

  /**
   * Boolean indicating whether the editor is in headless mode.
   * Headless mode means we can use features like importing / exporting blocks,
   * but there's no underlying editor (UI) instantiated.
   *
   * You probably don't need to set this manually, but use the `server-util` package instead that uses this option internally
   */
  public readonly headless: boolean = false;

  public readonly _tiptapEditor: Omit<BlockNoteTipTapEditor, "view"> & {
    view: EditorView | undefined;
    contentComponent: any;
  } = undefined as any; // TODO: Type should actually reflect that it can be `undefined` in headless mode

  /**
   * Used by React to store a reference to an `ElementRenderer` helper utility to make sure we can render React elements
   * in the correct context (used by `ReactRenderUtil`)
   */
  public elementRenderer: ((node: any, container: HTMLElement) => void) | null =
    null;

  /**
   * Cache of all blocks. This makes sure we don't have to "recompute" blocks if underlying Prosemirror Nodes haven't changed.
   * This is especially useful when we want to keep track of the same block across multiple operations,
   * with this cache, blocks stay the same object reference (referential equality with ===).
   */
  public blockCache: BlockCache = new WeakMap();

  /**
   * The dictionary contains translations for the editor.
   */
  public readonly dictionary: Dictionary & Record<string, any>;

  /**
   * The schema of the editor. The schema defines which Blocks, InlineContent, and Styles are available in the editor.
   */
  public readonly schema: BlockNoteSchema<BSchema, ISchema, SSchema>;

  public readonly blockImplementations: BlockSpecs;
  public readonly inlineContentImplementations: InlineContentSpecs;
  public readonly styleImplementations: StyleSpecs;

  public readonly formattingToolbar: FormattingToolbarProsemirrorPlugin;
  public readonly linkToolbar: LinkToolbarProsemirrorPlugin<
    BSchema,
    ISchema,
    SSchema
  >;
  public readonly sideMenu: SideMenuProsemirrorPlugin<
    BSchema,
    ISchema,
    SSchema
  >;
  public readonly suggestionMenus: SuggestionMenuProseMirrorPlugin<
    BSchema,
    ISchema,
    SSchema
  >;
  public readonly filePanel?: FilePanelProsemirrorPlugin<ISchema, SSchema>;
  public readonly tableHandles?: TableHandlesProsemirrorPlugin<
    ISchema,
    SSchema
  >;
  public readonly comments?: CommentsPlugin;

  private readonly showSelectionPlugin: ShowSelectionPlugin;

  /**
   * The plugin for forking a document, only defined if in collaboration mode
   */
  public readonly forkYDocPlugin?: ForkYDocPlugin;
  /**
   * The `uploadFile` method is what the editor uses when files need to be uploaded (for example when selecting an image to upload).
   * This method should set when creating the editor as this is application-specific.
   *
   * `undefined` means the application doesn't support file uploads.
   *
   * @param file The file that should be uploaded.
   * @returns The URL of the uploaded file OR an object containing props that should be set on the file block (such as an id)
   */
  public readonly uploadFile:
    | ((file: File, blockId?: string) => Promise<string | Record<string, any>>)
    | undefined;

  private onUploadStartCallbacks: ((blockId?: string) => void)[] = [];
  private onUploadEndCallbacks: ((blockId?: string) => void)[] = [];

  public readonly resolveFileUrl?: (url: string) => Promise<string>;
  public readonly resolveUsers?: (userIds: string[]) => Promise<User[]>;
  /**
   * Editor settings
   */
  public readonly settings: {
    tables: {
      splitCells: boolean;
      cellBackgroundColor: boolean;
      cellTextColor: boolean;
      headers: boolean;
    };
    codeBlock: CodeBlockOptions;
    heading: {
      levels: (1 | 2 | 3 | 4 | 5 | 6)[];
    };
  };

  public static create<
    BSchema extends BlockSchema = DefaultBlockSchema,
    ISchema extends InlineContentSchema = DefaultInlineContentSchema,
    SSchema extends StyleSchema = DefaultStyleSchema,
  >(options: Partial<BlockNoteEditorOptions<BSchema, ISchema, SSchema>> = {}) {
    return new BlockNoteEditor<BSchema, ISchema, SSchema>(options);
  }

  protected constructor(
    protected readonly options: Partial<BlockNoteEditorOptions<any, any, any>>,
  ) {
    super();
    const anyOpts = options as any;
    if (anyOpts.onEditorContentChange) {
      throw new Error(
        "onEditorContentChange initialization option is deprecated, use <BlockNoteView onChange={...} />, the useEditorChange(...) hook, or editor.onChange(...)",
      );
    }

    if (anyOpts.onTextCursorPositionChange) {
      throw new Error(
        "onTextCursorPositionChange initialization option is deprecated, use <BlockNoteView onSelectionChange={...} />, the useEditorSelectionChange(...) hook, or editor.onSelectionChange(...)",
      );
    }

    if (anyOpts.onEditorReady) {
      throw new Error(
        "onEditorReady is deprecated. Editor is immediately ready for use after creation.",
      );
    }

    if (anyOpts.editable) {
      throw new Error(
        "editable initialization option is deprecated, use <BlockNoteView editable={true/false} />, or alternatively editor.isEditable = true/false",
      );
    }

    this.dictionary = options.dictionary || en;
    this.settings = {
      tables: {
        splitCells: options?.tables?.splitCells ?? false,
        cellBackgroundColor: options?.tables?.cellBackgroundColor ?? false,
        cellTextColor: options?.tables?.cellTextColor ?? false,
        headers: options?.tables?.headers ?? false,
      },
      codeBlock: {
        indentLineWithTab: options?.codeBlock?.indentLineWithTab ?? true,
        defaultLanguage: options?.codeBlock?.defaultLanguage ?? "text",
        supportedLanguages: options?.codeBlock?.supportedLanguages ?? {},
        createHighlighter: options?.codeBlock?.createHighlighter ?? undefined,
      },
      heading: {
        levels: options?.heading?.levels ?? [1, 2, 3],
      },
    };

    // apply defaults
    const newOptions = {
      defaultStyles: true,
      schema: options.schema || BlockNoteSchema.create(),
      _headless: false,
      ...options,
      placeholders: {
        ...this.dictionary.placeholders,
        ...options.placeholders,
      },
    };

    if (newOptions.comments && !newOptions.resolveUsers) {
      throw new Error("resolveUsers is required when using comments");
    }

    this.resolveUsers = newOptions.resolveUsers;

    // @ts-ignore
    this.schema = newOptions.schema;
    this.blockImplementations = newOptions.schema.blockSpecs;
    this.inlineContentImplementations = newOptions.schema.inlineContentSpecs;
    this.styleImplementations = newOptions.schema.styleSpecs;

    this.extensions = getBlockNoteExtensions({
      editor: this,
      domAttributes: newOptions.domAttributes || {},
      blockSpecs: this.schema.blockSpecs,
      styleSpecs: this.schema.styleSpecs,
      inlineContentSpecs: this.schema.inlineContentSpecs,
      collaboration: newOptions.collaboration,
      trailingBlock: newOptions.trailingBlock,
      disableExtensions: newOptions.disableExtensions,
      setIdAttribute: newOptions.setIdAttribute,
      animations: newOptions.animations ?? true,
      tableHandles: checkDefaultBlockTypeInSchema("table", this),
      dropCursor: this.options.dropCursor ?? dropCursor,
      placeholders: newOptions.placeholders,
      tabBehavior: newOptions.tabBehavior,
      comments: newOptions.comments,
      pasteHandler: newOptions.pasteHandler,
    });

    // add extensions from _tiptapOptions
    (newOptions._tiptapOptions?.extensions || []).forEach((ext) => {
      this.extensions[ext.name] = ext;
    });

    // add extensions from options
    for (let ext of newOptions.extensions || []) {
      if (typeof ext === "function") {
        // factory
        ext = ext(this);
      }
      const key = (ext.constructor as any).key();
      if (!key) {
        throw new Error(
          `Extension ${ext.constructor.name} does not have a key method`,
        );
      }
      if (this.extensions[key]) {
        throw new Error(
          `Extension ${ext.constructor.name} already exists with key ${key}`,
        );
      }
      this.extensions[key] = ext;
    }

    // (when passed in via the deprecated `_extensions` option)
    Object.entries(newOptions._extensions || {}).forEach(([key, ext]) => {
      // eslint-disable-next-line @typescript-eslint/no-this-alias
      const editor = this;

      const instance = typeof ext === "function" ? ext(editor) : ext;
      if (!("plugin" in instance)) {
        // Assume it is an Extension/Mark/Node
        this.extensions[key] = instance;
        return;
      }

      this.extensions[key] = new (class extends BlockNoteExtension {
        public static key() {
          return key;
        }
        constructor() {
          super();
          this.addProsemirrorPlugin(instance.plugin);
        }
        public get priority() {
          return instance.priority;
        }
      })();
    });

    this.formattingToolbar = this.extensions["formattingToolbar"] as any;
    this.linkToolbar = this.extensions["linkToolbar"] as any;
    this.sideMenu = this.extensions["sideMenu"] as any;
    this.suggestionMenus = this.extensions["suggestionMenus"] as any;
    this.filePanel = this.extensions["filePanel"] as any;
    this.tableHandles = this.extensions["tableHandles"] as any;
    this.comments = this.extensions["comments"] as any;
    this.showSelectionPlugin = this.extensions["showSelection"] as any;
    this.forkYDocPlugin = this.extensions["forkYDocPlugin"] as any;

    if (newOptions.uploadFile) {
      const uploadFile = newOptions.uploadFile;
      this.uploadFile = async (file, blockId) => {
        this.onUploadStartCallbacks.forEach((callback) =>
          callback.apply(this, [blockId]),
        );
        try {
          return await uploadFile(file, blockId);
        } finally {
          this.onUploadEndCallbacks.forEach((callback) =>
            callback.apply(this, [blockId]),
          );
        }
      };
    }

    this.resolveFileUrl = newOptions.resolveFileUrl;
    this.headless = newOptions._headless;

    const collaborationEnabled =
      "ySyncPlugin" in this.extensions ||
      "liveblocksExtension" in this.extensions;

    if (collaborationEnabled && newOptions.initialContent) {
      // eslint-disable-next-line no-console
      console.warn(
        "When using Collaboration, initialContent might cause conflicts, because changes should come from the collaboration provider",
      );
    }

    const initialContent =
      newOptions.initialContent ||
      (collaborationEnabled
        ? [
            {
              type: "paragraph",
              id: "initialBlockId",
            },
          ]
        : [
            {
              type: "paragraph",
              id: UniqueID.options.generateID(),
            },
          ]);

    if (!Array.isArray(initialContent) || initialContent.length === 0) {
      throw new Error(
        "initialContent must be a non-empty array of blocks, received: " +
          initialContent,
      );
    }

    const tiptapExtensions = [
      ...Object.entries(this.extensions).map(([key, ext]) => {
        if (
          ext instanceof Extension ||
          ext instanceof TipTapNode ||
          ext instanceof Mark
        ) {
          // tiptap extension
          return ext;
        }

        if (ext instanceof BlockNoteExtension && !ext.plugins.length) {
          return undefined;
        }

        // "blocknote" extensions (prosemirror plugins)
        return Extension.create({
          name: key,
          priority: ext.priority,
          addProseMirrorPlugins: () => ext.plugins,
        });
      }),
    ].filter((ext): ext is Extension => ext !== undefined);

    const tiptapOptions: BlockNoteTipTapEditorOptions = {
      ...blockNoteTipTapOptions,
      ...newOptions._tiptapOptions,
      content: initialContent,
      extensions: tiptapExtensions,
      editorProps: {
        ...newOptions._tiptapOptions?.editorProps,
        attributes: {
          // As of TipTap v2.5.0 the tabIndex is removed when the editor is not
          // editable, so you can't focus it. We want to revert this as we have
          // UI behaviour that relies on it.
          tabIndex: "0",
          ...newOptions._tiptapOptions?.editorProps?.attributes,
          ...newOptions.domAttributes?.editor,
          class: mergeCSSClasses(
            "bn-editor",
            newOptions.defaultStyles ? "bn-default-styles" : "",
            newOptions.domAttributes?.editor?.class || "",
          ),
        },
        transformPasted,
      },
    };

    if (!this.headless) {
      this._tiptapEditor = BlockNoteTipTapEditor.create(
        tiptapOptions,
        this.schema.styleSchema,
      ) as BlockNoteTipTapEditor & {
        view: any;
        contentComponent: any;
      };
      this.pmSchema = this._tiptapEditor.schema;
    } else {
      // In headless mode, we don't instantiate an underlying TipTap editor,
      // but we still need the schema
      this.pmSchema = getSchema(tiptapOptions.extensions!);
    }
    this.pmSchema.cached.blockNoteEditor = this;
    this.emit("create");
  }

  /**
   * Stores the currently active transaction, which is the accumulated transaction from all {@link dispatch} calls during a {@link transact} calls
   */
  private activeTransaction: Transaction | null = null;

  /**
   * Execute a prosemirror command. This is mostly for backwards compatibility with older code.
   *
   * @note You should prefer the {@link transact} method when possible, as it will automatically handle the dispatching of the transaction and work across blocknote transactions.
   *
   * @example
   * ```ts
   * editor.exec((state, dispatch, view) => {
   *   dispatch(state.tr.insertText("Hello, world!"));
   * });
   * ```
   */
  public exec(command: Command) {
    if (this.activeTransaction) {
      throw new Error(
        "`exec` should not be called within a `transact` call, move the `exec` call outside of the `transact` call",
      );
    }
    const state = this._tiptapEditor.state;
    const view = this._tiptapEditor.view;
    const dispatch = (tr: Transaction) => this._tiptapEditor.dispatch(tr);

    return command(state, dispatch, view);
  }

  /**
   * Check if a command can be executed. A command should return `false` if it is not valid in the current state.
   *
   * @example
   * ```ts
   * if (editor.canExec(command)) {
   *   // show button
   * } else {
   *   // hide button
   * }
   * ```
   */
  public canExec(command: Command): boolean {
    if (this.activeTransaction) {
      throw new Error(
        "`canExec` should not be called within a `transact` call, move the `canExec` call outside of the `transact` call",
      );
    }
    const state = this._tiptapEditor.state;
    const view = this._tiptapEditor.view;

    return command(state, undefined, view);
  }

  /**
   * Execute a function within a "blocknote transaction".
   * All changes to the editor within the transaction will be grouped together, so that
   * we can dispatch them as a single operation (thus creating only a single undo step)
   *
   * @note There is no need to dispatch the transaction, as it will be automatically dispatched when the callback is complete.
   *
   * @example
   * ```ts
   * // All changes to the editor will be grouped together
   * editor.transact((tr) => {
   *   tr.insertText("Hello, world!");
   * // These two operations will be grouped together in a single undo step
   *   editor.transact((tr) => {
   *     tr.insertText("Hello, world!");
   *   });
   * });
   * ```
   */
  public transact<T>(
    callback: (
      /**
       * The current active transaction, this will automatically be dispatched to the editor when the callback is complete
       * If another `transact` call is made within the callback, it will be passed the same transaction as the parent call.
       */
      tr: Transaction,
    ) => T,
  ): T {
    if (this.activeTransaction) {
      // Already in a transaction, so we can just callback immediately
      return callback(this.activeTransaction);
    }

    try {
      // Enter transaction mode, by setting a starting transaction
      this.activeTransaction = this._tiptapEditor.state.tr;

      // Capture all dispatch'd transactions
      const result = callback(this.activeTransaction);

      // Any transactions captured by the `dispatch` call will be stored in `this.activeTransaction`
      const activeTr = this.activeTransaction;

      this.activeTransaction = null;
      if (
        activeTr &&
        // Only dispatch if the transaction was actually modified in some way
        (activeTr.docChanged ||
          activeTr.selectionSet ||
          activeTr.scrolledIntoView ||
          activeTr.storedMarksSet ||
          !activeTr.isGeneric)
      ) {
        // Dispatch the transaction if it was modified
        this._tiptapEditor.dispatch(activeTr);
      }

      return result;
    } finally {
      // We wrap this in a finally block to ensure we don't disable future transactions just because of an error in the callback
      this.activeTransaction = null;
    }
  }

  // TO DISCUSS
  /**
   * Shorthand to get a typed extension from the editor, by
   * just passing in the extension class.
   *
   * @param ext - The extension class to get
   * @param key - optional, the key of the extension in the extensions object (defaults to the extension name)
   * @returns The extension instance
   */
  public extension<T extends BlockNoteExtension>(
    ext: { new (...args: any[]): T } & typeof BlockNoteExtension,
    key = ext.key(),
  ): T {
    const extension = this.extensions[key] as T;
    if (!extension) {
      throw new Error(`Extension ${key} not found`);
    }
    return extension;
  }

  /**
   * Mount the editor to a parent DOM element. Call mount(undefined) to clean up
   *
   * @warning Not needed to call manually when using React, use BlockNoteView to take care of mounting
   */
  public mount = (
    parentElement?: HTMLElement | null,
    contentComponent?: any,
  ) => {
    this._tiptapEditor.mount(this, parentElement, contentComponent);
  };

  /**
   * Get the underlying prosemirror state
   * @note Prefer using `editor.transact` to read the current editor state, as that will ensure the state is up to date
   * @see https://prosemirror.net/docs/ref/#state.EditorState
   */
  public get prosemirrorState() {
    if (this.activeTransaction) {
      throw new Error(
        "`prosemirrorState` should not be called within a `transact` call, move the `prosemirrorState` call outside of the `transact` call or use `editor.transact` to read the current editor state",
      );
    }
    return this._tiptapEditor.state;
  }

  /**
   * Get the underlying prosemirror view
   * @see https://prosemirror.net/docs/ref/#view.EditorView
   */
  public get prosemirrorView() {
    return this._tiptapEditor.view;
  }

  public get domElement() {
    return this.prosemirrorView?.dom as HTMLDivElement | undefined;
  }

  public isFocused() {
    return this.prosemirrorView?.hasFocus() || false;
  }

  public focus() {
    this.prosemirrorView?.focus();
  }

  public onUploadStart(callback: (blockId?: string) => void) {
    this.onUploadStartCallbacks.push(callback);

    return () => {
      const index = this.onUploadStartCallbacks.indexOf(callback);
      if (index > -1) {
        this.onUploadStartCallbacks.splice(index, 1);
      }
    };
  }

  public onUploadEnd(callback: (blockId?: string) => void) {
    this.onUploadEndCallbacks.push(callback);

    return () => {
      const index = this.onUploadEndCallbacks.indexOf(callback);
      if (index > -1) {
        this.onUploadEndCallbacks.splice(index, 1);
      }
    };
  }

  /**
   * @deprecated, use `editor.document` instead
   */
  public get topLevelBlocks(): Block<BSchema, ISchema, SSchema>[] {
    return this.document;
  }

  /**
   * Gets a snapshot of all top-level (non-nested) blocks in the editor.
   * @returns A snapshot of all top-level (non-nested) blocks in the editor.
   */
  public get document(): Block<BSchema, ISchema, SSchema>[] {
    return this.transact((tr) => {
      return docToBlocks(tr.doc, this.pmSchema);
    });
  }

  /**
   * Gets a snapshot of an existing block from the editor.
   * @param blockIdentifier The identifier of an existing block that should be
   * retrieved.
   * @returns The block that matches the identifier, or `undefined` if no
   * matching block was found.
   */
  public getBlock(
    blockIdentifier: BlockIdentifier,
  ): Block<BSchema, ISchema, SSchema> | undefined {
    return this.transact((tr) => getBlock(tr.doc, blockIdentifier));
  }

  /**
   * Gets a snapshot of the previous sibling of an existing block from the
   * editor.
   * @param blockIdentifier The identifier of an existing block for which the
   * previous sibling should be retrieved.
   * @returns The previous sibling of the block that matches the identifier.
   * `undefined` if no matching block was found, or it's the first child/block
   * in the document.
   */
  public getPrevBlock(
    blockIdentifier: BlockIdentifier,
  ): Block<BSchema, ISchema, SSchema> | undefined {
    return this.transact((tr) => getPrevBlock(tr.doc, blockIdentifier));
  }

  /**
   * Gets a snapshot of the next sibling of an existing block from the editor.
   * @param blockIdentifier The identifier of an existing block for which the
   * next sibling should be retrieved.
   * @returns The next sibling of the block that matches the identifier.
   * `undefined` if no matching block was found, or it's the last child/block in
   * the document.
   */
  public getNextBlock(
    blockIdentifier: BlockIdentifier,
  ): Block<BSchema, ISchema, SSchema> | undefined {
    return this.transact((tr) => getNextBlock(tr.doc, blockIdentifier));
  }

  /**
   * Gets a snapshot of the parent of an existing block from the editor.
   * @param blockIdentifier The identifier of an existing block for which the
   * parent should be retrieved.
   * @returns The parent of the block that matches the identifier. `undefined`
   * if no matching block was found, or the block isn't nested.
   */
  public getParentBlock(
    blockIdentifier: BlockIdentifier,
  ): Block<BSchema, ISchema, SSchema> | undefined {
    return this.transact((tr) => getParentBlock(tr.doc, blockIdentifier));
  }

  /**
   * Traverses all blocks in the editor depth-first, and executes a callback for each.
   * @param callback The callback to execute for each block. Returning `false` stops the traversal.
   * @param reverse Whether the blocks should be traversed in reverse order.
   */
  public forEachBlock(
    callback: (block: Block<BSchema, ISchema, SSchema>) => boolean,
    reverse = false,
  ): void {
    const blocks = this.document.slice();

    if (reverse) {
      blocks.reverse();
    }

    function traverseBlockArray(
      blockArray: Block<BSchema, ISchema, SSchema>[],
    ): boolean {
      for (const block of blockArray) {
        if (callback(block) === false) {
          return false;
        }

        const children = reverse
          ? block.children.slice().reverse()
          : block.children;

        if (!traverseBlockArray(children)) {
          return false;
        }
      }

      return true;
    }

    traverseBlockArray(blocks);
  }

  /**
   * Executes a callback whenever the editor's contents change.
   * @param callback The callback to execute.
   *
   * @deprecated use {@link BlockNoteEditor.onChange} instead
   */
  public onEditorContentChange(callback: () => void) {
    this._tiptapEditor.on("update", callback);
  }

  /**
   * Executes a callback whenever the editor's selection changes.
   * @param callback The callback to execute.
   *
   * @deprecated use `onSelectionChange` instead
   */
  public onEditorSelectionChange(callback: () => void) {
    this._tiptapEditor.on("selectionUpdate", callback);
  }

  /**
   * Gets a snapshot of the current text cursor position.
   * @returns A snapshot of the current text cursor position.
   */
  public getTextCursorPosition(): TextCursorPosition<
    BSchema,
    ISchema,
    SSchema
  > {
    return this.transact((tr) => getTextCursorPosition(tr));
  }

  /**
   * Sets the text cursor position to the start or end of an existing block. Throws an error if the target block could
   * not be found.
   * @param targetBlock The identifier of an existing block that the text cursor should be moved to.
   * @param placement Whether the text cursor should be placed at the start or end of the block.
   */
  public setTextCursorPosition(
    targetBlock: BlockIdentifier,
    placement: "start" | "end" = "start",
  ) {
    return this.transact((tr) =>
      setTextCursorPosition(tr, targetBlock, placement),
    );
  }

  /**
   * Gets a snapshot of the current selection. This contains all blocks (included nested blocks)
   * that the selection spans across.
   *
   * If the selection starts / ends halfway through a block, the returned data will contain the entire block.
   */
  public getSelection(): Selection<BSchema, ISchema, SSchema> | undefined {
    return this.transact((tr) => getSelection(tr));
  }

  /**
   * Gets a snapshot of the current selection. This contains all blocks (included nested blocks)
   * that the selection spans across.
   *
   * If the selection starts / ends halfway through a block, the returned block will be
   * only the part of the block that is included in the selection.
   */
  public getSelectionCutBlocks() {
    return this.transact((tr) => getSelectionCutBlocks(tr));
  }

  /**
   * Sets the selection to a range of blocks.
   * @param startBlock The identifier of the block that should be the start of the selection.
   * @param endBlock The identifier of the block that should be the end of the selection.
   */
  public setSelection(startBlock: BlockIdentifier, endBlock: BlockIdentifier) {
    return this.transact((tr) => setSelection(tr, startBlock, endBlock));
  }

  /**
   * Checks if the editor is currently editable, or if it's locked.
   * @returns True if the editor is editable, false otherwise.
   */
  public get isEditable(): boolean {
    if (!this._tiptapEditor) {
      if (!this.headless) {
        throw new Error("no editor, but also not headless?");
      }
      return false;
    }
    return this._tiptapEditor.isEditable === undefined
      ? true
      : this._tiptapEditor.isEditable;
  }

  /**
   * Makes the editor editable or locks it, depending on the argument passed.
   * @param editable True to make the editor editable, or false to lock it.
   */
  public set isEditable(editable: boolean) {
    if (!this._tiptapEditor) {
      if (!this.headless) {
        throw new Error("no editor, but also not headless?");
      }
      // not relevant on headless
      return;
    }
    if (this._tiptapEditor.options.editable !== editable) {
      this._tiptapEditor.setEditable(editable);
    }
  }

  /**
   * Inserts new blocks into the editor. If a block's `id` is undefined, BlockNote generates one automatically. Throws an
   * error if the reference block could not be found.
   * @param blocksToInsert An array of partial blocks that should be inserted.
   * @param referenceBlock An identifier for an existing block, at which the new blocks should be inserted.
   * @param placement Whether the blocks should be inserted just before, just after, or nested inside the
   * `referenceBlock`.
   */
  public insertBlocks(
    blocksToInsert: PartialBlock<BSchema, ISchema, SSchema>[],
    referenceBlock: BlockIdentifier,
    placement: "before" | "after" = "before",
  ) {
    return this.transact((tr) =>
      insertBlocks(tr, blocksToInsert, referenceBlock, placement),
    );
  }

  /**
   * Updates an existing block in the editor. Since updatedBlock is a PartialBlock object, some fields might not be
   * defined. These undefined fields are kept as-is from the existing block. Throws an error if the block to update could
   * not be found.
   * @param blockToUpdate The block that should be updated.
   * @param update A partial block which defines how the existing block should be changed.
   */
  public updateBlock(
    blockToUpdate: BlockIdentifier,
    update: PartialBlock<BSchema, ISchema, SSchema>,
  ) {
    return this.transact((tr) => updateBlock(tr, blockToUpdate, update));
  }

  /**
   * Removes existing blocks from the editor. Throws an error if any of the blocks could not be found.
   * @param blocksToRemove An array of identifiers for existing blocks that should be removed.
   */
  public removeBlocks(blocksToRemove: BlockIdentifier[]) {
    return this.transact(
      (tr) => removeAndInsertBlocks(tr, blocksToRemove, []).removedBlocks,
    );
  }

  /**
   * Replaces existing blocks in the editor with new blocks. If the blocks that should be removed are not adjacent or
   * are at different nesting levels, `blocksToInsert` will be inserted at the position of the first block in
   * `blocksToRemove`. Throws an error if any of the blocks to remove could not be found.
   * @param blocksToRemove An array of blocks that should be replaced.
   * @param blocksToInsert An array of partial blocks to replace the old ones with.
   */
  public replaceBlocks(
    blocksToRemove: BlockIdentifier[],
    blocksToInsert: PartialBlock<BSchema, ISchema, SSchema>[],
  ) {
    return this.transact((tr) =>
      removeAndInsertBlocks(tr, blocksToRemove, blocksToInsert),
    );
  }

  /**
   * Undo the last action.
   */
  public undo() {
    if (this.options.collaboration) {
      return this.exec(undoCommand);
    }

    return this.exec(undo);
  }

  /**
   * Redo the last action.
   */
  public redo() {
    if (this.options.collaboration) {
      return this.exec(redoCommand);
    }
    return this.exec(redo);
  }

  /**
   * Insert a piece of content at the current cursor position.
   *
   * @param content can be a string, or array of partial inline content elements
   */
  public insertInlineContent(
    content: PartialInlineContent<ISchema, SSchema>,
    { updateSelection = false }: { updateSelection?: boolean } = {},
  ) {
    const nodes = inlineContentToNodes(content, this.pmSchema);

    this.transact((tr) => {
      insertContentAt(
        tr,
        {
          from: tr.selection.from,
          to: tr.selection.to,
        },
        nodes,
        {
          updateSelection,
        },
      );
    });
  }

  /**
   * Gets the active text styles at the text cursor position or at the end of the current selection if it's active.
   */
  public getActiveStyles() {
    return this.transact((tr) => {
      const styles: Styles<SSchema> = {};
      const marks = tr.selection.$to.marks();

      for (const mark of marks) {
        const config = this.schema.styleSchema[mark.type.name];
        if (!config) {
          if (
            // Links are not considered styles in blocknote
            mark.type.name !== "link" &&
            // "blocknoteIgnore" tagged marks (such as comments) are also not considered BlockNote "styles"
            !mark.type.spec.blocknoteIgnore
          ) {
            // eslint-disable-next-line no-console
            console.warn("mark not found in styleschema", mark.type.name);
          }

          continue;
        }
        if (config.propSchema === "boolean") {
          (styles as any)[config.type] = true;
        } else {
          (styles as any)[config.type] = mark.attrs.stringValue;
        }
      }

      return styles;
    });
  }

  /**
   * Adds styles to the currently selected content.
   * @param styles The styles to add.
   */
  public addStyles(styles: Styles<SSchema>) {
    for (const [style, value] of Object.entries(styles)) {
      const config = this.schema.styleSchema[style];
      if (!config) {
        throw new Error(`style ${style} not found in styleSchema`);
      }
      if (config.propSchema === "boolean") {
        this._tiptapEditor.commands.setMark(style);
      } else if (config.propSchema === "string") {
        this._tiptapEditor.commands.setMark(style, { stringValue: value });
      } else {
        throw new UnreachableCaseError(config.propSchema);
      }
    }
  }

  /**
   * Removes styles from the currently selected content.
   * @param styles The styles to remove.
   */
  public removeStyles(styles: Styles<SSchema>) {
    for (const style of Object.keys(styles)) {
      this._tiptapEditor.commands.unsetMark(style);
    }
  }

  /**
   * Toggles styles on the currently selected content.
   * @param styles The styles to toggle.
   */
  public toggleStyles(styles: Styles<SSchema>) {
    for (const [style, value] of Object.entries(styles)) {
      const config = this.schema.styleSchema[style];
      if (!config) {
        throw new Error(`style ${style} not found in styleSchema`);
      }
      if (config.propSchema === "boolean") {
        this._tiptapEditor.commands.toggleMark(style);
      } else if (config.propSchema === "string") {
        this._tiptapEditor.commands.toggleMark(style, { stringValue: value });
      } else {
        throw new UnreachableCaseError(config.propSchema);
      }
    }
  }

  /**
   * Gets the currently selected text.
   */
  public getSelectedText() {
    return this.transact((tr) => {
      return tr.doc.textBetween(tr.selection.from, tr.selection.to);
    });
  }

  /**
   * Gets the URL of the last link in the current selection, or `undefined` if there are no links in the selection.
   */
  public getSelectedLinkUrl() {
    return this._tiptapEditor.getAttributes("link").href as string | undefined;
  }

  /**
   * Creates a new link to replace the selected content.
   * @param url The link URL.
   * @param text The text to display the link with.
   */
  public createLink(url: string, text?: string) {
    if (url === "") {
      return;
    }
    const mark = this.pmSchema.mark("link", { href: url });
    this.transact((tr) => {
      const { from, to } = tr.selection;

      if (text) {
        tr.insertText(text, from, to).addMark(from, from + text.length, mark);
      } else {
        tr.setSelection(TextSelection.create(tr.doc, to)).addMark(
          from,
          to,
          mark,
        );
      }
    });
  }

  /**
   * Checks if the block containing the text cursor can be nested.
   */
  public canNestBlock() {
    return canNestBlock(this);
  }

  /**
   * Nests the block containing the text cursor into the block above it.
   */
  public nestBlock() {
    nestBlock(this);
  }

  /**
   * Checks if the block containing the text cursor is nested.
   */
  public canUnnestBlock() {
    return canUnnestBlock(this);
  }

  /**
   * Lifts the block containing the text cursor out of its parent.
   */
  public unnestBlock() {
    unnestBlock(this);
  }

  /**
   * Moves the selected blocks up. If the previous block has children, moves
   * them to the end of its children. If there is no previous block, but the
   * current blocks share a common parent, moves them out of & before it.
   */
  public moveBlocksUp() {
    return moveBlocksUp(this);
  }

  /**
   * Moves the selected blocks down. If the next block has children, moves
   * them to the start of its children. If there is no next block, but the
   * current blocks share a common parent, moves them out of & after it.
   */
  public moveBlocksDown() {
    return moveBlocksDown(this);
  }

  /**
   * Exports blocks into a simplified HTML string. To better conform to HTML standards, children of blocks which aren't list
   * items are un-nested in the output HTML.
   *
   * @param blocks An array of blocks that should be serialized into HTML.
   * @returns The blocks, serialized as an HTML string.
   */
  public async blocksToHTMLLossy(
    blocks: PartialBlock<BSchema, ISchema, SSchema>[] = this.document,
  ): Promise<string> {
    const exporter = createExternalHTMLExporter(this.pmSchema, this);
    return exporter.exportBlocks(blocks, {});
  }

  /**
   * Serializes blocks into an HTML string in the format that would normally be rendered by the editor.
   *
   * Use this method if you want to server-side render HTML (for example, a blog post that has been edited in BlockNote)
   * and serve it to users without loading the editor on the client (i.e.: displaying the blog post)
   *
   * @param blocks An array of blocks that should be serialized into HTML.
   * @returns The blocks, serialized as an HTML string.
   */
  public async blocksToFullHTML(
    blocks: PartialBlock<BSchema, ISchema, SSchema>[],
  ): Promise<string> {
    const exporter = createInternalHTMLSerializer(this.pmSchema, this);
    return exporter.serializeBlocks(blocks, {});
  }
  /**
   * Parses blocks from an HTML string. Tries to create `Block` objects out of any HTML block-level elements, and
   * `InlineNode` objects from any HTML inline elements, though not all element types are recognized. If BlockNote
   * doesn't recognize an HTML element's tag, it will parse it as a paragraph or plain text.
   * @param html The HTML string to parse blocks from.
   * @returns The blocks parsed from the HTML string.
   */
  public async tryParseHTMLToBlocks(
    html: string,
  ): Promise<Block<BSchema, ISchema, SSchema>[]> {
    return HTMLToBlocks(html, this.pmSchema);
  }

  /**
   * Serializes blocks into a Markdown string. The output is simplified as Markdown does not support all features of
   * BlockNote - children of blocks which aren't list items are un-nested and certain styles are removed.
   * @param blocks An array of blocks that should be serialized into Markdown.
   * @returns The blocks, serialized as a Markdown string.
   */
  public async blocksToMarkdownLossy(
    blocks: PartialBlock<BSchema, ISchema, SSchema>[] = this.document,
  ): Promise<string> {
    return blocksToMarkdown(blocks, this.pmSchema, this, {});
  }

  /**
   * Creates a list of blocks from a Markdown string. Tries to create `Block` and `InlineNode` objects based on
   * Markdown syntax, though not all symbols are recognized. If BlockNote doesn't recognize a symbol, it will parse it
   * as text.
   * @param markdown The Markdown string to parse blocks from.
   * @returns The blocks parsed from the Markdown string.
   */
  public async tryParseMarkdownToBlocks(
    markdown: string,
  ): Promise<Block<BSchema, ISchema, SSchema>[]> {
    return markdownToBlocks(markdown, this.pmSchema);
  }

  /**
   * Updates the user info for the current user that's shown to other collaborators.
   */
  public updateCollaborationUserInfo(user: { name: string; color: string }) {
    if (!this.options.collaboration) {
      throw new Error(
        "Cannot update collaboration user info when collaboration is disabled.",
      );
    }

    (this.extensions["yCursorPlugin"] as CursorPlugin).updateUser(user);
  }

  /**
   * Registers a callback which will be called before any change is applied to the editor, allowing you to cancel the change.
   */
  public beforeChange(
    /**
     * If the callback returns `false`, the change will be canceled & not applied to the editor.
     */
    callback: (
      editor: BlockNoteEditor<BSchema, ISchema, SSchema>,
      context: {
        getChanges: () => BlocksChanged<BSchema, ISchema, SSchema>;
        tr: Transaction;
      },
    ) => boolean | void,
  ): () => void {
    if (this.headless) {
      return () => {
        // noop
      };
    }

    return (this.extensions["blockChange"] as BlockChangePlugin).subscribe(
      (context) => callback(this, context),
    );
  }

  /**
   * A callback function that runs whenever the editor's contents change.
   *
   * @param callback The callback to execute.
   * @returns A function to remove the callback.
   */
  public onChange(
    callback: (
      editor: BlockNoteEditor<BSchema, ISchema, SSchema>,
      context: {
        /**
         * Returns the blocks that were inserted, updated, or deleted by the change that occurred.
         */
        getChanges(): BlocksChanged<BSchema, ISchema, SSchema>;
      },
    ) => void,
  ) {
    if (this.headless) {
      // Note: would be nice if this is possible in headless mode as well
      return;
    }

    const cb = ({
      transaction,
      appendedTransactions,
    }: {
      transaction: Transaction;
      appendedTransactions: Transaction[];
    }) => {
      callback(this, {
        getChanges: () =>
          getBlocksChangedByTransaction(transaction, appendedTransactions),
      });
    };

    this._tiptapEditor.on("v3-update", cb);

    return () => {
      this._tiptapEditor.off("v3-update", cb);
    };
  }

  /**
   * A callback function that runs whenever the text cursor position or selection changes.
   *
   * @param callback The callback to execute.
   * @returns A function to remove the callback.
   */
  public onSelectionChange(
    callback: (editor: BlockNoteEditor<BSchema, ISchema, SSchema>) => void,
    includeSelectionChangedByRemote?: boolean,
  ) {
    if (this.headless) {
      return;
    }

    const cb = (e: { transaction: Transaction }) => {
      if (
        e.transaction.getMeta(ySyncPluginKey) &&
        !includeSelectionChangedByRemote
      ) {
        // selection changed because of a yjs sync (i.e.: other user was typing)
        // we don't want to trigger the callback in this case
        return;
      }
      callback(this);
    };

    this._tiptapEditor.on("selectionUpdate", cb);

    return () => {
      this._tiptapEditor.off("selectionUpdate", cb);
    };
  }

  /**
   * A callback function that runs when the editor has been initialized.
   *
   * This can be useful for plugins to initialize themselves after the editor has been initialized.
   */
  public onCreate(callback: () => void) {
    this.on("create", callback);

    return () => {
      this.off("create", callback);
    };
  }

  public getSelectionBoundingBox() {
    if (!this.prosemirrorView) {
      return undefined;
    }

    const { selection } = this.prosemirrorState;

    // support for CellSelections
    const { ranges } = selection;
    const from = Math.min(...ranges.map((range) => range.$from.pos));
    const to = Math.max(...ranges.map((range) => range.$to.pos));

    if (isNodeSelection(selection)) {
      const node = this.prosemirrorView.nodeDOM(from) as HTMLElement;
      if (node) {
        return node.getBoundingClientRect();
      }
    }

    return posToDOMRect(this.prosemirrorView, from, to);
  }

  public get isEmpty() {
    const doc = this.document;
    // Note: only works for paragraphs as default blocks (but for now this is default in blocknote)
    // checking prosemirror directly might be faster
    return (
      doc.length === 0 ||
      (doc.length === 1 &&
        doc[0].type === "paragraph" &&
        (doc[0].content as any).length === 0)
    );
  }

  public openSuggestionMenu(
    triggerCharacter: string,
    pluginState?: {
      deleteTriggerCharacter?: boolean;
      ignoreQueryLength?: boolean;
    },
  ) {
    if (!this.prosemirrorView) {
      return;
    }

    this.focus();
    this.transact((tr) => {
      if (pluginState?.deleteTriggerCharacter) {
        tr.insertText(triggerCharacter);
      }
      tr.scrollIntoView().setMeta(this.suggestionMenus.plugins[0], {
        triggerCharacter: triggerCharacter,
        deleteTriggerCharacter: pluginState?.deleteTriggerCharacter || false,
        ignoreQueryLength: pluginState?.ignoreQueryLength || false,
      });
    });
  }

  // `forceSelectionVisible` determines whether the editor selection is shows
  // even when the editor is not focused. This is useful for e.g. creating new
  // links, so the user still sees the affected content when an input field is
  // focused.
  // TODO: Reconsider naming?
  public getForceSelectionVisible() {
    return this.showSelectionPlugin.getEnabled();
  }

  public setForceSelectionVisible(forceSelectionVisible: boolean) {
    this.showSelectionPlugin.setEnabled(forceSelectionVisible);
  }

  /**
   * This will convert HTML into a format that is compatible with BlockNote.
   */
  private convertHtmlToBlockNoteHtml(html: string) {
    const htmlNode = nestedListsToBlockNoteStructure(html.trim());
    return htmlNode.innerHTML;
  }

  /**
   * Paste HTML into the editor. Defaults to converting HTML to BlockNote HTML.
   * @param html The HTML to paste.
   * @param raw Whether to paste the HTML as is, or to convert it to BlockNote HTML.
   */
  public pasteHTML(html: string, raw = false) {
    let htmlToPaste = html;
    if (!raw) {
      htmlToPaste = this.convertHtmlToBlockNoteHtml(html);
    }
    if (!htmlToPaste) {
      return;
    }
    this.prosemirrorView?.pasteHTML(htmlToPaste);
  }

  /**
   * Paste text into the editor. Defaults to interpreting text as markdown.
   * @param text The text to paste.
   */
  public pasteText(text: string) {
    return this.prosemirrorView?.pasteText(text);
  }

  /**
   * Paste markdown into the editor.
   * @param markdown The markdown to paste.
   */
  public async pasteMarkdown(markdown: string) {
    return this.pasteHTML(await markdownToHTML(markdown));
  }
}<|MERGE_RESOLUTION|>--- conflicted
+++ resolved
@@ -356,34 +356,10 @@
   setIdAttribute?: boolean;
 
   /**
-<<<<<<< HEAD
-   * Controls how the Side Menu and block drag & drop interact with the editor bounds.
-   * - When set to `"viewport"`, the Side Menu appears next to the nearest block to the cursor,
-   *   regardless of viewport position. Block dropping is locked to editor bounds.
-   * - When set to `"editor"`, the Side Menu and block dropping only work within editor bounds.
-   *   Required when using multiple editors.
-   * @default "viewport"
-   */
-  sideMenuDetection?: "viewport" | "editor";
-
-  /**
    * Determines behavior when pressing Tab (or Shift-Tab) while multiple blocks are selected and a toolbar is open.
    * - `"prefer-navigate-ui"`: Changes focus to the toolbar. User must press Escape to close toolbar before indenting blocks. Better for keyboard accessibility.
    * - `"prefer-indent"`: Always indents selected blocks, regardless of toolbar state. Keyboard navigation of toolbars not possible.
    * @default "prefer-navigate-ui"
-=======
-   Select desired behavior when pressing `Tab` (or `Shift-Tab`). Specifically,
-   what should happen when a user has selected multiple blocks while a toolbar
-   is open:
-   - `"prefer-navigate-ui"`: Change focus to the toolbar. The user needs to
-   first press `Escape` to close the toolbar, and can then indent multiple
-   blocks. Better for keyboard accessibility.
-   - `"prefer-indent"`: Regardless of whether toolbars are open, indent the
-   selection of blocks. In this case, it's not possible to navigate toolbars
-   with the keyboard.
-
-   @default "prefer-navigate-ui"
->>>>>>> 5ca0572f
    */
   tabBehavior?: "prefer-navigate-ui" | "prefer-indent";
 
