--- conflicted
+++ resolved
@@ -48,9 +48,9 @@
   InlineContentSchema,
   InlineContentSpecs,
   PartialInlineContent,
-  Styles,
   StyleSchema,
   StyleSpecs,
+  Styles,
 } from "../schema";
 import { mergeCSSClasses } from "../util/browser";
 import { NoInfer, UnreachableCaseError } from "../util/typescript";
@@ -73,7 +73,6 @@
 
 import { Plugin, Transaction } from "@tiptap/pm/state";
 import { createInternalHTMLSerializer } from "../api/exporters/html/internalHTMLSerializer";
-import { PreviousBlockTypePlugin } from "../extensions/PreviousBlockType/PreviousBlockTypePlugin";
 import "../style.css";
 import { initializeESMDependencies } from "../util/esmDependencies";
 
@@ -387,9 +386,10 @@
       collaboration: newOptions.collaboration,
       trailingBlock: newOptions.trailingBlock,
       disableExtensions: newOptions.disableExtensions,
-<<<<<<< HEAD
+      setIdAttribute: newOptions.setIdAttribute,
       tableHandles: checkDefaultBlockTypeInSchema("table", this),
       placeholders: newOptions.placeholders,
+      animations: newOptions.animations ?? true,
     });
 
     // add extensions from _tiptapOptions
@@ -400,28 +400,6 @@
     // add extensions from options
     Object.entries(newOptions.extensions || {}).forEach(([key, ext]) => {
       this.extensions[key] = ext;
-=======
-      setIdAttribute: newOptions.setIdAttribute,
-    });
-
-    const blockNoteUIExtension = Extension.create({
-      name: "BlockNoteUIExtension",
-
-      addProseMirrorPlugins: () => {
-        return [
-          this.formattingToolbar.plugin,
-          this.linkToolbar.plugin,
-          this.sideMenu.plugin,
-          this.suggestionMenus.plugin,
-          ...(this.filePanel ? [this.filePanel.plugin] : []),
-          ...(this.tableHandles ? [this.tableHandles.plugin] : []),
-          PlaceholderPlugin(this, newOptions.placeholders),
-          ...(this.options.animations ?? true
-            ? [PreviousBlockTypePlugin()]
-            : []),
-        ];
-      },
->>>>>>> 8cf3d969
     });
 
     if (newOptions.uploadFile) {
