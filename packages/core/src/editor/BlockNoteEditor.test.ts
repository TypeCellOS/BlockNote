--- conflicted
+++ resolved
@@ -1,15 +1,12 @@
 import { expect, it } from "vitest";
+import * as Y from "yjs";
+
 import {
   getBlockInfo,
   getNearestBlockPos,
 } from "../api/getBlockInfoFromPos.js";
 import { BlockNoteEditor } from "./BlockNoteEditor.js";
-<<<<<<< HEAD
 import { createExtension } from "./BlockNoteExtension.js";
-=======
-import { BlockNoteExtension } from "./BlockNoteExtension.js";
-import * as Y from "yjs";
->>>>>>> ec19b213
 
 /**
  * @vitest-environment jsdom
