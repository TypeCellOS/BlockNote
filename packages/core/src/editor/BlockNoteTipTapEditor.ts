--- conflicted
+++ resolved
@@ -122,15 +122,12 @@
       // before view has been initialized
       this._state = this.state.apply(tr);
     }
-<<<<<<< HEAD
   }
 
   createView() {
     // no-op
     // Disable default call to `createView` in the Editor constructor.
     // We should call `createView` manually only when a DOM element is available
-=======
->>>>>>> 1adbf0d8
   }
 
   /**
