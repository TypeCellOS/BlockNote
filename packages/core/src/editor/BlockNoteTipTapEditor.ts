import { EditorOptions, createDocument } from "@tiptap/core";
// import "./blocknote.css";
import { Editor as TiptapEditor } from "@tiptap/core";

import { Node } from "@tiptap/pm/model";

import { EditorView } from "@tiptap/pm/view";

import { EditorState, Transaction } from "@tiptap/pm/state";
import { blockToNode } from "../api/nodeConversions/blockToNode.js";
import { PartialBlock } from "../blocks/defaultBlocks.js";
import { StyleSchema } from "../schema/index.js";

export type BlockNoteTipTapEditorOptions = Partial<
  Omit<EditorOptions, "content">
> & {
  content: PartialBlock<any, any, any>[];
};

/**
 * Custom Editor class that extends TiptapEditor and separates
 * the creation of the view from the constructor.
 */
export class BlockNoteTipTapEditor extends TiptapEditor {
  private _state: EditorState;

  public static create = (
    options: BlockNoteTipTapEditorOptions,
    styleSchema: StyleSchema
  ) => {
    // because we separate the constructor from the creation of the view,
    // we need to patch setTimeout to prevent this code from having any effect:
    // https://github.com/ueberdosis/tiptap/blob/45bac803283446795ad1b03f43d3746fa54a68ff/packages/core/src/Editor.ts#L117
    const oldSetTimeout = globalThis?.window?.setTimeout;
    if (typeof globalThis?.window?.setTimeout !== "undefined") {
      globalThis.window.setTimeout = (() => {
        return 0;
      }) as any;
    }
    try {
      return new BlockNoteTipTapEditor(options, styleSchema);
    } finally {
      if (oldSetTimeout) {
        globalThis.window.setTimeout = oldSetTimeout;
      }
    }
  };

  protected constructor(
    options: BlockNoteTipTapEditorOptions,
    styleSchema: StyleSchema
  ) {
    // possible fix for next.js server side rendering
    // const d = globalThis.document;
    // const w = globalThis.window;
    // if (!globalThis.document) {
    //   globalThis.document = {
    //     createElement: () => {},
    //   };
    // }

    // options.injectCSS = false

    super({ ...options, content: undefined });
    // try {
    //   globalThis.window = w;
    //   } catch(e) {}
    //   try {
    //     globalThis.document = d;
    //     } catch(e) {}

    // This is a hack to make "initial content detection" by y-prosemirror (and also tiptap isEmpty)
    // properly detect whether or not the document has changed.
    // We change the doc.createAndFill function to make sure the initial block id is set, instead of null
    const schema = this.schema;
    let cache: any;
    const oldCreateAndFill = schema.nodes.doc.createAndFill;
    (schema.nodes.doc as any).createAndFill = (...args: any) => {
      if (cache) {
        return cache;
      }
      const ret = oldCreateAndFill.apply(schema.nodes.doc, args);

      // create a copy that we can mutate (otherwise, assigning attrs is not safe and corrupts the pm state)
      const jsonNode = JSON.parse(JSON.stringify(ret!.toJSON()));
      jsonNode.content[0].content[0].attrs.id = "initialBlockId";

      cache = Node.fromJSON(schema, jsonNode);
      return cache;
    };

    let doc: Node;

    try {
      const pmNodes = options?.content.map((b) =>
        blockToNode(b, this.schema, styleSchema).toJSON()
      );
      doc = createDocument(
        {
          type: "doc",
          content: [
            {
              type: "blockGroup",
              content: pmNodes,
            },
          ],
        },
        this.schema,
        this.options.parseOptions
      );
    } catch (e) {
      // eslint-disable-next-line no-console
      console.error(
        "Error creating document from blocks passed as `initialContent`. Caused by exception: ",
        e
      );
      throw new Error(
        "Error creating document from blocks passed as `initialContent`:\n" +
          +JSON.stringify(options.content)
      );
    }

    // Create state immediately, so that it's available independently from the View,
    // the way Prosemirror "intends it to be". This also makes sure that we can access
    // the state before the view is created / mounted.
    this._state = EditorState.create({
      doc,
      schema: this.schema,
      // selection: selection || undefined,
    });
  }

  get state() {
    if (this.view) {
      this._state = this.view.state;
    }
    return this._state;
  }

  dispatch(tr: Transaction) {
    if (this.view) {
      this.view.dispatch(tr);
    } else {
      // before view has been initialized
      this._state = this.state.apply(tr);
    }
  }

  /**
   * Replace the default `createView` method with a custom one - which we call on mount
   */
  private createViewAlternative(contentComponent?: any) {
    (this as any).contentComponent = contentComponent;

    this.view = new EditorView(
      { mount: this.options.element as any }, // use mount option so that we reuse the existing element instead of creating a new one
      {
        ...this.options.editorProps,
        // @ts-ignore
        dispatchTransaction: this.dispatchTransaction.bind(this),
        state: this.state,
      }
<<<<<<< HEAD

      const markViews: any = {};
      this.extensionManager.extensions.forEach((extension) => {
        if (extension.type === "mark" && extension.config.addMarkView) {
          // Note: migrate to using `addMarkView` from tiptap as soon as this lands
          // (currently tiptap doesn't support markviews)
          markViews[extension.name] = extension.config.addMarkView;
        }
      });

      this.view = new EditorView(
        { mount: this.options.element as any }, // use mount option so that we reuse the existing element instead of creating a new one
        {
          ...this.options.editorProps,
          // @ts-ignore
          dispatchTransaction: this.dispatchTransaction.bind(this),
          state: this.state,
          markViews,
        }
      );
=======
    );
>>>>>>> 61c3e6d5

    // `editor.view` is not yet available at this time.
    // Therefore we will add all plugins and node views directly afterwards.
    const newState = this.state.reconfigure({
      plugins: this.extensionManager.plugins,
    });

    this.view.updateState(newState);

    this.createNodeViews();

    // emit the created event, call here manually because we blocked the default call in the constructor
    // (https://github.com/ueberdosis/tiptap/blob/45bac803283446795ad1b03f43d3746fa54a68ff/packages/core/src/Editor.ts#L117)
    this.commands.focus(this.options.autofocus);
    this.emit("create", { editor: this });
    this.isInitialized = true;
  }

  /**
   * Mounts / unmounts the editor to a dom element
   *
   * @param element DOM element to mount to, ur null / undefined to destroy
   */
  public mount = (element?: HTMLElement | null, contentComponent?: any) => {
    if (!element) {
      this.destroy();
    } else {
      this.options.element = element;
      this.createViewAlternative(contentComponent);
    }
  };
}

(BlockNoteTipTapEditor.prototype as any).createView = function () {
  // no-op
  // Disable default call to `createView` in the Editor constructor.
  // We should call `createView` manually only when a DOM element is available

  // additional fix because onPaste and onDrop depend on installing plugins in constructor which we don't support
  // (note: can probably be removed after tiptap upgrade fixed in 2.8.0)
  this.options.onPaste = this.options.onDrop = undefined;
};<|MERGE_RESOLUTION|>--- conflicted
+++ resolved
@@ -152,6 +152,15 @@
   private createViewAlternative(contentComponent?: any) {
     (this as any).contentComponent = contentComponent;
 
+    const markViews: any = {};
+    this.extensionManager.extensions.forEach((extension) => {
+      if (extension.type === "mark" && extension.config.addMarkView) {
+        // Note: migrate to using `addMarkView` from tiptap as soon as this lands
+        // (currently tiptap doesn't support markviews)
+        markViews[extension.name] = extension.config.addMarkView;
+      }
+    });
+
     this.view = new EditorView(
       { mount: this.options.element as any }, // use mount option so that we reuse the existing element instead of creating a new one
       {
@@ -159,31 +168,9 @@
         // @ts-ignore
         dispatchTransaction: this.dispatchTransaction.bind(this),
         state: this.state,
-      }
-<<<<<<< HEAD
-
-      const markViews: any = {};
-      this.extensionManager.extensions.forEach((extension) => {
-        if (extension.type === "mark" && extension.config.addMarkView) {
-          // Note: migrate to using `addMarkView` from tiptap as soon as this lands
-          // (currently tiptap doesn't support markviews)
-          markViews[extension.name] = extension.config.addMarkView;
-        }
-      });
-
-      this.view = new EditorView(
-        { mount: this.options.element as any }, // use mount option so that we reuse the existing element instead of creating a new one
-        {
-          ...this.options.editorProps,
-          // @ts-ignore
-          dispatchTransaction: this.dispatchTransaction.bind(this),
-          state: this.state,
-          markViews,
-        }
-      );
-=======
+        markViews,
+      }
     );
->>>>>>> 61c3e6d5
 
     // `editor.view` is not yet available at this time.
     // Therefore we will add all plugins and node views directly afterwards.
