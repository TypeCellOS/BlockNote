--- conflicted
+++ resolved
@@ -1,9 +1,4 @@
-<<<<<<< HEAD
-import { Fragment, Slice } from "@tiptap/pm/model";
-
-=======
 import { Fragment, Schema, Slice } from "@tiptap/pm/model";
->>>>>>> 657e7e09
 import { EditorView } from "@tiptap/pm/view";
 
 // helper function to remove a child from a fragment
