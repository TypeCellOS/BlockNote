--- conflicted
+++ resolved
@@ -114,20 +114,13 @@
   );
 }
 
-<<<<<<< HEAD
-export function removeBlocks<
+function removeBlocksWithCallback<
   BSchema extends BlockSchema,
   I extends InlineContentSchema,
   S extends StyleSchema
 >(
   blocksToRemove: BlockIdentifier[],
-  editor: BlockNoteEditor<BSchema, I, S>
-): Block<BSchema, I, S>[] {
-  const ttEditor = editor._tiptapEditor;
-=======
-function removeBlocksWithCallback(
-  blocksToRemove: BlockIdentifier[],
-  editor: Editor,
+  editor: BlockNoteEditor<BSchema, I, S>,
   // Should return new removedSize.
   callback?: (
     node: Node,
@@ -135,16 +128,16 @@
     tr: Transaction,
     removedSize: number
   ) => number
-) {
-  const tr = editor.state.tr;
->>>>>>> 295c7baa
+): Block<BSchema, I, S>[] {
+  const ttEditor = editor._tiptapEditor;
+
+  const tr = ttEditor.state.tr;
 
   const idsOfBlocksToRemove = new Set<string>(
     blocksToRemove.map((block) =>
       typeof block === "string" ? block : block.id
     )
   );
-
   const removedBlocks: Block<BSchema, I, S>[] = [];
   let removedSize = 0;
 
@@ -161,10 +154,6 @@
     ) {
       return true;
     }
-
-<<<<<<< HEAD
-    idsOfBlocksToRemove.delete(node.attrs.id);
-    const oldDocSize = ttEditor.state.doc.nodeSize;
 
     removedBlocks.push(
       nodeToBlock(
@@ -175,18 +164,12 @@
         editor.blockCache
       )
     );
-    ttEditor.commands.BNDeleteBlock(pos - removedSize + 1);
-
-    const newDocSize = ttEditor.state.doc.nodeSize;
-=======
+    idsOfBlocksToRemove.delete(node.attrs.id);
+
     removedSize = callback?.(node, pos, tr, removedSize) || removedSize;
-
-    idsOfBlocksToRemove.delete(node.attrs.id);
-
     const oldDocSize = tr.doc.nodeSize;
     tr.delete(pos - removedSize - 1, pos - removedSize + node.nodeSize + 1);
     const newDocSize = tr.doc.nodeSize;
->>>>>>> 295c7baa
     removedSize += oldDocSize - newDocSize;
 
     return false;
@@ -197,22 +180,24 @@
 
     throw Error(
       "Blocks with the following IDs could not be found in the editor: " +
-        notFoundIds
-    );
-  }
-
-<<<<<<< HEAD
+      notFoundIds
+    );
+  }
+
+  ttEditor.view.dispatch(tr);
+
   return removedBlocks;
-=======
-  editor.view.dispatch(tr);
-}
-
-export function removeBlocks(
+}
+
+export function removeBlocks<
+  BSchema extends BlockSchema,
+  I extends InlineContentSchema,
+  S extends StyleSchema
+>(
   blocksToRemove: BlockIdentifier[],
-  editor: Editor
-) {
-  removeBlocksWithCallback(blocksToRemove, editor);
->>>>>>> 295c7baa
+  editor: BlockNoteEditor<BSchema, I, S>
+): Block<BSchema, I, S>[] {
+  return removeBlocksWithCallback(blocksToRemove, editor);
 }
 
 export function replaceBlocks<
@@ -223,22 +208,10 @@
   blocksToRemove: BlockIdentifier[],
   blocksToInsert: PartialBlock<BSchema, I, S>[],
   editor: BlockNoteEditor<BSchema, I, S>
-<<<<<<< HEAD
 ): {
   insertedBlocks: Block<BSchema, I, S>[];
   removedBlocks: Block<BSchema, I, S>[];
 } {
-  const insertedBlocks = insertBlocks(
-    blocksToInsert,
-    blocksToRemove[0],
-    "before",
-    editor
-  );
-  const removedBlocks = removeBlocks(blocksToRemove, editor);
-
-  return { insertedBlocks, removedBlocks };
-=======
-) {
   const ttEditor = editor._tiptapEditor;
 
   const nodesToInsert: Node[] = [];
@@ -252,10 +225,9 @@
     typeof blocksToRemove[0] === "string"
       ? blocksToRemove[0]
       : blocksToRemove[0].id;
-
-  removeBlocksWithCallback(
+  const removedBlocks = removeBlocksWithCallback(
     blocksToRemove,
-    ttEditor,
+    editor,
     (node, pos, tr, removedSize) => {
       if (node.attrs.id === idOfFirstBlock) {
         const oldDocSize = tr.doc.nodeSize;
@@ -268,5 +240,21 @@
       return removedSize;
     }
   );
->>>>>>> 295c7baa
+
+  // Now that the `PartialBlock`s have been converted to nodes, we can
+  // re-convert them into full `Block`s.
+  const insertedBlocks: Block<BSchema, I, S>[] = [];
+  for (const node of nodesToInsert) {
+    insertedBlocks.push(
+      nodeToBlock(
+        node,
+        editor.blockSchema,
+        editor.inlineContentSchema,
+        editor.styleSchema,
+        editor.blockCache
+      )
+    );
+  }
+
+  return { insertedBlocks, removedBlocks }
 }