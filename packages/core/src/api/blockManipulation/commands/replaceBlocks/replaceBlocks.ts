import { type Node } from "prosemirror-model";
import { type Transaction } from "prosemirror-state";
import type { Block, PartialBlock } from "../../../../blocks/defaultBlocks.js";
import {
  partialBlockToBlock,
  type BlockIdentifier,
  type BlockSchema,
  type InlineContentSchema,
  type StyleSchema,
} from "../../../../schema/index.js";
import { blockToNode } from "../../../nodeConversions/blockToNode.js";
import { nodeToBlock } from "../../../nodeConversions/nodeToBlock.js";
<<<<<<< HEAD
import { getBlockNoteSchema, getPmSchema } from "../../../pmUtil.js";
=======
import { getPmSchema } from "../../../pmUtil.js";
import { fixColumnList } from "./util/fixColumnList.js";
>>>>>>> d192b37e

export function removeAndInsertBlocks<
  BSchema extends BlockSchema,
  I extends InlineContentSchema,
  S extends StyleSchema,
>(
  tr: Transaction,
  blocksToRemove: BlockIdentifier[],
  // TBD: allow PartialBlock here?
  blocksToInsert: PartialBlock<BSchema, I, S>[],
): {
  insertedBlocks: Block<BSchema, I, S>[];
  removedBlocks: Block<BSchema, I, S>[];
} {
  const pmSchema = getPmSchema(tr);
  // Converts the `PartialBlock`s to ProseMirror nodes to insert them into the
  // document.
  const nodesToInsert: Node[] = blocksToInsert.map((block) =>
    blockToNode(
      partialBlockToBlock<BSchema, I, S>(getBlockNoteSchema(pmSchema), block),
      pmSchema,
    ),
  );

  const idsOfBlocksToRemove = new Set<string>(
    blocksToRemove.map((block) =>
      typeof block === "string" ? block : block.id,
    ),
  );
  const removedBlocks: Block<BSchema, I, S>[] = [];
  const columnListPositions = new Set<number>();

  const idOfFirstBlock =
    typeof blocksToRemove[0] === "string"
      ? blocksToRemove[0]
      : blocksToRemove[0].id;
  let removedSize = 0;

  tr.doc.descendants((node, pos) => {
    // Skips traversing nodes after all target blocks have been removed.
    if (idsOfBlocksToRemove.size === 0) {
      return false;
    }

    // Keeps traversing nodes if block with target ID has not been found.
    if (
      !node.type.isInGroup("bnBlock") ||
      !idsOfBlocksToRemove.has(node.attrs.id)
    ) {
      return true;
    }

    // Saves the block that is being deleted.
    removedBlocks.push(nodeToBlock(node, pmSchema));
    idsOfBlocksToRemove.delete(node.attrs.id);

    if (blocksToInsert.length > 0 && node.attrs.id === idOfFirstBlock) {
      const oldDocSize = tr.doc.nodeSize;
      tr.insert(pos, nodesToInsert);
      const newDocSize = tr.doc.nodeSize;

      removedSize += oldDocSize - newDocSize;
    }

    const oldDocSize = tr.doc.nodeSize;

    const $pos = tr.doc.resolve(pos - removedSize);

    if ($pos.node().type.name === "column") {
      columnListPositions.add($pos.before(-1));
    } else if ($pos.node().type.name === "columnList") {
      columnListPositions.add($pos.before());
    }

    if (
      $pos.node().type.name === "blockGroup" &&
      $pos.node($pos.depth - 1).type.name !== "doc" &&
      $pos.node().childCount === 1
    ) {
      // Checks if the block is the only child of a parent `blockGroup` node.
      // In this case, we need to delete the parent `blockGroup` node instead
      // of just the `blockContainer`.
      tr.delete($pos.before(), $pos.after());
    } else {
      tr.delete(pos - removedSize, pos - removedSize + node.nodeSize);
    }

    const newDocSize = tr.doc.nodeSize;
    removedSize += oldDocSize - newDocSize;

    return false;
  });

  // Throws an error if not all blocks could be found.
  if (idsOfBlocksToRemove.size > 0) {
    const notFoundIds = [...idsOfBlocksToRemove].join("\n");

    throw Error(
      "Blocks with the following IDs could not be found in the editor: " +
        notFoundIds,
    );
  }

  columnListPositions.forEach((pos) => fixColumnList(tr, pos));

  // Converts the nodes created from `blocksToInsert` into full `Block`s.
  const insertedBlocks = nodesToInsert.map((node) =>
    nodeToBlock(node, pmSchema),
  ) as Block<BSchema, I, S>[];

  return { insertedBlocks, removedBlocks };
}<|MERGE_RESOLUTION|>--- conflicted
+++ resolved
@@ -10,12 +10,8 @@
 } from "../../../../schema/index.js";
 import { blockToNode } from "../../../nodeConversions/blockToNode.js";
 import { nodeToBlock } from "../../../nodeConversions/nodeToBlock.js";
-<<<<<<< HEAD
 import { getBlockNoteSchema, getPmSchema } from "../../../pmUtil.js";
-=======
-import { getPmSchema } from "../../../pmUtil.js";
 import { fixColumnList } from "./util/fixColumnList.js";
->>>>>>> d192b37e
 
 export function removeAndInsertBlocks<
   BSchema extends BlockSchema,
