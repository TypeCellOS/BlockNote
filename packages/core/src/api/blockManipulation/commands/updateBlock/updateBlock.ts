import {
  Fragment,
  type NodeType,
  type Node as PMNode,
  Slice,
} from "prosemirror-model";
import type { Transaction } from "prosemirror-state";

<<<<<<< HEAD
import { ReplaceStep, Transform } from "prosemirror-transform";
import { Block, PartialBlock } from "../../../../blocks/defaultBlocks.js";
import { BlockNoteEditor } from "../../../../editor/BlockNoteEditor.js";
import {
=======
import { ReplaceStep } from "prosemirror-transform";
import type { Block, PartialBlock } from "../../../../blocks/defaultBlocks.js";
import type {
>>>>>>> 7de3a4ba
  BlockIdentifier,
  BlockSchema,
} from "../../../../schema/blocks/types.js";
import type { InlineContentSchema } from "../../../../schema/inlineContent/types.js";
import type { StyleSchema } from "../../../../schema/styles/types.js";
import { UnreachableCaseError } from "../../../../util/typescript.js";
import {
  type BlockInfo,
  getBlockInfoFromResolvedPos,
} from "../../../getBlockInfoFromPos.js";
import {
  blockToNode,
  inlineContentToNodes,
  tableContentToNodes,
} from "../../../nodeConversions/blockToNode.js";
import { nodeToBlock } from "../../../nodeConversions/nodeToBlock.js";
import { getNodeById } from "../../../nodeUtil.js";
import { getPmSchema } from "../../../pmUtil.js";

<<<<<<< HEAD
export function updateBlockTr<
=======
export const updateBlockCommand = <
>>>>>>> 7de3a4ba
  BSchema extends BlockSchema,
  I extends InlineContentSchema,
  S extends StyleSchema
>(
<<<<<<< HEAD
  editor: BlockNoteEditor<BSchema, I, S>,
  tr: Transform,
  posBeforeBlock: number,
  block: PartialBlock<BSchema, I, S>,
  replaceFromPos?: number,
  replaceToPos?: number
) {
  const blockInfo = getBlockInfoFromResolvedPos(tr.doc.resolve(posBeforeBlock));

  if (
    replaceFromPos !== undefined &&
    replaceToPos !== undefined &&
    replaceFromPos > replaceToPos
  ) {
    throw new Error("Invalid replaceFromPos or replaceToPos");
  }

  // Adds blockGroup node with child blocks if necessary.

  const oldNodeType = editor.pmSchema.nodes[blockInfo.blockNoteType];
  const newNodeType =
    editor.pmSchema.nodes[block.type || blockInfo.blockNoteType];
  const newBnBlockNodeType = newNodeType.isInGroup("bnBlock")
    ? newNodeType
    : editor.pmSchema.nodes["blockContainer"];

  if (blockInfo.isBlockContainer && newNodeType.isInGroup("blockContent")) {
    const replaceFromOffset =
      replaceFromPos !== undefined &&
      replaceFromPos > blockInfo.blockContent.beforePos &&
      replaceFromPos < blockInfo.blockContent.afterPos
        ? replaceFromPos - blockInfo.blockContent.beforePos - 1
        : undefined;

    const replaceToOffset =
      replaceToPos !== undefined &&
      replaceToPos > blockInfo.blockContent.beforePos &&
      replaceToPos < blockInfo.blockContent.afterPos
        ? replaceToPos - blockInfo.blockContent.beforePos - 1
        : undefined;

    tr = updateChildren(block, tr, editor, blockInfo);
    // The code below determines the new content of the block.
    // or "keep" to keep as-is
    tr = updateBlockContentNode(
      block,
      tr,
      editor,
      oldNodeType,
      newNodeType,
      blockInfo,
      replaceFromOffset,
      replaceToOffset
    );
  } else if (!blockInfo.isBlockContainer && newNodeType.isInGroup("bnBlock")) {
    tr = updateChildren(block, tr, editor, blockInfo);
    // old node was a bnBlock type (like column or columnList) and new block as well
    // No op, we just update the bnBlock below (at end of function) and have already updated the children
  } else {
    // switching from blockContainer to non-blockContainer or v.v.
    // currently breaking for column slash menu items converting empty block
    // to column.

    // currently, we calculate the new node and replace the entire node with the desired new node.
    // for this, we do a nodeToBlock on the existing block to get the children.
    // it would be cleaner to use a ReplaceAroundStep, but this is a bit simpler and it's quite an edge case
    const existingBlock = nodeToBlock(
      blockInfo.bnBlock.node,
      editor.schema.blockSchema,
      editor.schema.inlineContentSchema,
      editor.schema.styleSchema,
      editor.blockCache
    );
    tr = tr.replaceWith(
      blockInfo.bnBlock.beforePos,
      blockInfo.bnBlock.afterPos,
      blockToNode(
        {
          children: existingBlock.children, // if no children are passed in, use existing children
          ...block,
        },
        editor.pmSchema,
        editor.schema.styleSchema
      )
    );

    return tr;
  }

  // Adds all provided props as attributes to the parent blockContainer node too, and also preserves existing
  // attributes.
  tr = tr.setNodeMarkup(blockInfo.bnBlock.beforePos, newBnBlockNodeType, {
    ...blockInfo.bnBlock.node.attrs,
    ...block.props,
  });
  return tr;
}

// for compatibility with tiptap. TODO: remove as we want to remove dependency on tiptap command interface
export const updateBlockCommand =
  <
    BSchema extends BlockSchema,
    I extends InlineContentSchema,
    S extends StyleSchema
  >(
    editor: BlockNoteEditor<BSchema, I, S>,
    posBeforeBlock: number,
    block: PartialBlock<BSchema, I, S>
  ) =>
  ({
    state,
    dispatch,
  }: {
    state: EditorState;
    dispatch: ((args?: any) => any) | undefined;
  }) => {
    if (dispatch) {
      updateBlockTr(editor, state.tr, posBeforeBlock, block);
      dispatch(state.tr);
    }
=======
  posBeforeBlock: number,
  block: PartialBlock<BSchema, I, S>
) => {
  return ({
    tr,
    dispatch,
  }: {
    tr: Transaction;
    dispatch?: () => void;
  }): boolean => {
    if (dispatch) {
      updateBlockTr(tr, posBeforeBlock, block);
    }
    return true;
  };
};

const updateBlockTr = <
  BSchema extends BlockSchema,
  I extends InlineContentSchema,
  S extends StyleSchema
>(
  tr: Transaction,
  posBeforeBlock: number,
  block: PartialBlock<BSchema, I, S>
) => {
  const blockInfo = getBlockInfoFromResolvedPos(tr.doc.resolve(posBeforeBlock));

  const pmSchema = getPmSchema(tr);
  // Adds blockGroup node with child blocks if necessary.

  const oldNodeType = pmSchema.nodes[blockInfo.blockNoteType];
  const newNodeType = pmSchema.nodes[block.type || blockInfo.blockNoteType];
  const newBnBlockNodeType = newNodeType.isInGroup("bnBlock")
    ? newNodeType
    : pmSchema.nodes["blockContainer"];

  if (blockInfo.isBlockContainer && newNodeType.isInGroup("blockContent")) {
    updateChildren(block, tr, blockInfo);
    // The code below determines the new content of the block.
    // or "keep" to keep as-is
    updateBlockContentNode(block, tr, oldNodeType, newNodeType, blockInfo);
  } else if (!blockInfo.isBlockContainer && newNodeType.isInGroup("bnBlock")) {
    updateChildren(block, tr, blockInfo);
    // old node was a bnBlock type (like column or columnList) and new block as well
    // No op, we just update the bnBlock below (at end of function) and have already updated the children
  } else {
    // switching from blockContainer to non-blockContainer or v.v.
    // currently breaking for column slash menu items converting empty block
    // to column.

    // currently, we calculate the new node and replace the entire node with the desired new node.
    // for this, we do a nodeToBlock on the existing block to get the children.
    // it would be cleaner to use a ReplaceAroundStep, but this is a bit simpler and it's quite an edge case
    const existingBlock = nodeToBlock(blockInfo.bnBlock.node, pmSchema);
    tr.replaceWith(
      blockInfo.bnBlock.beforePos,
      blockInfo.bnBlock.afterPos,
      blockToNode(
        {
          children: existingBlock.children, // if no children are passed in, use existing children
          ...block,
        },
        pmSchema
      )
    );
>>>>>>> 7de3a4ba

    return;
  }

  // Adds all provided props as attributes to the parent blockContainer node too, and also preserves existing
  // attributes.
  tr.setNodeMarkup(blockInfo.bnBlock.beforePos, newBnBlockNodeType, {
    ...blockInfo.bnBlock.node.attrs,
    ...block.props,
  });
};

function updateBlockContentNode<
  BSchema extends BlockSchema,
  I extends InlineContentSchema,
  S extends StyleSchema
>(
  block: PartialBlock<BSchema, I, S>,
<<<<<<< HEAD
  tr: Transform,
  editor: BlockNoteEditor<BSchema, I, S>,
=======
  tr: Transaction,
>>>>>>> 7de3a4ba
  oldNodeType: NodeType,
  newNodeType: NodeType,
  blockInfo: {
    childContainer?:
      | { node: PMNode; beforePos: number; afterPos: number }
      | undefined;
    blockContent: { node: PMNode; beforePos: number; afterPos: number };
  },
  replaceFromOffset?: number,
  replaceToOffset?: number
) {
  const pmSchema = getPmSchema(tr);
  let content: PMNode[] | "keep" = "keep";

  // Has there been any custom content provided?
  if (block.content) {
    if (typeof block.content === "string") {
      // Adds a single text node with no marks to the content.
      content = inlineContentToNodes(
        [block.content],
<<<<<<< HEAD
        editor.pmSchema,
        editor.schema.styleSchema,
=======
        pmSchema,
>>>>>>> 7de3a4ba
        newNodeType.name
      );
    } else if (Array.isArray(block.content)) {
      // Adds a text node with the provided styles converted into marks to the content,
      // for each InlineContent object.
<<<<<<< HEAD
      content = inlineContentToNodes(
        block.content,
        editor.pmSchema,
        editor.schema.styleSchema,
        newNodeType.name
      );
    } else if (block.content.type === "tableContent") {
      content = tableContentToNodes(
        block.content,
        editor.pmSchema,
        editor.schema.styleSchema
      );
=======
      content = inlineContentToNodes(block.content, pmSchema, newNodeType.name);
    } else if (block.content.type === "tableContent") {
      content = tableContentToNodes(block.content, pmSchema);
>>>>>>> 7de3a4ba
    } else {
      throw new UnreachableCaseError(block.content.type);
    }
  } else {
    // no custom content has been provided, use existing content IF possible
    // Since some block types contain inline content and others don't,
    // we either need to call setNodeMarkup to just update type &
    // attributes, or replaceWith to replace the whole blockContent.
    if (oldNodeType.spec.content === "") {
      // keep old content, because it's empty anyway and should be compatible with
      // any newContentType
    } else if (newNodeType.spec.content !== oldNodeType.spec.content) {
      // the content type changed, replace the previous content
      content = [];
    } else {
      // keep old content, because the content type is the same and should be compatible
    }
  }

  // Now, changes the blockContent node type and adds the provided props
  // as attributes. Also preserves all existing attributes that are
  // compatible with the new type.
  //
  // Use either setNodeMarkup or replaceWith depending on whether the
  // content is being replaced or not.
  if (content === "keep") {
    // use setNodeMarkup to only update the type and attributes
<<<<<<< HEAD
    tr = tr.setNodeMarkup(blockInfo.blockContent.beforePos, newNodeType, {
      ...blockInfo.blockContent.node.attrs,
      ...block.props,
    });
  } else if (replaceFromOffset !== undefined || replaceToOffset !== undefined) {
    // first update markup of the containing node
    tr = tr.setNodeMarkup(blockInfo.blockContent.beforePos, newNodeType, {
      ...blockInfo.blockContent.node.attrs,
      ...block.props,
    });

    const start =
      blockInfo.blockContent.beforePos + 1 + (replaceFromOffset ?? 0);
    const end =
      blockInfo.blockContent.beforePos +
      1 +
      (replaceToOffset ?? blockInfo.blockContent.node.content.size);

    // for content like table cells (where the blockcontent has nested PM nodes),
    // we need to figure out the correct openStart and openEnd for the slice when replacing

    const contentDepth = tr.doc.resolve(blockInfo.blockContent.beforePos).depth;
    const startDepth = tr.doc.resolve(start).depth;
    const endDepth = tr.doc.resolve(end).depth;

    tr = tr.replace(
      start,
      end,
      new Slice(
        Fragment.from(content),
        startDepth - contentDepth - 1,
        endDepth - contentDepth - 1
      )
=======
    tr.setNodeMarkup(
      blockInfo.blockContent.beforePos,
      block.type === undefined ? undefined : pmSchema.nodes[block.type],
      {
        ...blockInfo.blockContent.node.attrs,
        ...block.props,
      }
>>>>>>> 7de3a4ba
    );
  } else {
    // use replaceWith to replace the content and the block itself
    // also reset the selection since replacing the block content
    // sets it to the next block.
<<<<<<< HEAD
    tr = tr.replaceWith(
=======
    tr.replaceWith(
>>>>>>> 7de3a4ba
      blockInfo.blockContent.beforePos,
      blockInfo.blockContent.afterPos,
      newNodeType.createChecked(
        {
          ...blockInfo.blockContent.node.attrs,
          ...block.props,
        },
        content
      )
    );
  }
  return tr;
}

function updateChildren<
  BSchema extends BlockSchema,
  I extends InlineContentSchema,
  S extends StyleSchema
<<<<<<< HEAD
>(
  block: PartialBlock<BSchema, I, S>,
  tr: Transform,
  editor: BlockNoteEditor<BSchema, I, S>,
  blockInfo: BlockInfo
) {
  if (block.children !== undefined && block.children.length > 0) {
    const childNodes = block.children.map((child) => {
      return blockToNode(child, editor.pmSchema, editor.schema.styleSchema);
=======
>(block: PartialBlock<BSchema, I, S>, tr: Transaction, blockInfo: BlockInfo) {
  const pmSchema = getPmSchema(tr);
  if (block.children !== undefined && block.children.length > 0) {
    const childNodes = block.children.map((child) => {
      return blockToNode(child, pmSchema);
>>>>>>> 7de3a4ba
    });

    // Checks if a blockGroup node already exists.
    if (blockInfo.childContainer) {
      // Replaces all child nodes in the existing blockGroup with the ones created earlier.

      // use a replacestep to avoid the fitting algorithm
<<<<<<< HEAD
      tr = tr.step(
=======
      tr.step(
>>>>>>> 7de3a4ba
        new ReplaceStep(
          blockInfo.childContainer.beforePos + 1,
          blockInfo.childContainer.afterPos - 1,
          new Slice(Fragment.from(childNodes), 0, 0)
        )
      );
    } else {
      if (!blockInfo.isBlockContainer) {
        throw new Error("impossible");
      }
      // Inserts a new blockGroup containing the child nodes created earlier.
<<<<<<< HEAD
      tr = tr.insert(
        blockInfo.blockContent.afterPos,
        editor.pmSchema.nodes["blockGroup"].createChecked({}, childNodes)
=======
      tr.insert(
        blockInfo.blockContent.afterPos,
        pmSchema.nodes["blockGroup"].createChecked({}, childNodes)
>>>>>>> 7de3a4ba
      );
    }
  }
  return tr;
}

export function updateBlock<
  BSchema extends BlockSchema = any,
  I extends InlineContentSchema = any,
  S extends StyleSchema = any
>(
  tr: Transaction,
  blockToUpdate: BlockIdentifier,
  update: PartialBlock<BSchema, I, S>,
  replaceFromPos?: number,
  replaceToPos?: number
): Block<BSchema, I, S> {
<<<<<<< HEAD
  const tr = editor.prosemirrorState.tr;

  const id =
    typeof blockToUpdate === "string" ? blockToUpdate : blockToUpdate.id;

=======
  const id =
    typeof blockToUpdate === "string" ? blockToUpdate : blockToUpdate.id;
>>>>>>> 7de3a4ba
  const posInfo = getNodeById(id, tr.doc);
  if (!posInfo) {
    throw new Error(`Block with ID ${id} not found`);
  }

<<<<<<< HEAD
  updateBlockTr(
    editor,
    tr,
    posInfo.posBeforeNode,
    update,
    replaceFromPos,
    replaceToPos
  );

  editor.dispatch(tr);
=======
  updateBlockTr(tr, posInfo.posBeforeNode, update);
>>>>>>> 7de3a4ba

  const blockContainerNode = tr.doc
    .resolve(posInfo.posBeforeNode + 1) // TODO: clean?
    .node();

  const pmSchema = getPmSchema(tr);
  return nodeToBlock(blockContainerNode, pmSchema);
}<|MERGE_RESOLUTION|>--- conflicted
+++ resolved
@@ -6,16 +6,9 @@
 } from "prosemirror-model";
 import type { Transaction } from "prosemirror-state";
 
-<<<<<<< HEAD
 import { ReplaceStep, Transform } from "prosemirror-transform";
-import { Block, PartialBlock } from "../../../../blocks/defaultBlocks.js";
-import { BlockNoteEditor } from "../../../../editor/BlockNoteEditor.js";
-import {
-=======
-import { ReplaceStep } from "prosemirror-transform";
 import type { Block, PartialBlock } from "../../../../blocks/defaultBlocks.js";
 import type {
->>>>>>> 7de3a4ba
   BlockIdentifier,
   BlockSchema,
 } from "../../../../schema/blocks/types.js";
@@ -35,137 +28,12 @@
 import { getNodeById } from "../../../nodeUtil.js";
 import { getPmSchema } from "../../../pmUtil.js";
 
-<<<<<<< HEAD
-export function updateBlockTr<
-=======
+// for compatibility with tiptap. TODO: remove as we want to remove dependency on tiptap command interface
 export const updateBlockCommand = <
->>>>>>> 7de3a4ba
   BSchema extends BlockSchema,
   I extends InlineContentSchema,
   S extends StyleSchema
 >(
-<<<<<<< HEAD
-  editor: BlockNoteEditor<BSchema, I, S>,
-  tr: Transform,
-  posBeforeBlock: number,
-  block: PartialBlock<BSchema, I, S>,
-  replaceFromPos?: number,
-  replaceToPos?: number
-) {
-  const blockInfo = getBlockInfoFromResolvedPos(tr.doc.resolve(posBeforeBlock));
-
-  if (
-    replaceFromPos !== undefined &&
-    replaceToPos !== undefined &&
-    replaceFromPos > replaceToPos
-  ) {
-    throw new Error("Invalid replaceFromPos or replaceToPos");
-  }
-
-  // Adds blockGroup node with child blocks if necessary.
-
-  const oldNodeType = editor.pmSchema.nodes[blockInfo.blockNoteType];
-  const newNodeType =
-    editor.pmSchema.nodes[block.type || blockInfo.blockNoteType];
-  const newBnBlockNodeType = newNodeType.isInGroup("bnBlock")
-    ? newNodeType
-    : editor.pmSchema.nodes["blockContainer"];
-
-  if (blockInfo.isBlockContainer && newNodeType.isInGroup("blockContent")) {
-    const replaceFromOffset =
-      replaceFromPos !== undefined &&
-      replaceFromPos > blockInfo.blockContent.beforePos &&
-      replaceFromPos < blockInfo.blockContent.afterPos
-        ? replaceFromPos - blockInfo.blockContent.beforePos - 1
-        : undefined;
-
-    const replaceToOffset =
-      replaceToPos !== undefined &&
-      replaceToPos > blockInfo.blockContent.beforePos &&
-      replaceToPos < blockInfo.blockContent.afterPos
-        ? replaceToPos - blockInfo.blockContent.beforePos - 1
-        : undefined;
-
-    tr = updateChildren(block, tr, editor, blockInfo);
-    // The code below determines the new content of the block.
-    // or "keep" to keep as-is
-    tr = updateBlockContentNode(
-      block,
-      tr,
-      editor,
-      oldNodeType,
-      newNodeType,
-      blockInfo,
-      replaceFromOffset,
-      replaceToOffset
-    );
-  } else if (!blockInfo.isBlockContainer && newNodeType.isInGroup("bnBlock")) {
-    tr = updateChildren(block, tr, editor, blockInfo);
-    // old node was a bnBlock type (like column or columnList) and new block as well
-    // No op, we just update the bnBlock below (at end of function) and have already updated the children
-  } else {
-    // switching from blockContainer to non-blockContainer or v.v.
-    // currently breaking for column slash menu items converting empty block
-    // to column.
-
-    // currently, we calculate the new node and replace the entire node with the desired new node.
-    // for this, we do a nodeToBlock on the existing block to get the children.
-    // it would be cleaner to use a ReplaceAroundStep, but this is a bit simpler and it's quite an edge case
-    const existingBlock = nodeToBlock(
-      blockInfo.bnBlock.node,
-      editor.schema.blockSchema,
-      editor.schema.inlineContentSchema,
-      editor.schema.styleSchema,
-      editor.blockCache
-    );
-    tr = tr.replaceWith(
-      blockInfo.bnBlock.beforePos,
-      blockInfo.bnBlock.afterPos,
-      blockToNode(
-        {
-          children: existingBlock.children, // if no children are passed in, use existing children
-          ...block,
-        },
-        editor.pmSchema,
-        editor.schema.styleSchema
-      )
-    );
-
-    return tr;
-  }
-
-  // Adds all provided props as attributes to the parent blockContainer node too, and also preserves existing
-  // attributes.
-  tr = tr.setNodeMarkup(blockInfo.bnBlock.beforePos, newBnBlockNodeType, {
-    ...blockInfo.bnBlock.node.attrs,
-    ...block.props,
-  });
-  return tr;
-}
-
-// for compatibility with tiptap. TODO: remove as we want to remove dependency on tiptap command interface
-export const updateBlockCommand =
-  <
-    BSchema extends BlockSchema,
-    I extends InlineContentSchema,
-    S extends StyleSchema
-  >(
-    editor: BlockNoteEditor<BSchema, I, S>,
-    posBeforeBlock: number,
-    block: PartialBlock<BSchema, I, S>
-  ) =>
-  ({
-    state,
-    dispatch,
-  }: {
-    state: EditorState;
-    dispatch: ((args?: any) => any) | undefined;
-  }) => {
-    if (dispatch) {
-      updateBlockTr(editor, state.tr, posBeforeBlock, block);
-      dispatch(state.tr);
-    }
-=======
   posBeforeBlock: number,
   block: PartialBlock<BSchema, I, S>
 ) => {
@@ -183,18 +51,29 @@
   };
 };
 
-const updateBlockTr = <
+export function updateBlockTr<
   BSchema extends BlockSchema,
   I extends InlineContentSchema,
   S extends StyleSchema
 >(
-  tr: Transaction,
+  tr: Transform,
   posBeforeBlock: number,
-  block: PartialBlock<BSchema, I, S>
-) => {
+  block: PartialBlock<BSchema, I, S>,
+  replaceFromPos?: number,
+  replaceToPos?: number
+) {
   const blockInfo = getBlockInfoFromResolvedPos(tr.doc.resolve(posBeforeBlock));
 
   const pmSchema = getPmSchema(tr);
+
+  if (
+    replaceFromPos !== undefined &&
+    replaceToPos !== undefined &&
+    replaceFromPos > replaceToPos
+  ) {
+    throw new Error("Invalid replaceFromPos or replaceToPos");
+  }
+
   // Adds blockGroup node with child blocks if necessary.
 
   const oldNodeType = pmSchema.nodes[blockInfo.blockNoteType];
@@ -204,10 +83,32 @@
     : pmSchema.nodes["blockContainer"];
 
   if (blockInfo.isBlockContainer && newNodeType.isInGroup("blockContent")) {
-    updateChildren(block, tr, blockInfo);
+    const replaceFromOffset =
+      replaceFromPos !== undefined &&
+      replaceFromPos > blockInfo.blockContent.beforePos &&
+      replaceFromPos < blockInfo.blockContent.afterPos
+        ? replaceFromPos - blockInfo.blockContent.beforePos - 1
+        : undefined;
+
+    const replaceToOffset =
+      replaceToPos !== undefined &&
+      replaceToPos > blockInfo.blockContent.beforePos &&
+      replaceToPos < blockInfo.blockContent.afterPos
+        ? replaceToPos - blockInfo.blockContent.beforePos - 1
+        : undefined;
+
+    tr = updateChildren(block, tr, blockInfo);
     // The code below determines the new content of the block.
     // or "keep" to keep as-is
-    updateBlockContentNode(block, tr, oldNodeType, newNodeType, blockInfo);
+    tr = updateBlockContentNode(
+      block,
+      tr,
+      oldNodeType,
+      newNodeType,
+      blockInfo,
+      replaceFromOffset,
+      replaceToOffset
+    );
   } else if (!blockInfo.isBlockContainer && newNodeType.isInGroup("bnBlock")) {
     updateChildren(block, tr, blockInfo);
     // old node was a bnBlock type (like column or columnList) and new block as well
@@ -232,7 +133,6 @@
         pmSchema
       )
     );
->>>>>>> 7de3a4ba
 
     return;
   }
@@ -243,7 +143,7 @@
     ...blockInfo.bnBlock.node.attrs,
     ...block.props,
   });
-};
+}
 
 function updateBlockContentNode<
   BSchema extends BlockSchema,
@@ -251,12 +151,7 @@
   S extends StyleSchema
 >(
   block: PartialBlock<BSchema, I, S>,
-<<<<<<< HEAD
   tr: Transform,
-  editor: BlockNoteEditor<BSchema, I, S>,
-=======
-  tr: Transaction,
->>>>>>> 7de3a4ba
   oldNodeType: NodeType,
   newNodeType: NodeType,
   blockInfo: {
@@ -277,35 +172,15 @@
       // Adds a single text node with no marks to the content.
       content = inlineContentToNodes(
         [block.content],
-<<<<<<< HEAD
-        editor.pmSchema,
-        editor.schema.styleSchema,
-=======
         pmSchema,
->>>>>>> 7de3a4ba
         newNodeType.name
       );
     } else if (Array.isArray(block.content)) {
       // Adds a text node with the provided styles converted into marks to the content,
       // for each InlineContent object.
-<<<<<<< HEAD
-      content = inlineContentToNodes(
-        block.content,
-        editor.pmSchema,
-        editor.schema.styleSchema,
-        newNodeType.name
-      );
-    } else if (block.content.type === "tableContent") {
-      content = tableContentToNodes(
-        block.content,
-        editor.pmSchema,
-        editor.schema.styleSchema
-      );
-=======
       content = inlineContentToNodes(block.content, pmSchema, newNodeType.name);
     } else if (block.content.type === "tableContent") {
       content = tableContentToNodes(block.content, pmSchema);
->>>>>>> 7de3a4ba
     } else {
       throw new UnreachableCaseError(block.content.type);
     }
@@ -333,14 +208,13 @@
   // content is being replaced or not.
   if (content === "keep") {
     // use setNodeMarkup to only update the type and attributes
-<<<<<<< HEAD
-    tr = tr.setNodeMarkup(blockInfo.blockContent.beforePos, newNodeType, {
+    tr.setNodeMarkup(blockInfo.blockContent.beforePos, newNodeType, {
       ...blockInfo.blockContent.node.attrs,
       ...block.props,
     });
   } else if (replaceFromOffset !== undefined || replaceToOffset !== undefined) {
     // first update markup of the containing node
-    tr = tr.setNodeMarkup(blockInfo.blockContent.beforePos, newNodeType, {
+    tr.setNodeMarkup(blockInfo.blockContent.beforePos, newNodeType, {
       ...blockInfo.blockContent.node.attrs,
       ...block.props,
     });
@@ -359,7 +233,7 @@
     const startDepth = tr.doc.resolve(start).depth;
     const endDepth = tr.doc.resolve(end).depth;
 
-    tr = tr.replace(
+    tr.replace(
       start,
       end,
       new Slice(
@@ -367,25 +241,12 @@
         startDepth - contentDepth - 1,
         endDepth - contentDepth - 1
       )
-=======
-    tr.setNodeMarkup(
-      blockInfo.blockContent.beforePos,
-      block.type === undefined ? undefined : pmSchema.nodes[block.type],
-      {
-        ...blockInfo.blockContent.node.attrs,
-        ...block.props,
-      }
->>>>>>> 7de3a4ba
     );
   } else {
     // use replaceWith to replace the content and the block itself
     // also reset the selection since replacing the block content
     // sets it to the next block.
-<<<<<<< HEAD
-    tr = tr.replaceWith(
-=======
     tr.replaceWith(
->>>>>>> 7de3a4ba
       blockInfo.blockContent.beforePos,
       blockInfo.blockContent.afterPos,
       newNodeType.createChecked(
@@ -404,23 +265,11 @@
   BSchema extends BlockSchema,
   I extends InlineContentSchema,
   S extends StyleSchema
-<<<<<<< HEAD
->(
-  block: PartialBlock<BSchema, I, S>,
-  tr: Transform,
-  editor: BlockNoteEditor<BSchema, I, S>,
-  blockInfo: BlockInfo
-) {
-  if (block.children !== undefined && block.children.length > 0) {
-    const childNodes = block.children.map((child) => {
-      return blockToNode(child, editor.pmSchema, editor.schema.styleSchema);
-=======
->(block: PartialBlock<BSchema, I, S>, tr: Transaction, blockInfo: BlockInfo) {
+>(block: PartialBlock<BSchema, I, S>, tr: Transform, blockInfo: BlockInfo) {
   const pmSchema = getPmSchema(tr);
   if (block.children !== undefined && block.children.length > 0) {
     const childNodes = block.children.map((child) => {
       return blockToNode(child, pmSchema);
->>>>>>> 7de3a4ba
     });
 
     // Checks if a blockGroup node already exists.
@@ -428,11 +277,7 @@
       // Replaces all child nodes in the existing blockGroup with the ones created earlier.
 
       // use a replacestep to avoid the fitting algorithm
-<<<<<<< HEAD
-      tr = tr.step(
-=======
       tr.step(
->>>>>>> 7de3a4ba
         new ReplaceStep(
           blockInfo.childContainer.beforePos + 1,
           blockInfo.childContainer.afterPos - 1,
@@ -444,15 +289,9 @@
         throw new Error("impossible");
       }
       // Inserts a new blockGroup containing the child nodes created earlier.
-<<<<<<< HEAD
-      tr = tr.insert(
-        blockInfo.blockContent.afterPos,
-        editor.pmSchema.nodes["blockGroup"].createChecked({}, childNodes)
-=======
       tr.insert(
         blockInfo.blockContent.afterPos,
         pmSchema.nodes["blockGroup"].createChecked({}, childNodes)
->>>>>>> 7de3a4ba
       );
     }
   }
@@ -470,35 +309,14 @@
   replaceFromPos?: number,
   replaceToPos?: number
 ): Block<BSchema, I, S> {
-<<<<<<< HEAD
-  const tr = editor.prosemirrorState.tr;
-
   const id =
     typeof blockToUpdate === "string" ? blockToUpdate : blockToUpdate.id;
-
-=======
-  const id =
-    typeof blockToUpdate === "string" ? blockToUpdate : blockToUpdate.id;
->>>>>>> 7de3a4ba
   const posInfo = getNodeById(id, tr.doc);
   if (!posInfo) {
     throw new Error(`Block with ID ${id} not found`);
   }
 
-<<<<<<< HEAD
-  updateBlockTr(
-    editor,
-    tr,
-    posInfo.posBeforeNode,
-    update,
-    replaceFromPos,
-    replaceToPos
-  );
-
-  editor.dispatch(tr);
-=======
-  updateBlockTr(tr, posInfo.posBeforeNode, update);
->>>>>>> 7de3a4ba
+  updateBlockTr(tr, posInfo.posBeforeNode, update, replaceFromPos, replaceToPos);
 
   const blockContainerNode = tr.doc
     .resolve(posInfo.posBeforeNode + 1) // TODO: clean?
