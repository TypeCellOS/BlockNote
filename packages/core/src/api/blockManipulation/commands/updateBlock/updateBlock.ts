import { Fragment, NodeType, Node as PMNode, Slice } from "prosemirror-model";
import { EditorState } from "prosemirror-state";

import { Block, PartialBlock } from "../../../../blocks/defaultBlocks.js";
import { BlockNoteEditor } from "../../../../editor/BlockNoteEditor.js";
import {
  BlockIdentifier,
  BlockSchema,
} from "../../../../schema/blocks/types.js";
import { InlineContentSchema } from "../../../../schema/inlineContent/types.js";
import { StyleSchema } from "../../../../schema/styles/types.js";
import { UnreachableCaseError } from "../../../../util/typescript.js";
<<<<<<< HEAD
import {
  BlockInfo,
  getBlockInfoFromResolvedPos,
} from "../../../getBlockInfoFromPos.js";

=======
import { getBlockInfoFromResolvedPos } from "../../../getBlockInfoFromPos.js";
>>>>>>> 3d0e80ea
import {
  blockToNode,
  inlineContentToNodes,
  tableContentToNodes,
} from "../../../nodeConversions/blockToNode.js";
import { nodeToBlock } from "../../../nodeConversions/nodeToBlock.js";
import { getNodeById } from "../../../nodeUtil.js";

export const updateBlockCommand =
  <
    BSchema extends BlockSchema,
    I extends InlineContentSchema,
    S extends StyleSchema
  >(
    editor: BlockNoteEditor<BSchema, I, S>,
    posBeforeBlock: number,
    block: PartialBlock<BSchema, I, S>
  ) =>
  ({
    state,
    dispatch,
  }: {
    state: EditorState;
    dispatch: ((args?: any) => any) | undefined;
  }) => {
    const blockInfo = getBlockInfoFromResolvedPos(
      state.doc.resolve(posBeforeBlock)
    );

    if (dispatch) {
      // Adds blockGroup node with child blocks if necessary.
      updateChildren(block, state, editor, blockInfo);

      const oldNodeType = state.schema.nodes[blockInfo.blockNoteType];
      const newNodeType =
        state.schema.nodes[block.type || blockInfo.blockNoteType];
      const newBnBlockNodeType = newNodeType.isInGroup("bnBlock")
        ? newNodeType
        : state.schema.nodes["blockContainer"];

      if (blockInfo.isBlockContainer && newNodeType.isInGroup("blockContent")) {
        // The code below determines the new content of the block.
        // or "keep" to keep as-is
        updateBlockContentNode(
          block,
          state,
          editor,
          oldNodeType,
          newNodeType,
          blockInfo
        );
      } else if (
        !blockInfo.isBlockContainer &&
        newNodeType.isInGroup("bnBlock")
      ) {
        // old node was a bnBlock type (like column or columnList) and new block as well
        // No op, we just update the bnBlock below (at end of function) and have already updated the children
      } else {
        // switching between blockContainer and non-blockContainer or v.v.
        throw new Error("Not implemented");
      }

      // Adds all provided props as attributes to the parent blockContainer node too, and also preserves existing
      // attributes.
      state.tr.setNodeMarkup(blockInfo.bnBlock.beforePos, newBnBlockNodeType, {
        ...blockInfo.bnBlock.node.attrs,
        ...block.props,
      });
    }

    return true;
  };

function updateBlockContentNode<
  BSchema extends BlockSchema,
  I extends InlineContentSchema,
  S extends StyleSchema
>(
  block: PartialBlock<BSchema, I, S>,
  state: EditorState,
  editor: BlockNoteEditor<BSchema, I, S>,
  oldNodeType: NodeType,
  newNodeType: NodeType,
  blockInfo: {
    childContainer?:
      | { node: PMNode; beforePos: number; afterPos: number }
      | undefined;
    blockContent: { node: PMNode; beforePos: number; afterPos: number };
  }
) {
  let content: PMNode[] | "keep" = "keep";

  // Has there been any custom content provided?
  if (block.content) {
    if (typeof block.content === "string") {
      // Adds a single text node with no marks to the content.
      content = inlineContentToNodes(
        [block.content],
        state.schema,
        editor.schema.styleSchema
      );
    } else if (Array.isArray(block.content)) {
      // Adds a text node with the provided styles converted into marks to the content,
      // for each InlineContent object.
      content = inlineContentToNodes(
        block.content,
        state.schema,
        editor.schema.styleSchema
      );
    } else if (block.content.type === "tableContent") {
      content = tableContentToNodes(
        block.content,
        state.schema,
        editor.schema.styleSchema
      );
    } else {
      throw new UnreachableCaseError(block.content.type);
    }
  } else {
    // no custom content has been provided, use existing content IF possible
    // Since some block types contain inline content and others don't,
    // we either need to call setNodeMarkup to just update type &
    // attributes, or replaceWith to replace the whole blockContent.
    if (oldNodeType.spec.content === "") {
      // keep old content, because it's empty anyway and should be compatible with
      // any newContentType
    } else if (newNodeType.spec.content !== oldNodeType.spec.content) {
      // the content type changed, replace the previous content
      content = [];
    } else {
      // keep old content, because the content type is the same and should be compatible
    }
  }

  // Now, changes the blockContent node type and adds the provided props
  // as attributes. Also preserves all existing attributes that are
  // compatible with the new type.
  //
  // Use either setNodeMarkup or replaceWith depending on whether the
  // content is being replaced or not.
  if (content === "keep") {
    // use setNodeMarkup to only update the type and attributes
    state.tr.setNodeMarkup(
      blockInfo.blockContent.beforePos,
      block.type === undefined ? undefined : state.schema.nodes[block.type],
      {
        ...blockInfo.blockContent.node.attrs,
        ...block.props,
      }
    );
  } else {
    // use replaceWith to replace the content and the block itself
    // also  reset the selection since replacing the block content
    // sets it to the next block.
    state.tr.replaceWith(
      blockInfo.blockContent.beforePos,
      blockInfo.blockContent.afterPos,
      newNodeType.create(
        {
          ...blockInfo.blockContent.node.attrs,
          ...block.props,
        },
        content
      )
    );
    // TODO: This seems off - the selection is not necessarily in the block
    //  being updated but this will set it anyway.
    // If the node doesn't contain editable content, we want to
    // select the whole node. But if it does have editable content,
    // we want to set the selection to the start of it.
    // .setSelection(
    //   state.schema.nodes[newType].spec.content === ""
    //     ? new NodeSelection(state.tr.doc.resolve(blockContent.beforePos))
    //     : state.schema.nodes[newType].spec.content === "inline*"
    //     ? new TextSelection(state.tr.doc.resolve(blockContent.beforePos))
    //     : // Need to offset the position as we have to get through the
    //       // `tableRow` and `tableCell` nodes to get to the
    //       // `tableParagraph` node we want to set the selection in.
    //       new TextSelection(
    //         state.tr.doc.resolve(blockContent.beforePos + 4)
    //       )
    // );
  }
}

function updateChildren<
  BSchema extends BlockSchema,
  I extends InlineContentSchema,
  S extends StyleSchema
>(
  block: PartialBlock<BSchema, I, S>,
  state: EditorState,
  editor: BlockNoteEditor<BSchema, I, S>,
  blockInfo: BlockInfo
) {
  if (block.children !== undefined) {
    const childNodes = block.children.map((child) => {
      return blockToNode(child, state.schema, editor.schema.styleSchema);
    });

    // Checks if a blockGroup node already exists.
    if (blockInfo.childContainer) {
      // Replaces all child nodes in the existing blockGroup with the ones created earlier.
      state.tr.replace(
        blockInfo.childContainer.beforePos + 1,
        blockInfo.childContainer.afterPos - 1,
        new Slice(Fragment.from(childNodes), 0, 0)
      );
    } else {
      if (!blockInfo.isBlockContainer) {
        throw new Error("impossible");
      }
      // Inserts a new blockGroup containing the child nodes created earlier.
      state.tr.insert(
        blockInfo.blockContent.afterPos,
        state.schema.nodes["blockGroup"].create({}, childNodes)
      );
    }
  }
}

export function updateBlock<
  BSchema extends BlockSchema,
  I extends InlineContentSchema,
  S extends StyleSchema
>(
  editor: BlockNoteEditor<BSchema, I, S>,
  blockToUpdate: BlockIdentifier,
  update: PartialBlock<BSchema, I, S>
): Block<BSchema, I, S> {
  const ttEditor = editor._tiptapEditor;

  const id =
    typeof blockToUpdate === "string" ? blockToUpdate : blockToUpdate.id;
  const { posBeforeNode } = getNodeById(id, ttEditor.state.doc);

  ttEditor.commands.command(({ state, dispatch }) => {
    updateBlockCommand(editor, posBeforeNode, update)({ state, dispatch });
    return true;
  });

  const blockContainerNode = ttEditor.state.doc
    .resolve(posBeforeNode + 1) // TODO: clean?
    .node();

  return nodeToBlock(
    blockContainerNode,
    editor.schema.blockSchema,
    editor.schema.inlineContentSchema,
    editor.schema.styleSchema,
    editor.blockCache
  );
}<|MERGE_RESOLUTION|>--- conflicted
+++ resolved
@@ -10,15 +10,10 @@
 import { InlineContentSchema } from "../../../../schema/inlineContent/types.js";
 import { StyleSchema } from "../../../../schema/styles/types.js";
 import { UnreachableCaseError } from "../../../../util/typescript.js";
-<<<<<<< HEAD
 import {
   BlockInfo,
   getBlockInfoFromResolvedPos,
 } from "../../../getBlockInfoFromPos.js";
-
-=======
-import { getBlockInfoFromResolvedPos } from "../../../getBlockInfoFromPos.js";
->>>>>>> 3d0e80ea
 import {
   blockToNode,
   inlineContentToNodes,
