--- conflicted
+++ resolved
@@ -39,13 +39,9 @@
   return (
     prevBlockInfo.isBlockContainer &&
     prevBlockInfo.blockContent.node.type.spec.content === "inline*" &&
-<<<<<<< HEAD
     nextBlockInfo.isBlockContainer &&
-    nextBlockInfo.blockContent.node.type.spec.content === "inline*"
-=======
     nextBlockInfo.blockContent.node.type.spec.content === "inline*" &&
     prevBlockInfo.blockContent.node.childCount > 0
->>>>>>> ab902c9d
   );
 };
 
@@ -57,7 +53,6 @@
 ) => {
   const nextBlockInfo = getBlockInfoFromResolvedPos($nextBlockPos);
 
-<<<<<<< HEAD
   if (!nextBlockInfo.isBlockContainer) {
     throw new Error(
       `Attempted to merge block at position ${$nextBlockPos.pos} into previous block at position ${$prevBlockPos.pos}, but next block is not a block container`
@@ -67,10 +62,7 @@
   // Removes a level of nesting all children of the next block by 1 level, if it contains both content and block
   // group nodes.
   if (nextBlockInfo.childContainer) {
-=======
-  // Un-nests all children of the next block.
-  if (nextBlockInfo.blockGroup) {
->>>>>>> ab902c9d
+    // Un-nests all children of the next block.
     const childBlocksStart = state.doc.resolve(
       nextBlockInfo.childContainer.beforePos + 1
     );
