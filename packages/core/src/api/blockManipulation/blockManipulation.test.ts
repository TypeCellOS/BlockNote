import { afterEach, beforeEach, describe, expect, it } from "vitest";
import { Block, BlockNoteEditor, PartialBlock } from "../..";

let editor: BlockNoteEditor;

function waitForEditor() {
  // wait for create event on editor,
  // this is necessary because otherwise UniqueId.create hasn't been called yet, and
  // blocks would have "null" as their id
  return new Promise<void>((resolve) => {
    editor._tiptapEditor.on("create", () => {
      resolve();
    });
  });
}

let singleBlock: PartialBlock;

let multipleBlocks: PartialBlock[];

let insert: (placement: "before" | "nested" | "after") => Block[];

beforeEach(() => {
  (window as Window & { __TEST_OPTIONS?: {} }).__TEST_OPTIONS = {};

  editor = new BlockNoteEditor();

  singleBlock = {
    type: "paragraph",
    content: "Paragraph",
  };

  multipleBlocks = [
    {
      type: "heading",
      props: {
        level: "1",
      },
      content: "Heading 1",
      children: [
        {
          type: "heading",
          props: {
            level: "1",
          },
          content: "Nested Heading 1",
        },
      ],
    },
    {
      type: "heading",
      props: {
        level: "2",
      },
      content: "Heading 2",
      children: [
        {
          type: "heading",
          props: {
            level: "2",
          },
          content: "Nested Heading 2",
        },
      ],
    },
  ];

  insert = (placement) => {
    const existingBlock = editor.topLevelBlocks[0];
    editor.insertBlocks(multipleBlocks, existingBlock, placement);

    return editor.topLevelBlocks;
  };
});

afterEach(() => {
  editor._tiptapEditor.destroy();
  editor = undefined as any;

  delete (window as Window & { __TEST_OPTIONS?: {} }).__TEST_OPTIONS;
});

describe("Inserting Blocks with Different Placements", () => {
  it("Insert before existing block", async () => {
    await waitForEditor();

    const output = insert("before");

    expect(output).toMatchSnapshot();
  });

  it("Insert nested inside existing block", async () => {
    await waitForEditor();

    const output = insert("nested");

    expect(output).toMatchSnapshot();
  });

  it("Insert after existing block", async () => {
    await waitForEditor();

    const output = insert("after");

    expect(output).toMatchSnapshot();
  });
});

describe("Insert, Update, & Delete Blocks", () => {
  it("Insert, update, & delete single block", async () => {
    await waitForEditor();

    const existingBlock = editor.topLevelBlocks[0];
    editor.insertBlocks([singleBlock], existingBlock);

    expect(editor.topLevelBlocks).toMatchSnapshot();

    const newBlock = editor.topLevelBlocks[0];
    editor.updateBlock(newBlock, {
      type: "heading",
      props: {
        textAlignment: "right",
        level: "3",
      },
      content: [
        {
          type: "text",
          text: "Heading ",
          styles: {
<<<<<<< HEAD
            bold: false,
            italic: false,
            underline: false,
            strike: false,
            textColor: "red",
            backgroundColor: "default",
=======
            textColor: "red",
>>>>>>> 993c0a44
          },
        },
        {
          type: "text",
          text: "3",
          styles: {
<<<<<<< HEAD
            bold: false,
            italic: false,
            underline: false,
            strike: false,
            textColor: "default",
=======
>>>>>>> 993c0a44
            backgroundColor: "red",
          },
        },
      ],
      children: [singleBlock],
    });

    expect(editor.topLevelBlocks).toMatchSnapshot();

    const updatedBlock = editor.topLevelBlocks[0];
    editor.removeBlocks([updatedBlock]);

    expect(editor.topLevelBlocks).toMatchSnapshot();
  });

  it("Insert, update, & delete multiple blocks", async () => {
    await waitForEditor();

    const existingBlock = editor.topLevelBlocks[0];
    editor.insertBlocks(multipleBlocks, existingBlock);

    expect(editor.topLevelBlocks).toMatchSnapshot();

    const newBlock = editor.topLevelBlocks[0];
    editor.updateBlock(newBlock, {
      type: "paragraph",
    });

    expect(editor.topLevelBlocks).toMatchSnapshot();

    const updatedBlocks = editor.topLevelBlocks.slice(0, 2);
    editor.removeBlocks([updatedBlocks[0].children[0], updatedBlocks[1]]);

    expect(editor.topLevelBlocks).toMatchSnapshot();
  });
});<|MERGE_RESOLUTION|>--- conflicted
+++ resolved
@@ -127,30 +127,13 @@
           type: "text",
           text: "Heading ",
           styles: {
-<<<<<<< HEAD
-            bold: false,
-            italic: false,
-            underline: false,
-            strike: false,
             textColor: "red",
-            backgroundColor: "default",
-=======
-            textColor: "red",
->>>>>>> 993c0a44
           },
         },
         {
           type: "text",
           text: "3",
           styles: {
-<<<<<<< HEAD
-            bold: false,
-            italic: false,
-            underline: false,
-            strike: false,
-            textColor: "default",
-=======
->>>>>>> 993c0a44
             backgroundColor: "red",
           },
         },
