--- conflicted
+++ resolved
@@ -1,10 +1,6 @@
 import { afterEach, beforeEach, describe, expect, it } from "vitest";
 import {
   Block,
-<<<<<<< HEAD
-  DefaultBlockSchema,
-=======
->>>>>>> 99233e5d
   defaultBlockSpecs,
   DefaultInlineContentSchema,
   DefaultStyleSchema,
@@ -13,21 +9,13 @@
 import { BlockNoteEditor } from "../../editor/BlockNoteEditor";
 import { createBlockSpec } from "../../schema";
 import { BlockNoteSchema } from "../../editor/BlockNoteSchema";
-<<<<<<< HEAD
-import { createInternalHTMLSerializer } from "../exporters/html/internalHTMLSerializer";
-=======
->>>>>>> 99233e5d
 
 const CustomBlock = createBlockSpec(
   {
     type: "customBlock",
     propSchema: {},
     content: "inline",
-<<<<<<< HEAD
-  },
-=======
   } as const,
->>>>>>> 99233e5d
   {
     render: () => {
       const dom = document.createElement("div");
@@ -44,11 +32,7 @@
 const schema = BlockNoteSchema.create({
   blockSpecs: {
     ...defaultBlockSpecs,
-<<<<<<< HEAD
-    customBlock: CustomBlock
-=======
     customBlock: CustomBlock,
->>>>>>> 99233e5d
   },
 });
 
@@ -84,12 +68,6 @@
   DefaultStyleSchema
 >[];
 
-let customBlock: PartialBlock<
-  typeof schema.blockSchema,
-  DefaultInlineContentSchema,
-  DefaultStyleSchema
->;
-
 let insert: (
   placement: "before" | "nested" | "after"
 ) => Block<
@@ -100,11 +78,7 @@
 
 beforeEach(() => {
   editor = BlockNoteEditor.create<typeof schema.blockSchema>({
-<<<<<<< HEAD
-    schema: schema
-=======
     schema: schema,
->>>>>>> 99233e5d
   });
 
   editor.mount(div);
@@ -149,12 +123,6 @@
     },
   ];
 
-<<<<<<< HEAD
-  customBlock = {
-    type: 'customBlock',
-    content: 'Custom Block',
-  }
-=======
   blocksWithLineBreaks = [
     {
       type: "paragraph",
@@ -165,7 +133,6 @@
       content: "Line1\nLine2",
     },
   ];
->>>>>>> 99233e5d
 
   insert = (placement) => {
     const existingBlock = editor.document[0];
@@ -318,29 +285,6 @@
   });
 });
 
-<<<<<<< HEAD
-describe("Update Custom Block content", () => {
-  it("update Custom Block with line break", async () => {
-    await waitForEditor();
-
-    const existingBlock = editor.document[0];
-    editor.insertBlocks([customBlock], existingBlock);
-
-    const newBlock = editor.document[0];
-    editor.updateBlock(newBlock, {
-      type: "customBlock",
-      content: "Updated Custom Block with \nline \nbreak",
-      children: [customBlock],
-    });
-
-    const serializer = createInternalHTMLSerializer(
-      editor._tiptapEditor.schema,
-      editor
-    );
-    const internalHTML = serializer.serializeBlocks(editor.document);
-    
-    expect(internalHTML).toMatchSnapshot();
-=======
 describe("Update Line Breaks", () => {
   it("Update paragraph with line break", async () => {
     await waitForEditor();
@@ -369,6 +313,5 @@
     });
 
     expect(editor.document).toMatchSnapshot();
->>>>>>> 99233e5d
   });
 });