import { TextSelection, type Transaction } from "prosemirror-state";
import { TableMap } from "prosemirror-tables";

import { Block } from "../../../blocks/defaultBlocks.js";
import { Selection } from "../../../editor/selectionTypes.js";
import {
  BlockIdentifier,
  BlockSchema,
  InlineContentSchema,
  StyleSchema,
} from "../../../schema/index.js";
import { getBlockInfo, getNearestBlockPos } from "../../getBlockInfoFromPos.js";
import { nodeToBlock } from "../../nodeConversions/nodeToBlock.js";
import { getNodeById } from "../../nodeUtil.js";
import { getBlockNoteSchema, getPmSchema } from "../../pmUtil.js";

export function getSelection<
  BSchema extends BlockSchema,
  I extends InlineContentSchema,
  S extends StyleSchema
<<<<<<< HEAD
>(
  editor: BlockNoteEditor<BSchema, I, S>
): Selection<BSchema, I, S> | undefined {
  // TODO: this function is now the same as below;
  // we should consolidate this? (pick the best one, clean tests, etc)
  // return {
  //   blocks: getBlocksBetween(
  //     editor._tiptapEditor.state.selection.from,
  //     editor._tiptapEditor.state.selection.to,
  //     editor._tiptapEditor.state.doc,
  //     editor.schema.blockSchema,
  //     editor.schema.inlineContentSchema,
  //     editor.schema.styleSchema,
  //     editor.blockCache
  //   ),
  // };
  const state = editor._tiptapEditor.state;

=======
>(tr: Transaction): Selection<BSchema, I, S> | undefined {
  const pmSchema = getPmSchema(tr);
>>>>>>> 7de3a4ba
  // Return undefined if the selection is collapsed or a node is selected.
  if (tr.selection.empty || "node" in tr.selection) {
    return undefined;
  }

  const $startBlockBeforePos = tr.doc.resolve(
    getNearestBlockPos(tr.doc, tr.selection.from).posBeforeNode
  );
  const $endBlockBeforePos = tr.doc.resolve(
    getNearestBlockPos(tr.doc, tr.selection.to).posBeforeNode
  );

  // Converts the node at the given index and depth around `$startBlockBeforePos`
  // to a block. Used to get blocks at given indices at the shared depth and
  // at the depth of `$startBlockBeforePos`.
  const indexToBlock = (
    index: number,
    depth?: number
  ): Block<BSchema, I, S> => {
    const pos = $startBlockBeforePos.posAtIndex(index, depth);
    const node = tr.doc.resolve(pos).nodeAfter;

    if (!node) {
      throw new Error(
        `Error getting selection - node not found at position ${pos}`
      );
    }

    return nodeToBlock(node, pmSchema);
  };

  const blocks: Block<BSchema, I, S>[] = [];
  // Minimum depth at which the blocks share a common ancestor.
  const sharedDepth = $startBlockBeforePos.sharedDepth($endBlockBeforePos.pos);
  const startIndex = $startBlockBeforePos.index(sharedDepth);
  const endIndex = $endBlockBeforePos.index(sharedDepth);

  // In most cases, we want to return the blocks spanned by the selection at the
  // shared depth. However, when the block in which the selection starts is at a
  // higher depth than the shared depth, we omit the first block at the shared
  // depth. Instead, we include the first block at its depth, and any blocks at
  // a higher index up to the shared depth. The following  example illustrates
  // this:
  // - id-0
  //   - id-1
  //     - >|id-2
  //     - id-3
  //   - id-4
  //     - id-5
  //   - id-6
  // - id-7
  // - id-8
  // - id-9|<
  //   - id-10
  // Here, each block is represented by its ID, and the selection is represented
  // by the `>|` and `|<` markers. So the selection starts in block `id-2` and
  // ends in block `id-8`. In this case, the shared depth is 0, since the blocks
  // `id-6`, `id-7`, and `id-8` set the shared depth, as they are the least
  // nested blocks spanned by the selection. Therefore, these blocks are all
  // added to the `blocks` array. However, the selection starts in block `id-2`,
  // which is at a higher depth than the shared depth. So we add block `id-2` to
  // the `blocks` array, as well as any later siblings (in this case, `id-3`),
  // and move up one level of depth. The ancestor of block `id-2` at this depth
  // is block `id-1`, so we add all its later siblings to the `blocks` array as
  // well, again moving up one level of depth. Since we're now at the shared
  // depth, we are done. The final `blocks` array for this example would be:
  // [ id-2, id-3, id-4, id-6, id-7, id-8, id-9 ]
  if ($startBlockBeforePos.depth > sharedDepth) {
    // Adds the block that the selection starts in.
    blocks.push(nodeToBlock($startBlockBeforePos.nodeAfter!, pmSchema));

    // Traverses all depths from the depth of the block in which the selection
    // starts, up to the shared depth.
    for (let depth = $startBlockBeforePos.depth; depth > sharedDepth; depth--) {
      const parentNode = $startBlockBeforePos.node(depth);

      if (parentNode.type.isInGroup("childContainer")) {
        const startIndexAtDepth = $startBlockBeforePos.index(depth) + 1;
        const childCountAtDepth = $startBlockBeforePos.node(depth).childCount;

        // Adds all blocks after the index of the block in which the selection
        // starts (or its ancestors at lower depths).
        for (let i = startIndexAtDepth; i < childCountAtDepth; i++) {
          blocks.push(indexToBlock(i, depth));
        }
      }
    }
  } else {
    // Adds the first block spanned by the selection at the shared depth.
    blocks.push(indexToBlock(startIndex, sharedDepth));
  }

  // Adds all blocks spanned by the selection at the shared depth, excluding
  // the first.
  for (let i = startIndex + 1; i <= endIndex; i++) {
    blocks.push(indexToBlock(i, sharedDepth));
  }

  if (blocks.length === 0) {
    throw new Error(
      `Error getting selection - selection doesn't span any blocks (${tr.selection})`
    );
  }

  return {
    blocks,
  };
}

export function setSelection(
  tr: Transaction,
  startBlock: BlockIdentifier,
  endBlock: BlockIdentifier
) {
  const startBlockId =
    typeof startBlock === "string" ? startBlock : startBlock.id;
  const endBlockId = typeof endBlock === "string" ? endBlock : endBlock.id;
  const pmSchema = getPmSchema(tr);
  const schema = getBlockNoteSchema(pmSchema);

  if (startBlockId === endBlockId) {
    throw new Error(
      `Attempting to set selection with the same anchor and head blocks (id ${startBlockId})`
    );
  }
  const anchorPosInfo = getNodeById(startBlockId, tr.doc);
  if (!anchorPosInfo) {
    throw new Error(`Block with ID ${startBlockId} not found`);
  }
  const headPosInfo = getNodeById(endBlockId, tr.doc);
  if (!headPosInfo) {
    throw new Error(`Block with ID ${endBlockId} not found`);
  }

  const anchorBlockInfo = getBlockInfo(anchorPosInfo);
  const headBlockInfo = getBlockInfo(headPosInfo);

  const anchorBlockConfig =
    schema.blockSchema[
      anchorBlockInfo.blockNoteType as keyof typeof schema.blockSchema
    ];
  const headBlockConfig =
    schema.blockSchema[
      headBlockInfo.blockNoteType as keyof typeof schema.blockSchema
    ];

  if (
    !anchorBlockInfo.isBlockContainer ||
    anchorBlockConfig.content === "none"
  ) {
    throw new Error(
      `Attempting to set selection anchor in block without content (id ${startBlockId})`
    );
  }
  if (!headBlockInfo.isBlockContainer || headBlockConfig.content === "none") {
    throw new Error(
      `Attempting to set selection anchor in block without content (id ${endBlockId})`
    );
  }

  let startPos: number;
  let endPos: number;

  if (anchorBlockConfig.content === "table") {
    const tableMap = TableMap.get(anchorBlockInfo.blockContent.node);
    const firstCellPos =
      anchorBlockInfo.blockContent.beforePos +
      tableMap.positionAt(0, 0, anchorBlockInfo.blockContent.node) +
      1;
    startPos = firstCellPos + 2;
  } else {
    startPos = anchorBlockInfo.blockContent.beforePos + 1;
  }

  if (headBlockConfig.content === "table") {
    const tableMap = TableMap.get(headBlockInfo.blockContent.node);
    const lastCellPos =
      headBlockInfo.blockContent.beforePos +
      tableMap.positionAt(
        tableMap.height - 1,
        tableMap.width - 1,
        headBlockInfo.blockContent.node
      ) +
      1;
    const lastCellNodeSize = tr.doc.resolve(lastCellPos).nodeAfter!.nodeSize;
    endPos = lastCellPos + lastCellNodeSize - 2;
  } else {
    endPos = headBlockInfo.blockContent.afterPos - 1;
  }

  // TODO: We should polish up the `MultipleNodeSelection` and use that instead.
  //  Right now it's missing a few things like a jsonID and styling to show
  //  which nodes are selected. `TextSelection` is ok for now, but has the
  //  restriction that the start/end blocks must have content.
  tr.setSelection(TextSelection.create(tr.doc, startPos, endPos));
}<|MERGE_RESOLUTION|>--- conflicted
+++ resolved
@@ -18,10 +18,13 @@
   BSchema extends BlockSchema,
   I extends InlineContentSchema,
   S extends StyleSchema
-<<<<<<< HEAD
->(
-  editor: BlockNoteEditor<BSchema, I, S>
-): Selection<BSchema, I, S> | undefined {
+>(tr: Transaction): Selection<BSchema, I, S> | undefined {
+  const pmSchema = getPmSchema(tr);
+  // Return undefined if the selection is collapsed or a node is selected.
+  if (tr.selection.empty || "node" in tr.selection) {
+    return undefined;
+  }
+  
   // TODO: this function is now the same as below;
   // we should consolidate this? (pick the best one, clean tests, etc)
   // return {
@@ -35,16 +38,6 @@
   //     editor.blockCache
   //   ),
   // };
-  const state = editor._tiptapEditor.state;
-
-=======
->(tr: Transaction): Selection<BSchema, I, S> | undefined {
-  const pmSchema = getPmSchema(tr);
->>>>>>> 7de3a4ba
-  // Return undefined if the selection is collapsed or a node is selected.
-  if (tr.selection.empty || "node" in tr.selection) {
-    return undefined;
-  }
 
   const $startBlockBeforePos = tr.doc.resolve(
     getNearestBlockPos(tr.doc, tr.selection.from).posBeforeNode
