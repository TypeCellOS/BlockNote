import { Node, ResolvedPos } from "prosemirror-model";
import { EditorState } from "prosemirror-state";

type SingleBlockInfo = {
  node: Node;
  beforePos: number;
  afterPos: number;
};

export type BlockInfo = {
  /**
   * The outer node that represents a BlockNote block. This is the node that has the ID.
   * Most of the time, this will be a blockContainer node, but it could also be a Column or ColumnList
   */
  bnBlock: SingleBlockInfo;
  /**
   * The type of BlockNote block that this node represents.
   * When dealing with a blockContainer, this is retrieved from the blockContent node, otherwise it's retrieved from the bnBlock node.
   */
  blockNoteType: string;
} & (
  | {
      // In case we're not dealing with a BlockContainer, we're dealing with a "wrapper node" (like a Column or ColumnList), so it will always have children

      /**
       * The Prosemirror node that holds block.children. For non-blockContainer, this node will be the same as bnBlock.
       */
      childContainer: SingleBlockInfo;
      isBlockContainer: false;
    }
  | {
      /**
       * The Prosemirror node that holds block.children. For blockContainers, this is the blockGroup node, if it exists.
       */
      childContainer?: SingleBlockInfo;
      /**
       * The Prosemirror node that wraps block.content and has most of the props
       */
      blockContent: SingleBlockInfo;
      /**
       * Whether bnBlock is a blockContainer node
       */
      isBlockContainer: true;
    }
);

/**
 * Retrieves the position just before the nearest blockContainer node in a
 * ProseMirror doc, relative to a position. If the position is within a
 * blockContainer node or its descendants, the position just before it is
 * returned. If the position is not within a blockContainer node or its
 * descendants, the position just before the next closest blockContainer node
 * is returned. If the position is beyond the last blockContainer, the position
 * just before the last blockContainer is returned.
 * @param doc The ProseMirror doc.
 * @param pos An integer position in the document.
 * @returns The position just before the nearest blockContainer node.
 */
export function getNearestBlockContainerPos(doc: Node, pos: number) {
  const $pos = doc.resolve(pos);

  // Checks if the position provided is already just before a blockContainer
  // node, in which case we return the position.
  if ($pos.nodeAfter && $pos.nodeAfter.type.isInGroup("bnBlock")) {
    return {
      posBeforeNode: $pos.pos,
      node: $pos.nodeAfter,
    };
  }

  // Checks the node containing the position and its ancestors until a
  // blockContainer node is found and returned.
  let depth = $pos.depth;
  let node = $pos.node(depth);
  while (depth > 0) {
    if (node.type.isInGroup("bnBlock")) {
      return {
        posBeforeNode: $pos.before(depth),
        node: node,
      };
    }

    depth--;
    node = $pos.node(depth);
  }

  // If the position doesn't lie within a blockContainer node, we instead find
  // the position of the next closest one. If the position is beyond the last
  // blockContainer, we return the position of the last blockContainer. While
  // running `doc.descendants` is expensive, this case should be very rarely
  // triggered. However, it's possible for the position to sometimes be beyond
  // the last blockContainer node. This is a problem specifically when using the
  // collaboration plugin.
  const allBlockContainerPositions: number[] = [];
  doc.descendants((node, pos) => {
    if (node.type.isInGroup("bnBlock")) {
      allBlockContainerPositions.push(pos);
    }
  });

  // eslint-disable-next-line no-console
  console.warn(`Position ${pos} is not within a blockContainer node.`);

  const resolvedPos = doc.resolve(
    allBlockContainerPositions.find((position) => position >= pos) ||
      allBlockContainerPositions[allBlockContainerPositions.length - 1]
  );
  return {
    posBeforeNode: resolvedPos.pos,
    node: resolvedPos.nodeAfter!,
  };
}

/**
 * Gets information regarding the ProseMirror nodes that make up a block in a
 * BlockNote document. This includes the main `blockContainer` node, the
 * `blockContent` node with the block's main body, and the optional `blockGroup`
 * node which contains the block's children. As well as the nodes, also returns
 * the ProseMirror positions just before & after each node.
 * @param node The main `blockContainer` node that the block information should
 * be retrieved from,
 * @param blockContainerBeforePosOffset the position just before the
 * `blockContainer` node in the document.
 */
export function getBlockInfoWithManualOffset(
  node: Node,
  bnBlockBeforePosOffset: number
): BlockInfo {
  if (!node.type.isInGroup("bnBlock")) {
    throw new Error(
      `Attempted to get bnBlock node at position but found node of different type ${node.type}`
    );
  }

<<<<<<< HEAD
  const bnBlockNode = node;
  const bnBlockBeforePos = bnBlockBeforePosOffset;
  const bnBlockAfterPos = bnBlockBeforePos + bnBlockNode.nodeSize;

  const bnBlock: SingleBlockInfo = {
    node: bnBlockNode,
    beforePos: bnBlockBeforePos,
    afterPos: bnBlockAfterPos,
=======
  return {
    blockContainer,
    blockContent,
    blockGroup,
>>>>>>> ab902c9d
  };

  if (bnBlockNode.type.name === "blockContainer") {
    let blockContent: SingleBlockInfo | undefined;
    let blockGroup: SingleBlockInfo | undefined;

    bnBlockNode.forEach((node, offset) => {
      if (node.type.spec.group === "blockContent") {
        // console.log(beforePos, offset);
        const blockContentNode = node;
        const blockContentBeforePos = bnBlockBeforePos + offset + 1;
        const blockContentAfterPos = blockContentBeforePos + node.nodeSize;

        blockContent = {
          node: blockContentNode,
          beforePos: blockContentBeforePos,
          afterPos: blockContentAfterPos,
        };
      } else if (node.type.name === "blockGroup") {
        const blockGroupNode = node;
        const blockGroupBeforePos = bnBlockBeforePos + offset + 1;
        const blockGroupAfterPos = blockGroupBeforePos + node.nodeSize;

        blockGroup = {
          node: blockGroupNode,
          beforePos: blockGroupBeforePos,
          afterPos: blockGroupAfterPos,
        };
      }
    });

    if (!blockContent) {
      throw new Error(
        `blockContainer node does not contain a blockContent node in its children: ${bnBlockNode}`
      );
    }

    return {
      isBlockContainer: true,
      bnBlock,
      blockContent,
      childContainer: blockGroup,
      blockNoteType: blockContent.node.type.name,
    };
  } else {
    if (!bnBlock.node.type.isInGroup("childContainer")) {
      throw new Error(
        `bnBlock node is not in the childContainer group: ${bnBlock.node}`
      );
    }

    return {
      isBlockContainer: false,
      bnBlock: bnBlock,
      childContainer: bnBlock,
      blockNoteType: bnBlock.node.type.name,
    };
  }
}

/**
 * Gets information regarding the ProseMirror nodes that make up a block in a
 * BlockNote document. This includes the main `blockContainer` node, the
 * `blockContent` node with the block's main body, and the optional `blockGroup`
 * node which contains the block's children. As well as the nodes, also returns
 * the ProseMirror positions just before & after each node.
 * @param posInfo An object with the main `blockContainer` node that the block
 * information should be retrieved from, and the position just before it in the
 * document.
 */
export function getBlockInfo(posInfo: { posBeforeNode: number; node: Node }) {
  return getBlockInfoWithManualOffset(posInfo.node, posInfo.posBeforeNode);
}

/**
 * Gets information regarding the ProseMirror nodes that make up a block from a
 * resolved position just before the `blockContainer` node in the document that
 * corresponds to it.
 * @param resolvedPos The resolved position just before the `blockContainer`
 * node.
 */
export function getBlockInfoFromResolvedPos(resolvedPos: ResolvedPos) {
  if (!resolvedPos.nodeAfter) {
    throw new Error(
      `Attempted to get blockContainer node at position ${resolvedPos.pos} but a node at this position does not exist`
    );
  }

  return getBlockInfoWithManualOffset(resolvedPos.nodeAfter, resolvedPos.pos);
}

/**
 * Gets information regarding the ProseMirror nodes that make up a block. The
 * block chosen is the one currently containing the current ProseMirror
 * selection.
 * @param state The ProseMirror editor state.
 */
export function getBlockInfoFromSelection(state: EditorState) {
  const posInfo = getNearestBlockContainerPos(
    state.doc,
    state.selection.anchor
  );
  const ret = getBlockInfo(posInfo);
  if (!ret.isBlockContainer) {
    throw new Error(
      `selection always expected to return blockContainer ${state.selection.anchor}`
    );
  }
  return ret;
}<|MERGE_RESOLUTION|>--- conflicted
+++ resolved
@@ -132,7 +132,6 @@
     );
   }
 
-<<<<<<< HEAD
   const bnBlockNode = node;
   const bnBlockBeforePos = bnBlockBeforePosOffset;
   const bnBlockAfterPos = bnBlockBeforePos + bnBlockNode.nodeSize;
@@ -141,12 +140,6 @@
     node: bnBlockNode,
     beforePos: bnBlockBeforePos,
     afterPos: bnBlockAfterPos,
-=======
-  return {
-    blockContainer,
-    blockContent,
-    blockGroup,
->>>>>>> ab902c9d
   };
 
   if (bnBlockNode.type.name === "blockContainer") {
