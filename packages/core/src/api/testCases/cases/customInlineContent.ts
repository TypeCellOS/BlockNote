--- conflicted
+++ resolved
@@ -89,11 +89,7 @@
                 user: "Matthew",
               },
               content: undefined,
-<<<<<<< HEAD
-            } as any, // TODO
-=======
             },
->>>>>>> 3ef4cc14
           ],
         },
       ],
@@ -109,11 +105,7 @@
               type: "tag",
               // props: {},
               content: "BlockNote",
-<<<<<<< HEAD
-            } as any, // TODO
-=======
             },
->>>>>>> 3ef4cc14
           ],
         },
       ],
