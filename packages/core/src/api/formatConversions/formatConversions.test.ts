--- conflicted
+++ resolved
@@ -4,49 +4,13 @@
 
 let editor: BlockNoteEditor;
 
-<<<<<<< HEAD
-let nonNestedBlocks: Block<DefaultBlockSchema>[];
-let nonNestedHTML: string;
-let nonNestedMarkdown: string;
-
-let nestedBlocks: Block<DefaultBlockSchema>[];
-// let nestedHTML: string;
-// let nestedMarkdown: string;
-
-let styledBlocks: Block<DefaultBlockSchema>[];
-let styledHTML: string;
-let styledMarkdown: string;
-
-let complexBlocks: Block<DefaultBlockSchema>[];
-// let complexHTML: string;
-// let complexMarkdown: string;
-
-function removeInlineContentClass(html: string) {
-  return html.replace(/ class="_inlineContent_1c48ad"/g, "");
-}
-
-beforeEach(() => {
-  (window as Window & { __TEST_OPTIONS?: {} }).__TEST_OPTIONS = {};
-
-  editor = new BlockNoteEditor();
-
-  nonNestedBlocks = [
-    {
-      id: UniqueID.options.generateID(),
-      type: "heading",
-      props: {
-        backgroundColor: "transparent",
-        textColor: "black",
-        textAlignment: "left",
-        level: "1",
-=======
 const getNonNestedBlocks = (): Block[] => [
   {
     id: UniqueID.options.generateID(),
     type: "heading",
     props: {
-      backgroundColor: "default",
-      textColor: "default",
+      backgroundColor: "transparent",
+      textColor: "black",
       textAlignment: "left",
       level: "1",
     },
@@ -55,7 +19,6 @@
         type: "text",
         text: "Heading",
         styles: {},
->>>>>>> e6bd4dd6
       },
     ],
     children: [],
@@ -64,25 +27,15 @@
     id: UniqueID.options.generateID(),
     type: "paragraph",
     props: {
-      backgroundColor: "default",
-      textColor: "default",
-      textAlignment: "left",
-    },
-<<<<<<< HEAD
-    {
-      id: UniqueID.options.generateID(),
-      type: "paragraph",
-      props: {
-        backgroundColor: "transparent",
-        textColor: "black",
-        textAlignment: "left",
-=======
+      backgroundColor: "transparent",
+      textColor: "black",
+      textAlignment: "left",
+    },
     content: [
       {
         type: "text",
         text: "Paragraph",
         styles: {},
->>>>>>> e6bd4dd6
       },
     ],
     children: [],
@@ -91,25 +44,15 @@
     id: UniqueID.options.generateID(),
     type: "bulletListItem",
     props: {
-      backgroundColor: "default",
-      textColor: "default",
-      textAlignment: "left",
-    },
-<<<<<<< HEAD
-    {
-      id: UniqueID.options.generateID(),
-      type: "bulletListItem",
-      props: {
-        backgroundColor: "transparent",
-        textColor: "black",
-        textAlignment: "left",
-=======
+      backgroundColor: "transparent",
+      textColor: "black",
+      textAlignment: "left",
+    },
     content: [
       {
         type: "text",
         text: "Bullet List Item",
         styles: {},
->>>>>>> e6bd4dd6
       },
     ],
     children: [],
@@ -118,25 +61,15 @@
     id: UniqueID.options.generateID(),
     type: "numberedListItem",
     props: {
-      backgroundColor: "default",
-      textColor: "default",
-      textAlignment: "left",
-    },
-<<<<<<< HEAD
-    {
-      id: UniqueID.options.generateID(),
-      type: "numberedListItem",
-      props: {
-        backgroundColor: "transparent",
-        textColor: "black",
-        textAlignment: "left",
-=======
+      backgroundColor: "transparent",
+      textColor: "black",
+      textAlignment: "left",
+    },
     content: [
       {
         type: "text",
         text: "Numbered List Item",
         styles: {},
->>>>>>> e6bd4dd6
       },
     ],
     children: [],
@@ -148,39 +81,16 @@
     id: UniqueID.options.generateID(),
     type: "heading",
     props: {
-      backgroundColor: "default",
-      textColor: "default",
+      backgroundColor: "transparent",
+      textColor: "black",
       textAlignment: "left",
       level: "1",
     },
-<<<<<<< HEAD
-  ];
-  nonNestedHTML = `<h1>Heading</h1><p>Paragraph</p><ul><li><p>Bullet List Item</p></li></ul><ol><li><p>Numbered List Item</p></li></ol>`;
-  nonNestedMarkdown = `# Heading
-
-Paragraph
-
-*   Bullet List Item
-
-1.  Numbered List Item
-`;
-
-  nestedBlocks = [
-    {
-      id: UniqueID.options.generateID(),
-      type: "heading",
-      props: {
-        backgroundColor: "transparent",
-        textColor: "black",
-        textAlignment: "left",
-        level: "1",
-=======
     content: [
       {
         type: "text",
         text: "Heading",
         styles: {},
->>>>>>> e6bd4dd6
       },
     ],
     children: [
@@ -188,27 +98,15 @@
         id: UniqueID.options.generateID(),
         type: "paragraph",
         props: {
-          backgroundColor: "default",
-          textColor: "default",
+          backgroundColor: "transparent",
+          textColor: "black",
           textAlignment: "left",
         },
-<<<<<<< HEAD
-      ],
-      children: [
-        {
-          id: UniqueID.options.generateID(),
-          type: "paragraph",
-          props: {
-            backgroundColor: "transparent",
-            textColor: "black",
-            textAlignment: "left",
-=======
         content: [
           {
             type: "text",
             text: "Paragraph",
             styles: {},
->>>>>>> e6bd4dd6
           },
         ],
         children: [
@@ -216,27 +114,15 @@
             id: UniqueID.options.generateID(),
             type: "bulletListItem",
             props: {
-              backgroundColor: "default",
-              textColor: "default",
+              backgroundColor: "transparent",
+              textColor: "black",
               textAlignment: "left",
             },
-<<<<<<< HEAD
-          ],
-          children: [
-            {
-              id: UniqueID.options.generateID(),
-              type: "bulletListItem",
-              props: {
-                backgroundColor: "transparent",
-                textColor: "black",
-                textAlignment: "left",
-=======
             content: [
               {
                 type: "text",
                 text: "Bullet List Item",
                 styles: {},
->>>>>>> e6bd4dd6
               },
             ],
             children: [
@@ -244,63 +130,10 @@
                 id: UniqueID.options.generateID(),
                 type: "numberedListItem",
                 props: {
-                  backgroundColor: "default",
-                  textColor: "default",
+                  backgroundColor: "transparent",
+                  textColor: "black",
                   textAlignment: "left",
                 },
-<<<<<<< HEAD
-              ],
-              children: [
-                {
-                  id: UniqueID.options.generateID(),
-                  type: "numberedListItem",
-                  props: {
-                    backgroundColor: "transparent",
-                    textColor: "black",
-                    textAlignment: "left",
-                  },
-                  content: [
-                    {
-                      type: "text",
-                      text: "Numbered List Item",
-                      styles: {},
-                    },
-                  ],
-                  children: [],
-                },
-              ],
-            },
-          ],
-        },
-      ],
-    },
-  ];
-  // nestedHTML = `<h1>Heading</h1><p>Paragraph</p><ul><li><p>Bullet List Item</p><ol><li><p>Numbered List Item</p></li></ol></li></ul>`;
-  // nestedMarkdown = `# Heading
-  //
-  // Paragraph
-  //
-  // *   Bullet List Item
-  //
-  //     1.  Numbered List Item
-  // `;
-
-  styledBlocks = [
-    {
-      id: UniqueID.options.generateID(),
-      type: "paragraph",
-      props: {
-        backgroundColor: "transparent",
-        textColor: "black",
-        textAlignment: "left",
-      },
-      content: [
-        {
-          type: "text",
-          text: "Bold",
-          styles: {
-            bold: true,
-=======
                 content: [
                   {
                     type: "text",
@@ -311,7 +144,6 @@
                 children: [],
               },
             ],
->>>>>>> e6bd4dd6
           },
         ],
       },
@@ -324,8 +156,8 @@
     id: UniqueID.options.generateID(),
     type: "paragraph",
     props: {
-      backgroundColor: "default",
-      textColor: "default",
+      backgroundColor: "transparent",
+      textColor: "black",
       textAlignment: "left",
     },
     content: [
@@ -434,39 +266,8 @@
                 text: "Heading 3",
                 styles: {},
               },
-<<<<<<< HEAD
-              content: [
-                {
-                  type: "text",
-                  text: "Heading 3",
-                  styles: {},
-                },
-              ],
-              children: [],
-            },
-          ],
-        },
-      ],
-    },
-    {
-      id: UniqueID.options.generateID(),
-      type: "paragraph",
-      props: {
-        backgroundColor: "transparent",
-        textColor: "black",
-        textAlignment: "left",
-      },
-      content: [
-        {
-          type: "text",
-          text: "Paragraph",
-          styles: {
-            textColor: "purple",
-            backgroundColor: "green",
-=======
             ],
             children: [],
->>>>>>> e6bd4dd6
           },
         ],
       },
@@ -476,8 +277,8 @@
     id: UniqueID.options.generateID(),
     type: "paragraph",
     props: {
-      backgroundColor: "default",
-      textColor: "default",
+      backgroundColor: "transparent",
+      textColor: "black",
       textAlignment: "left",
     },
     content: [
@@ -496,25 +297,15 @@
     id: UniqueID.options.generateID(),
     type: "paragraph",
     props: {
-      backgroundColor: "default",
-      textColor: "default",
-      textAlignment: "left",
-    },
-<<<<<<< HEAD
-    {
-      id: UniqueID.options.generateID(),
-      type: "paragraph",
-      props: {
-        backgroundColor: "transparent",
-        textColor: "black",
-        textAlignment: "left",
-=======
+      backgroundColor: "transparent",
+      textColor: "black",
+      textAlignment: "left",
+    },
     content: [
       {
         type: "text",
         text: "P",
         styles: {},
->>>>>>> e6bd4dd6
       },
       {
         type: "text",
@@ -542,25 +333,15 @@
     id: UniqueID.options.generateID(),
     type: "paragraph",
     props: {
-      backgroundColor: "default",
-      textColor: "default",
-      textAlignment: "left",
-    },
-<<<<<<< HEAD
-    {
-      id: UniqueID.options.generateID(),
-      type: "paragraph",
-      props: {
-        backgroundColor: "transparent",
-        textColor: "black",
-        textAlignment: "left",
-=======
+      backgroundColor: "transparent",
+      textColor: "black",
+      textAlignment: "left",
+    },
     content: [
       {
         type: "text",
         text: "P",
         styles: {},
->>>>>>> e6bd4dd6
       },
       {
         type: "text",
@@ -588,25 +369,15 @@
     id: UniqueID.options.generateID(),
     type: "bulletListItem",
     props: {
-      backgroundColor: "default",
-      textColor: "default",
-      textAlignment: "left",
-    },
-<<<<<<< HEAD
-    {
-      id: UniqueID.options.generateID(),
-      type: "bulletListItem",
-      props: {
-        backgroundColor: "transparent",
-        textColor: "black",
-        textAlignment: "left",
-=======
+      backgroundColor: "transparent",
+      textColor: "black",
+      textAlignment: "left",
+    },
     content: [
       {
         type: "text",
         text: "Bullet List Item",
         styles: {},
->>>>>>> e6bd4dd6
       },
     ],
     children: [],
@@ -615,25 +386,15 @@
     id: UniqueID.options.generateID(),
     type: "bulletListItem",
     props: {
-      backgroundColor: "default",
-      textColor: "default",
-      textAlignment: "left",
-    },
-<<<<<<< HEAD
-    {
-      id: UniqueID.options.generateID(),
-      type: "bulletListItem",
-      props: {
-        backgroundColor: "transparent",
-        textColor: "black",
-        textAlignment: "left",
-=======
+      backgroundColor: "transparent",
+      textColor: "black",
+      textAlignment: "left",
+    },
     content: [
       {
         type: "text",
         text: "Bullet List Item",
         styles: {},
->>>>>>> e6bd4dd6
       },
     ],
     children: [
@@ -641,27 +402,15 @@
         id: UniqueID.options.generateID(),
         type: "bulletListItem",
         props: {
-          backgroundColor: "default",
-          textColor: "default",
+          backgroundColor: "transparent",
+          textColor: "black",
           textAlignment: "left",
         },
-<<<<<<< HEAD
-      ],
-      children: [
-        {
-          id: UniqueID.options.generateID(),
-          type: "bulletListItem",
-          props: {
-            backgroundColor: "transparent",
-            textColor: "black",
-            textAlignment: "left",
-=======
         content: [
           {
             type: "text",
             text: "Bullet List Item",
             styles: {},
->>>>>>> e6bd4dd6
           },
         ],
         children: [
@@ -669,27 +418,15 @@
             id: UniqueID.options.generateID(),
             type: "bulletListItem",
             props: {
-              backgroundColor: "default",
-              textColor: "default",
+              backgroundColor: "transparent",
+              textColor: "black",
               textAlignment: "left",
             },
-<<<<<<< HEAD
-          ],
-          children: [
-            {
-              id: UniqueID.options.generateID(),
-              type: "bulletListItem",
-              props: {
-                backgroundColor: "transparent",
-                textColor: "black",
-                textAlignment: "left",
-=======
             content: [
               {
                 type: "text",
                 text: "Bullet List Item",
                 styles: {},
->>>>>>> e6bd4dd6
               },
             ],
             children: [],
@@ -698,25 +435,15 @@
             id: UniqueID.options.generateID(),
             type: "paragraph",
             props: {
-              backgroundColor: "default",
-              textColor: "default",
+              backgroundColor: "transparent",
+              textColor: "black",
               textAlignment: "left",
             },
-<<<<<<< HEAD
-            {
-              id: UniqueID.options.generateID(),
-              type: "paragraph",
-              props: {
-                backgroundColor: "transparent",
-                textColor: "black",
-                textAlignment: "left",
-=======
             content: [
               {
                 type: "text",
                 text: "Paragraph",
                 styles: {},
->>>>>>> e6bd4dd6
               },
             ],
             children: [],
@@ -725,25 +452,15 @@
             id: UniqueID.options.generateID(),
             type: "numberedListItem",
             props: {
-              backgroundColor: "default",
-              textColor: "default",
+              backgroundColor: "transparent",
+              textColor: "black",
               textAlignment: "left",
             },
-<<<<<<< HEAD
-            {
-              id: UniqueID.options.generateID(),
-              type: "numberedListItem",
-              props: {
-                backgroundColor: "transparent",
-                textColor: "black",
-                textAlignment: "left",
-=======
             content: [
               {
                 type: "text",
                 text: "Numbered List Item",
                 styles: {},
->>>>>>> e6bd4dd6
               },
             ],
             children: [],
@@ -752,25 +469,15 @@
             id: UniqueID.options.generateID(),
             type: "numberedListItem",
             props: {
-              backgroundColor: "default",
-              textColor: "default",
+              backgroundColor: "transparent",
+              textColor: "black",
               textAlignment: "left",
             },
-<<<<<<< HEAD
-            {
-              id: UniqueID.options.generateID(),
-              type: "numberedListItem",
-              props: {
-                backgroundColor: "transparent",
-                textColor: "black",
-                textAlignment: "left",
-=======
             content: [
               {
                 type: "text",
                 text: "Numbered List Item",
                 styles: {},
->>>>>>> e6bd4dd6
               },
             ],
             children: [],
@@ -779,25 +486,15 @@
             id: UniqueID.options.generateID(),
             type: "numberedListItem",
             props: {
-              backgroundColor: "default",
-              textColor: "default",
+              backgroundColor: "transparent",
+              textColor: "black",
               textAlignment: "left",
             },
-<<<<<<< HEAD
-            {
-              id: UniqueID.options.generateID(),
-              type: "numberedListItem",
-              props: {
-                backgroundColor: "transparent",
-                textColor: "black",
-                textAlignment: "left",
-=======
             content: [
               {
                 type: "text",
                 text: "Numbered List Item",
                 styles: {},
->>>>>>> e6bd4dd6
               },
             ],
             children: [
@@ -805,59 +502,10 @@
                 id: UniqueID.options.generateID(),
                 type: "numberedListItem",
                 props: {
-                  backgroundColor: "default",
-                  textColor: "default",
+                  backgroundColor: "transparent",
+                  textColor: "black",
                   textAlignment: "left",
                 },
-<<<<<<< HEAD
-              ],
-              children: [
-                {
-                  id: UniqueID.options.generateID(),
-                  type: "numberedListItem",
-                  props: {
-                    backgroundColor: "transparent",
-                    textColor: "black",
-                    textAlignment: "left",
-                  },
-                  content: [
-                    {
-                      type: "text",
-                      text: "Numbered List Item",
-                      styles: {},
-                    },
-                  ],
-                  children: [],
-                },
-              ],
-            },
-            {
-              id: UniqueID.options.generateID(),
-              type: "bulletListItem",
-              props: {
-                backgroundColor: "transparent",
-                textColor: "black",
-                textAlignment: "left",
-              },
-              content: [
-                {
-                  type: "text",
-                  text: "Bullet List Item",
-                  styles: {},
-                },
-              ],
-              children: [],
-            },
-          ],
-        },
-        {
-          id: UniqueID.options.generateID(),
-          type: "bulletListItem",
-          props: {
-            backgroundColor: "transparent",
-            textColor: "black",
-            textAlignment: "left",
-=======
                 content: [
                   {
                     type: "text",
@@ -868,30 +516,15 @@
                 children: [],
               },
             ],
->>>>>>> e6bd4dd6
           },
           {
             id: UniqueID.options.generateID(),
             type: "bulletListItem",
             props: {
-              backgroundColor: "default",
-              textColor: "default",
+              backgroundColor: "transparent",
+              textColor: "black",
               textAlignment: "left",
             },
-<<<<<<< HEAD
-          ],
-          children: [],
-        },
-      ],
-    },
-    {
-      id: UniqueID.options.generateID(),
-      type: "bulletListItem",
-      props: {
-        backgroundColor: "transparent",
-        textColor: "black",
-        textAlignment: "left",
-=======
             content: [
               {
                 type: "text",
@@ -902,14 +535,13 @@
             children: [],
           },
         ],
->>>>>>> e6bd4dd6
       },
       {
         id: UniqueID.options.generateID(),
         type: "bulletListItem",
         props: {
-          backgroundColor: "default",
-          textColor: "default",
+          backgroundColor: "transparent",
+          textColor: "black",
           textAlignment: "left",
         },
         content: [
@@ -927,8 +559,8 @@
     id: UniqueID.options.generateID(),
     type: "bulletListItem",
     props: {
-      backgroundColor: "default",
-      textColor: "default",
+      backgroundColor: "transparent",
+      textColor: "black",
       textAlignment: "left",
     },
     content: [
