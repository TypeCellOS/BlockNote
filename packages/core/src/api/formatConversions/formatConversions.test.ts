--- conflicted
+++ resolved
@@ -39,18 +39,7 @@
         {
           type: "text",
           text: "Heading",
-<<<<<<< HEAD
-          styles: {
-            bold: false,
-            italic: false,
-            underline: false,
-            strike: false,
-            textColor: "default",
-            backgroundColor: "default",
-          },
-=======
-          styles: {},
->>>>>>> 993c0a44
+          styles: {},
         },
       ],
       children: [],
@@ -67,18 +56,7 @@
         {
           type: "text",
           text: "Paragraph",
-<<<<<<< HEAD
-          styles: {
-            bold: false,
-            italic: false,
-            underline: false,
-            strike: false,
-            textColor: "default",
-            backgroundColor: "default",
-          },
-=======
-          styles: {},
->>>>>>> 993c0a44
+          styles: {},
         },
       ],
       children: [],
@@ -95,18 +73,7 @@
         {
           type: "text",
           text: "Bullet List Item",
-<<<<<<< HEAD
-          styles: {
-            bold: false,
-            italic: false,
-            underline: false,
-            strike: false,
-            textColor: "default",
-            backgroundColor: "default",
-          },
-=======
-          styles: {},
->>>>>>> 993c0a44
+          styles: {},
         },
       ],
       children: [],
@@ -123,18 +90,7 @@
         {
           type: "text",
           text: "Numbered List Item",
-<<<<<<< HEAD
-          styles: {
-            bold: false,
-            italic: false,
-            underline: false,
-            strike: false,
-            textColor: "default",
-            backgroundColor: "default",
-          },
-=======
-          styles: {},
->>>>>>> 993c0a44
+          styles: {},
         },
       ],
       children: [],
@@ -164,18 +120,7 @@
         {
           type: "text",
           text: "Heading",
-<<<<<<< HEAD
-          styles: {
-            bold: false,
-            italic: false,
-            underline: false,
-            strike: false,
-            textColor: "default",
-            backgroundColor: "default",
-          },
-=======
-          styles: {},
->>>>>>> 993c0a44
+          styles: {},
         },
       ],
       children: [
@@ -191,18 +136,7 @@
             {
               type: "text",
               text: "Paragraph",
-<<<<<<< HEAD
-              styles: {
-                bold: false,
-                italic: false,
-                underline: false,
-                strike: false,
-                textColor: "default",
-                backgroundColor: "default",
-              },
-=======
               styles: {},
->>>>>>> 993c0a44
             },
           ],
           children: [
@@ -218,18 +152,7 @@
                 {
                   type: "text",
                   text: "Bullet List Item",
-<<<<<<< HEAD
-                  styles: {
-                    bold: false,
-                    italic: false,
-                    underline: false,
-                    strike: false,
-                    textColor: "default",
-                    backgroundColor: "default",
-                  },
-=======
                   styles: {},
->>>>>>> 993c0a44
                 },
               ],
               children: [
@@ -245,18 +168,7 @@
                     {
                       type: "text",
                       text: "Numbered List Item",
-<<<<<<< HEAD
-                      styles: {
-                        bold: false,
-                        italic: false,
-                        underline: false,
-                        strike: false,
-                        textColor: "default",
-                        backgroundColor: "default",
-                      },
-=======
                       styles: {},
->>>>>>> 993c0a44
                     },
                   ],
                   children: [],
@@ -293,92 +205,40 @@
           text: "Bold",
           styles: {
             bold: true,
-<<<<<<< HEAD
-            italic: false,
-            underline: false,
-            strike: false,
-            textColor: "default",
-            backgroundColor: "default",
-=======
->>>>>>> 993c0a44
           },
         },
         {
           type: "text",
           text: "Italic",
           styles: {
-<<<<<<< HEAD
-            bold: false,
             italic: true,
-            underline: false,
-            strike: false,
-            textColor: "default",
-            backgroundColor: "default",
-=======
-            italic: true,
->>>>>>> 993c0a44
           },
         },
         {
           type: "text",
           text: "Underline",
           styles: {
-<<<<<<< HEAD
-            bold: false,
-            italic: false,
             underline: true,
-            strike: false,
-            textColor: "default",
-            backgroundColor: "default",
-=======
-            underline: true,
->>>>>>> 993c0a44
           },
         },
         {
           type: "text",
           text: "Strikethrough",
           styles: {
-<<<<<<< HEAD
-            bold: false,
-            italic: false,
-            underline: false,
             strike: true,
-            textColor: "default",
-            backgroundColor: "default",
-=======
-            strike: true,
->>>>>>> 993c0a44
           },
         },
         {
           type: "text",
           text: "TextColor",
           styles: {
-<<<<<<< HEAD
-            bold: false,
-            italic: false,
-            underline: false,
-            strike: false,
             textColor: "red",
-            backgroundColor: "default",
-=======
-            textColor: "red",
->>>>>>> 993c0a44
           },
         },
         {
           type: "text",
           text: "BackgroundColor",
           styles: {
-<<<<<<< HEAD
-            bold: false,
-            italic: false,
-            underline: false,
-            strike: false,
-            textColor: "default",
-=======
->>>>>>> 993c0a44
             backgroundColor: "red",
           },
         },
@@ -388,13 +248,6 @@
           styles: {
             bold: true,
             italic: true,
-<<<<<<< HEAD
-            underline: false,
-            strike: false,
-            textColor: "default",
-            backgroundColor: "default",
-=======
->>>>>>> 993c0a44
           },
         },
       ],
@@ -418,18 +271,7 @@
         {
           type: "text",
           text: "Heading 1",
-<<<<<<< HEAD
-          styles: {
-            bold: false,
-            italic: false,
-            underline: false,
-            strike: false,
-            textColor: "default",
-            backgroundColor: "default",
-          },
-=======
-          styles: {},
->>>>>>> 993c0a44
+          styles: {},
         },
       ],
       children: [
@@ -446,18 +288,7 @@
             {
               type: "text",
               text: "Heading 2",
-<<<<<<< HEAD
-              styles: {
-                bold: false,
-                italic: false,
-                underline: false,
-                strike: false,
-                textColor: "default",
-                backgroundColor: "default",
-              },
-=======
               styles: {},
->>>>>>> 993c0a44
             },
           ],
           children: [
@@ -474,18 +305,7 @@
                 {
                   type: "text",
                   text: "Heading 3",
-<<<<<<< HEAD
-                  styles: {
-                    bold: false,
-                    italic: false,
-                    underline: false,
-                    strike: false,
-                    textColor: "default",
-                    backgroundColor: "default",
-                  },
-=======
                   styles: {},
->>>>>>> 993c0a44
                 },
               ],
               children: [],
@@ -507,13 +327,6 @@
           type: "text",
           text: "Paragraph",
           styles: {
-<<<<<<< HEAD
-            bold: false,
-            italic: false,
-            underline: false,
-            strike: false,
-=======
->>>>>>> 993c0a44
             textColor: "purple",
             backgroundColor: "green",
           },
@@ -533,65 +346,26 @@
         {
           type: "text",
           text: "P",
-<<<<<<< HEAD
-          styles: {
-            bold: false,
-            italic: false,
-            underline: false,
-            strike: false,
-            textColor: "default",
-            backgroundColor: "default",
-          },
-=======
-          styles: {},
->>>>>>> 993c0a44
+          styles: {},
         },
         {
           type: "text",
           text: "ara",
           styles: {
             bold: true,
-<<<<<<< HEAD
-            italic: false,
-            underline: false,
-            strike: false,
-            textColor: "default",
-            backgroundColor: "default",
-=======
->>>>>>> 993c0a44
           },
         },
         {
           type: "text",
           text: "grap",
           styles: {
-<<<<<<< HEAD
-            bold: false,
             italic: true,
-            underline: false,
-            strike: false,
-            textColor: "default",
-            backgroundColor: "default",
-=======
-            italic: true,
->>>>>>> 993c0a44
           },
         },
         {
           type: "text",
           text: "h",
-<<<<<<< HEAD
-          styles: {
-            bold: false,
-            italic: false,
-            underline: false,
-            strike: false,
-            textColor: "default",
-            backgroundColor: "default",
-          },
-=======
-          styles: {},
->>>>>>> 993c0a44
+          styles: {},
         },
       ],
       children: [],
@@ -608,66 +382,26 @@
         {
           type: "text",
           text: "P",
-<<<<<<< HEAD
-          styles: {
-            bold: false,
-            italic: false,
-            underline: false,
-            strike: false,
-            textColor: "default",
-            backgroundColor: "default",
-          },
-=======
-          styles: {},
->>>>>>> 993c0a44
+          styles: {},
         },
         {
           type: "text",
           text: "ara",
           styles: {
-<<<<<<< HEAD
-            bold: false,
-            italic: false,
             underline: true,
-            strike: false,
-            textColor: "default",
-            backgroundColor: "default",
-=======
-            underline: true,
->>>>>>> 993c0a44
           },
         },
         {
           type: "text",
           text: "grap",
           styles: {
-<<<<<<< HEAD
-            bold: false,
-            italic: false,
-            underline: false,
             strike: true,
-            textColor: "default",
-            backgroundColor: "default",
-=======
-            strike: true,
->>>>>>> 993c0a44
           },
         },
         {
           type: "text",
           text: "h",
-<<<<<<< HEAD
-          styles: {
-            bold: false,
-            italic: false,
-            underline: false,
-            strike: false,
-            textColor: "default",
-            backgroundColor: "default",
-          },
-=======
-          styles: {},
->>>>>>> 993c0a44
+          styles: {},
         },
       ],
       children: [],
@@ -684,18 +418,7 @@
         {
           type: "text",
           text: "Bullet List Item",
-<<<<<<< HEAD
-          styles: {
-            bold: false,
-            italic: false,
-            underline: false,
-            strike: false,
-            textColor: "default",
-            backgroundColor: "default",
-          },
-=======
-          styles: {},
->>>>>>> 993c0a44
+          styles: {},
         },
       ],
       children: [],
@@ -712,18 +435,7 @@
         {
           type: "text",
           text: "Bullet List Item",
-<<<<<<< HEAD
-          styles: {
-            bold: false,
-            italic: false,
-            underline: false,
-            strike: false,
-            textColor: "default",
-            backgroundColor: "default",
-          },
-=======
-          styles: {},
->>>>>>> 993c0a44
+          styles: {},
         },
       ],
       children: [
@@ -739,18 +451,7 @@
             {
               type: "text",
               text: "Bullet List Item",
-<<<<<<< HEAD
-              styles: {
-                bold: false,
-                italic: false,
-                underline: false,
-                strike: false,
-                textColor: "default",
-                backgroundColor: "default",
-              },
-=======
               styles: {},
->>>>>>> 993c0a44
             },
           ],
           children: [
@@ -766,18 +467,7 @@
                 {
                   type: "text",
                   text: "Bullet List Item",
-<<<<<<< HEAD
-                  styles: {
-                    bold: false,
-                    italic: false,
-                    underline: false,
-                    strike: false,
-                    textColor: "default",
-                    backgroundColor: "default",
-                  },
-=======
                   styles: {},
->>>>>>> 993c0a44
                 },
               ],
               children: [],
@@ -794,18 +484,7 @@
                 {
                   type: "text",
                   text: "Paragraph",
-<<<<<<< HEAD
-                  styles: {
-                    bold: false,
-                    italic: false,
-                    underline: false,
-                    strike: false,
-                    textColor: "default",
-                    backgroundColor: "default",
-                  },
-=======
                   styles: {},
->>>>>>> 993c0a44
                 },
               ],
               children: [],
@@ -822,18 +501,7 @@
                 {
                   type: "text",
                   text: "Numbered List Item",
-<<<<<<< HEAD
-                  styles: {
-                    bold: false,
-                    italic: false,
-                    underline: false,
-                    strike: false,
-                    textColor: "default",
-                    backgroundColor: "default",
-                  },
-=======
                   styles: {},
->>>>>>> 993c0a44
                 },
               ],
               children: [],
@@ -850,18 +518,7 @@
                 {
                   type: "text",
                   text: "Numbered List Item",
-<<<<<<< HEAD
-                  styles: {
-                    bold: false,
-                    italic: false,
-                    underline: false,
-                    strike: false,
-                    textColor: "default",
-                    backgroundColor: "default",
-                  },
-=======
                   styles: {},
->>>>>>> 993c0a44
                 },
               ],
               children: [],
@@ -878,18 +535,7 @@
                 {
                   type: "text",
                   text: "Numbered List Item",
-<<<<<<< HEAD
-                  styles: {
-                    bold: false,
-                    italic: false,
-                    underline: false,
-                    strike: false,
-                    textColor: "default",
-                    backgroundColor: "default",
-                  },
-=======
                   styles: {},
->>>>>>> 993c0a44
                 },
               ],
               children: [
@@ -905,18 +551,7 @@
                     {
                       type: "text",
                       text: "Numbered List Item",
-<<<<<<< HEAD
-                      styles: {
-                        bold: false,
-                        italic: false,
-                        underline: false,
-                        strike: false,
-                        textColor: "default",
-                        backgroundColor: "default",
-                      },
-=======
                       styles: {},
->>>>>>> 993c0a44
                     },
                   ],
                   children: [],
@@ -935,18 +570,7 @@
                 {
                   type: "text",
                   text: "Bullet List Item",
-<<<<<<< HEAD
-                  styles: {
-                    bold: false,
-                    italic: false,
-                    underline: false,
-                    strike: false,
-                    textColor: "default",
-                    backgroundColor: "default",
-                  },
-=======
                   styles: {},
->>>>>>> 993c0a44
                 },
               ],
               children: [],
@@ -965,18 +589,7 @@
             {
               type: "text",
               text: "Bullet List Item",
-<<<<<<< HEAD
-              styles: {
-                bold: false,
-                italic: false,
-                underline: false,
-                strike: false,
-                textColor: "default",
-                backgroundColor: "default",
-              },
-=======
               styles: {},
->>>>>>> 993c0a44
             },
           ],
           children: [],
@@ -995,18 +608,7 @@
         {
           type: "text",
           text: "Bullet List Item",
-<<<<<<< HEAD
-          styles: {
-            bold: false,
-            italic: false,
-            underline: false,
-            strike: false,
-            textColor: "default",
-            backgroundColor: "default",
-          },
-=======
-          styles: {},
->>>>>>> 993c0a44
+          styles: {},
         },
       ],
       children: [],
