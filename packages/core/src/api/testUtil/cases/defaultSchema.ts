--- conflicted
+++ resolved
@@ -99,7 +99,6 @@
       ],
     },
     {
-<<<<<<< HEAD
       name: "lists/basic",
       blocks: [
         {
@@ -162,7 +161,12 @@
                   content: "Check List Item 2",
                 },
               ],
-=======
+            },
+          ],
+        },
+      ],
+    },
+    {
       name: "file/button",
       blocks: [
         {
@@ -225,7 +229,6 @@
                 url: "exampleURL",
                 caption: "Caption",
               },
->>>>>>> 0fff823f
             },
           ],
         },
