--- conflicted
+++ resolved
@@ -1,13 +1,12 @@
 import { Editor as TiptapEditor } from "@tiptap/core";
 import { Node } from "prosemirror-model";
-import { getBlockInfoFromPos } from "../extensions/Blocks/helpers/getBlockInfoFromPos";
 import {
   Block,
   BlockIdentifier,
   PartialBlock,
 } from "../extensions/Blocks/api/blockTypes";
 import { TextCursorPosition } from "../extensions/Blocks/api/cursorPositionTypes";
-import { nodeToBlock } from "./nodeConversions/nodeConversions";
+import { getBlockInfoFromPos } from "../extensions/Blocks/helpers/getBlockInfoFromPos";
 import {
   insertBlocks,
   removeBlocks,
@@ -20,6 +19,7 @@
   HTMLToBlocks,
   markdownToBlocks,
 } from "./formatConversions/formatConversions";
+import { nodeToBlock } from "./nodeConversions/nodeConversions";
 
 export class Editor {
   constructor(
@@ -44,7 +44,6 @@
   }
 
   /**
-<<<<<<< HEAD
    * Retrieves a snapshot of an existing block from the editor.
    * @param block The identifier of an existing block that should be retrieved.
    * @returns The block that matches the identifier, or undefined if no matching block was found.
@@ -87,22 +86,10 @@
   ): void {
     let stop = false;
 
-=======
-   * Traverses all blocks in the editor, including all nested blocks, and executes a callback for each. The traversal is
-   * depth-first, which is the same order as blocks appear in the editor by y-coordinate.
-   * @param callback The callback to execute for each block.
-   * @param reverse Whether the blocks should be traversed in reverse order.
-   */
-  public allBlocks(
-    callback: (block: Block) => void,
-    reverse: boolean = false
-  ): void {
->>>>>>> 99a4b3d4
     function helper(blocks: Block[]) {
       if (reverse) {
         for (const block of blocks.reverse()) {
           helper(block.children);
-<<<<<<< HEAD
 
           if (stop) {
             return;
@@ -127,14 +114,6 @@
           if (stop) {
             return;
           }
-=======
-          callback(block);
-        }
-      } else {
-        for (const block of blocks) {
-          callback(block);
-          helper(block.children);
->>>>>>> 99a4b3d4
         }
       }
     }
@@ -143,12 +122,8 @@
   }
 
   /**
-<<<<<<< HEAD
    * Gets a snapshot of the text cursor position within the editor.
    * @returns A snapshot of the text cursor position.
-=======
-   * Gets information regarding the position of the text cursor in the editor.
->>>>>>> 99a4b3d4
    */
   public get textCursorPosition(): TextCursorPosition {
     const { node } = getBlockInfoFromPos(
