--- conflicted
+++ resolved
@@ -41,50 +41,20 @@
   }
 
   const blockInfo = getBlockInfoFromPos(node, 0)!;
-<<<<<<< HEAD
-  console.log(blockInfo.contentNode);
-
-  if (blockInfo.numChildBlocks === 0) {
-    const block = {
-      id: blockInfo.id,
-      type: blockInfo.contentType.name,
-      props: blockInfo.contentNode.attrs,
-      textContent: blockInfo.contentNode.textContent,
-      styledTextContent: styledContentFromNode(node),
-      children: [],
-    } as Block;
-
-    blockCache.set(node, block);
-
-    return block;
-  }
-
-  const children = [];
-=======
-  console.log("block", blockInfo);
+
   const children: Block[] = [];
->>>>>>> b64d4fc9
   for (let i = 0; i < blockInfo.numChildBlocks; i++) {
     children.push(blockFromNode(blockInfo.node.lastChild!.child(i)));
   }
 
   const block = {
-<<<<<<< HEAD
-=======
-    children,
->>>>>>> b64d4fc9
     id: blockInfo.id,
     type: blockInfo.contentType.name,
     props: blockInfo.contentNode.attrs,
-<<<<<<< HEAD
     textContent: blockInfo.contentNode.textContent,
     styledTextContent: styledContentFromNode(node),
     children: children,
   } as Block;
-=======
-    type: blockInfo.contentType.name as any,
-  };
->>>>>>> b64d4fc9
 
   blockCache.set(node, block);
 
@@ -106,14 +76,6 @@
 
   return blocks;
 }
-
-// export const blockTypeToMarkdownSymbol = {
-//   heading1: "#",
-//   heading2: "##",
-//   heading3: "###",
-//   bulletListItem: "-",
-//   numberedListItem: ""
-// }
 
 export class Editor {
   constructor(private tiptapEditor: TiptapEditor) {}
