import { Schema } from "prosemirror-model";
<<<<<<< HEAD
import rehypeStringify from "rehype-stringify";
import remarkGfm from "remark-gfm";
import remarkParse from "remark-parse";
import remarkRehype, { defaultHandlers } from "remark-rehype";
import { unified } from "unified";
import { Block } from "../../../blocks/defaultBlocks.js";
import {
  BlockSchema,
  InlineContentSchema,
  StyleSchema,
} from "../../../schema/index.js";
import { HTMLToBlocks } from "../html/parseHTML.js";
=======

import { Block } from "../../../blocks/defaultBlocks";
import { BlockSchema, InlineContentSchema, StyleSchema } from "../../../schema";
import { initializeESMDependencies } from "../../../util/esmDependencies";
import { HTMLToBlocks } from "../html/parseHTML";
>>>>>>> 657e7e09

// modified version of https://github.com/syntax-tree/mdast-util-to-hast/blob/main/lib/handlers/code.js
// that outputs a data-language attribute instead of a CSS class (e.g.: language-typescript)
function code(state: any, node: any) {
  const value = node.value ? node.value + "\n" : "";
  /** @type {Properties} */
  const properties: any = {};

  if (node.lang) {
    // changed line
    properties["data-language"] = node.lang;
  }

  // Create `<code>`.
  /** @type {Element} */
  let result: any = {
    type: "element",
    tagName: "code",
    properties,
    children: [{ type: "text", value }],
  };

  if (node.meta) {
    result.data = { meta: node.meta };
  }

  state.patch(node, result);
  result = state.applyData(node, result);

  // Create `<pre>`.
  result = {
    type: "element",
    tagName: "pre",
    properties: {},
    children: [result],
  };
  state.patch(node, result);
  return result;
}

export async function markdownToBlocks<
  BSchema extends BlockSchema,
  I extends InlineContentSchema,
  S extends StyleSchema
>(
  markdown: string,
  blockSchema: BSchema,
  icSchema: I,
  styleSchema: S,
  pmSchema: Schema
): Promise<Block<BSchema, I, S>[]> {
  const deps = await initializeESMDependencies();
  const htmlString = deps.unified
    .unified()
    .use(deps.remarkParse.default)
    .use(deps.remarkGfm.default)
    .use(deps.remarkRehype.default, {
      handlers: {
        ...(deps.remarkRehype.defaultHandlers as any),
        code,
      },
    })
    .use(deps.rehypeStringify.default)
    .processSync(markdown);

  return HTMLToBlocks(
    htmlString.value as string,
    blockSchema,
    icSchema,
    styleSchema,
    pmSchema
  );
}<|MERGE_RESOLUTION|>--- conflicted
+++ resolved
@@ -1,24 +1,9 @@
 import { Schema } from "prosemirror-model";
-<<<<<<< HEAD
-import rehypeStringify from "rehype-stringify";
-import remarkGfm from "remark-gfm";
-import remarkParse from "remark-parse";
-import remarkRehype, { defaultHandlers } from "remark-rehype";
-import { unified } from "unified";
-import { Block } from "../../../blocks/defaultBlocks.js";
-import {
-  BlockSchema,
-  InlineContentSchema,
-  StyleSchema,
-} from "../../../schema/index.js";
-import { HTMLToBlocks } from "../html/parseHTML.js";
-=======
 
 import { Block } from "../../../blocks/defaultBlocks";
 import { BlockSchema, InlineContentSchema, StyleSchema } from "../../../schema";
 import { initializeESMDependencies } from "../../../util/esmDependencies";
 import { HTMLToBlocks } from "../html/parseHTML";
->>>>>>> 657e7e09
 
 // modified version of https://github.com/syntax-tree/mdast-util-to-hast/blob/main/lib/handlers/code.js
 // that outputs a data-language attribute instead of a CSS class (e.g.: language-typescript)
