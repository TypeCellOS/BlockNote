import { Extension } from "@tiptap/core";
import { Fragment, Node } from "prosemirror-model";
import { NodeSelection, Plugin } from "prosemirror-state";
import { CellSelection } from "prosemirror-tables";
import * as pmView from "prosemirror-view";

import { EditorView } from "prosemirror-view";
import type { BlockNoteEditor } from "../../../editor/BlockNoteEditor.js";
import {
  BlockSchema,
  InlineContentSchema,
  StyleSchema,
} from "../../../schema/index.js";
import { createExternalHTMLExporter } from "../../exporters/html/externalHTMLExporter.js";
import { cleanHTMLToMarkdown } from "../../exporters/markdown/markdownExporter.js";
import { fragmentToBlocks } from "../../nodeConversions/fragmentToBlocks.js";
import {
  contentNodeToInlineContent,
  contentNodeToTableContent,
} from "../../nodeConversions/nodeToBlock.js";

function fragmentToExternalHTML<
  BSchema extends BlockSchema,
  I extends InlineContentSchema,
  S extends StyleSchema
>(
  view: pmView.EditorView,
  selectedFragment: Fragment,
  editor: BlockNoteEditor<BSchema, I, S>
) {
  let isWithinBlockContent = false;
  const isWithinTable = view.state.selection instanceof CellSelection;

  if (!isWithinTable) {
    // Checks whether block ancestry should be included when creating external
    // HTML. If the selection is within a block content node, the block ancestry
    // is excluded as we only care about the inline content.
    const fragmentWithoutParents = view.state.doc.slice(
      view.state.selection.from,
      view.state.selection.to,
      false
    ).content;

    const children = [];
    for (let i = 0; i < fragmentWithoutParents.childCount; i++) {
      children.push(fragmentWithoutParents.child(i));
    }

    isWithinBlockContent =
      children.find(
        (child) =>
          child.type.isInGroup("bnBlock") ||
          child.type.name === "blockGroup" ||
          child.type.spec.group === "blockContent"
      ) === undefined;
    if (isWithinBlockContent) {
      selectedFragment = fragmentWithoutParents;
    }
  }

  let externalHTML: string;

  const externalHTMLExporter = createExternalHTMLExporter(
    view.state.schema,
    editor
  );

  if (isWithinTable) {
    if (selectedFragment.firstChild?.type.name === "table") {
      // contentNodeToTableContent expects the fragment of the content of a table, not the table node itself
      // but cellselection.content() returns the table node itself if all cells and columns are selected
      selectedFragment = selectedFragment.firstChild.content;
    }

    // first convert selection to blocknote-style table content, and then
    // pass this to the exporter
    const ic = contentNodeToTableContent(
      selectedFragment as any,
      editor.schema.inlineContentSchema,
      editor.schema.styleSchema
    );

<<<<<<< HEAD
    // Wrap in table to ensure correct parsing by spreadsheet applications
=======
>>>>>>> 3b5af240
    externalHTML = `<table>${externalHTMLExporter.exportInlineContent(
      ic as any,
      {}
    )}</table>`;
  } else if (isWithinBlockContent) {
    // first convert selection to blocknote-style inline content, and then
    // pass this to the exporter
    const ic = contentNodeToInlineContent(
      selectedFragment as any,
      editor.schema.inlineContentSchema,
      editor.schema.styleSchema
    );
    externalHTML = externalHTMLExporter.exportInlineContent(ic, {});
  } else {
    const blocks = fragmentToBlocks(selectedFragment, editor.schema);
    externalHTML = externalHTMLExporter.exportBlocks(blocks, {});
  }
  return externalHTML;
}

export function selectedFragmentToHTML<
  BSchema extends BlockSchema,
  I extends InlineContentSchema,
  S extends StyleSchema
>(
  view: EditorView,
  editor: BlockNoteEditor<BSchema, I, S>
): {
  clipboardHTML: string;
  externalHTML: string;
  markdown: string;
} {
  // Checks if a `blockContent` node is being copied and expands
  // the selection to the parent `blockContainer` node. This is
  // for the use-case in which only a block without content is
  // selected, e.g. an image block.
  if (
    "node" in view.state.selection &&
    (view.state.selection.node as Node).type.spec.group === "blockContent"
  ) {
    editor.dispatch(
      editor._tiptapEditor.state.tr.setSelection(
        new NodeSelection(view.state.doc.resolve(view.state.selection.from - 1))
      )
    );
  }

  // Uses default ProseMirror clipboard serialization.
  const clipboardHTML: string = (pmView as any).__serializeForClipboard(
    view,
    view.state.selection.content()
  ).dom.innerHTML;

  const selectedFragment = view.state.selection.content().content;

  const externalHTML = fragmentToExternalHTML<BSchema, I, S>(
    view,
    selectedFragment,
    editor
  );

  const markdown = cleanHTMLToMarkdown(externalHTML);

  return { clipboardHTML, externalHTML, markdown };
}

const copyToClipboard = <
  BSchema extends BlockSchema,
  I extends InlineContentSchema,
  S extends StyleSchema
>(
  editor: BlockNoteEditor<BSchema, I, S>,
  view: EditorView,
  event: ClipboardEvent
) => {
  // Stops the default browser copy behaviour.
  event.preventDefault();
  event.clipboardData!.clearData();

  const { clipboardHTML, externalHTML, markdown } = selectedFragmentToHTML(
    view,
    editor
  );

  // TODO: Writing to other MIME types not working in Safari for
  //  some reason.
  event.clipboardData!.setData("blocknote/html", clipboardHTML);
  event.clipboardData!.setData("text/html", externalHTML);
  event.clipboardData!.setData("text/plain", markdown);
};

export const createCopyToClipboardExtension = <
  BSchema extends BlockSchema,
  I extends InlineContentSchema,
  S extends StyleSchema
>(
  editor: BlockNoteEditor<BSchema, I, S>
) =>
  Extension.create<{ editor: BlockNoteEditor<BSchema, I, S> }, undefined>({
    name: "copyToClipboard",
    addProseMirrorPlugins() {
      return [
        new Plugin({
          props: {
            handleDOMEvents: {
              copy(view, event) {
                copyToClipboard(editor, view, event);
                // Prevent default PM handler to be called
                return true;
              },
              cut(view, event) {
                copyToClipboard(editor, view, event);
                if (view.editable) {
                  view.dispatch(view.state.tr.deleteSelection());
                }
                // Prevent default PM handler to be called
                return true;
              },
              // This is for the use-case in which only a block without content
              // is selected, e.g. an image block, and dragged (not using the
              // drag handle).
              dragstart(view, event) {
                // Checks if a `NodeSelection` is active.
                if (!("node" in view.state.selection)) {
                  return;
                }

                // Checks if a `blockContent` node is being dragged.
                if (
                  (view.state.selection.node as Node).type.spec.group !==
                  "blockContent"
                ) {
                  return;
                }

                // Expands the selection to the parent `blockContainer` node.
                editor.dispatch(
                  editor._tiptapEditor.state.tr.setSelection(
                    new NodeSelection(
                      view.state.doc.resolve(view.state.selection.from - 1)
                    )
                  )
                );

                // Stops the default browser drag start behaviour.
                event.preventDefault();
                event.dataTransfer!.clearData();

                const { clipboardHTML, externalHTML, markdown } =
                  selectedFragmentToHTML(view, editor);

                // TODO: Writing to other MIME types not working in Safari for
                //  some reason.
                event.dataTransfer!.setData("blocknote/html", clipboardHTML);
                event.dataTransfer!.setData("text/html", externalHTML);
                event.dataTransfer!.setData("text/plain", markdown);

                // Prevent default PM handler to be called
                return true;
              },
            },
          },
        }),
      ];
    },
  });<|MERGE_RESOLUTION|>--- conflicted
+++ resolved
@@ -80,10 +80,7 @@
       editor.schema.styleSchema
     );
 
-<<<<<<< HEAD
     // Wrap in table to ensure correct parsing by spreadsheet applications
-=======
->>>>>>> 3b5af240
     externalHTML = `<table>${externalHTMLExporter.exportInlineContent(
       ic as any,
       {}
