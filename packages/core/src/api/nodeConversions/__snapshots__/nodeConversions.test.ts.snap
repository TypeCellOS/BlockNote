--- conflicted
+++ resolved
@@ -96,18 +96,7 @@
       "children": [],
       "content": [
         {
-<<<<<<< HEAD
-          "styles": {
-            "backgroundColor": "default",
-            "bold": false,
-            "italic": false,
-            "strike": false,
-            "textColor": "default",
-            "underline": false,
-          },
-=======
           "styles": {},
->>>>>>> 993c0a44
           "text": "Paragraph",
           "type": "text",
         },
@@ -135,15 +124,7 @@
   "content": [
     {
       "styles": {
-<<<<<<< HEAD
-        "backgroundColor": "default",
         "bold": true,
-        "italic": false,
-        "strike": false,
-        "textColor": "default",
-=======
-        "bold": true,
->>>>>>> 993c0a44
         "underline": true,
       },
       "text": "Heading ",
@@ -151,17 +132,8 @@
     },
     {
       "styles": {
-<<<<<<< HEAD
-        "backgroundColor": "default",
-        "bold": false,
         "italic": true,
         "strike": true,
-        "textColor": "default",
-        "underline": false,
-=======
-        "italic": true,
-        "strike": true,
->>>>>>> 993c0a44
       },
       "text": "2",
       "type": "text",
