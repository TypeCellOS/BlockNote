<<<<<<< HEAD
import { DOMSerializer, Fragment, Node, Schema } from "prosemirror-model";
import { PartialBlock } from "../../../blocks/defaultBlocks.js";
import type { BlockNoteEditor } from "../../../editor/BlockNoteEditor.js";
import {
  BlockSchema,
  InlineContentSchema,
  StyleSchema,
} from "../../../schema/index.js";
import { blockToNode } from "../../nodeConversions/nodeConversions.js";
import {
  serializeNodeInner,
  serializeProseMirrorFragment,
} from "./util/sharedHTMLConversion.js";
=======
import { DOMSerializer, Schema } from "prosemirror-model";
import { PartialBlock } from "../../../blocks/defaultBlocks";
import type { BlockNoteEditor } from "../../../editor/BlockNoteEditor";
import { BlockSchema, InlineContentSchema, StyleSchema } from "../../../schema";
import { serializeBlocks } from "./util/sharedHTMLConversion";
>>>>>>> 46ba5f6d
// Used to serialize BlockNote blocks and ProseMirror nodes to HTML without
// losing data. Blocks are exported using the `toInternalHTML` method in their
// `blockSpec`.
//
// The HTML created by this serializer is the same as what's rendered by the
// editor to the DOM. This means that it retains the same structure as the
// editor, including the `blockGroup` and `blockContainer` wrappers. This also
// means that it can be converted back to the original blocks without any data
// loss.
export const createInternalHTMLSerializer = <
  BSchema extends BlockSchema,
  I extends InlineContentSchema,
  S extends StyleSchema
>(
  schema: Schema,
  editor: BlockNoteEditor<BSchema, I, S>
) => {
  const serializer = DOMSerializer.fromSchema(schema);

  return {
    serializeBlocks: (
      blocks: PartialBlock<BSchema, I, S>[],
      options: { document?: Document }
    ) => {
      return serializeBlocks(editor, blocks, serializer, false, options)
        .outerHTML;
    },
  };
};<|MERGE_RESOLUTION|>--- conflicted
+++ resolved
@@ -1,5 +1,4 @@
-<<<<<<< HEAD
-import { DOMSerializer, Fragment, Node, Schema } from "prosemirror-model";
+import { DOMSerializer, Schema } from "prosemirror-model";
 import { PartialBlock } from "../../../blocks/defaultBlocks.js";
 import type { BlockNoteEditor } from "../../../editor/BlockNoteEditor.js";
 import {
@@ -7,18 +6,7 @@
   InlineContentSchema,
   StyleSchema,
 } from "../../../schema/index.js";
-import { blockToNode } from "../../nodeConversions/nodeConversions.js";
-import {
-  serializeNodeInner,
-  serializeProseMirrorFragment,
-} from "./util/sharedHTMLConversion.js";
-=======
-import { DOMSerializer, Schema } from "prosemirror-model";
-import { PartialBlock } from "../../../blocks/defaultBlocks";
-import type { BlockNoteEditor } from "../../../editor/BlockNoteEditor";
-import { BlockSchema, InlineContentSchema, StyleSchema } from "../../../schema";
-import { serializeBlocks } from "./util/sharedHTMLConversion";
->>>>>>> 46ba5f6d
+import { serializeBlocks } from "./util/sharedHTMLConversion.js";
 // Used to serialize BlockNote blocks and ProseMirror nodes to HTML without
 // losing data. Blocks are exported using the `toInternalHTML` method in their
 // `blockSpec`.
