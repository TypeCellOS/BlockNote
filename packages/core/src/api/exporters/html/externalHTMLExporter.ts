import { DOMSerializer, Schema } from "prosemirror-model";

<<<<<<< HEAD
import { PartialBlock } from "../../../blocks/defaultBlocks.js";
import type { BlockNoteEditor } from "../../../editor/BlockNoteEditor.js";
import {
  BlockSchema,
  InlineContentSchema,
  StyleSchema,
} from "../../../schema/index.js";
import { esmDependencies } from "../../../util/esmDependencies.js";
import { blockToNode } from "../../nodeConversions/nodeConversions.js";
import {
  serializeNodeInner,
  serializeProseMirrorFragment,
} from "./util/sharedHTMLConversion.js";
import { simplifyBlocks } from "./util/simplifyBlocksRehypePlugin.js";
=======
import { PartialBlock } from "../../../blocks/defaultBlocks";
import type { BlockNoteEditor } from "../../../editor/BlockNoteEditor";
import {
  BlockSchema,
  InlineContent,
  InlineContentSchema,
  StyleSchema,
} from "../../../schema";
import { esmDependencies } from "../../../util/esmDependencies";
import {
  serializeBlocks,
  serializeInlineContent,
} from "./util/sharedHTMLConversion";
import { simplifyBlocks } from "./util/simplifyBlocksRehypePlugin";
>>>>>>> 46ba5f6d

// Used to export BlockNote blocks and ProseMirror nodes to HTML for use outside
// the editor. Blocks are exported using the `toExternalHTML` method in their
// `blockSpec`, or `toInternalHTML` if `toExternalHTML` is not defined.
//
// The HTML created by this serializer is different to what's rendered by the
// editor to the DOM. This also means that data is likely to be lost when
// converting back to original blocks. The differences in the output HTML are:
// 1. It doesn't include the `blockGroup` and `blockContainer` wrappers meaning
// that nesting is not preserved for non-list-item blocks.
// 2. `li` items in the output HTML are wrapped in `ul` or `ol` elements.
// 3. While nesting for list items is preserved, other types of blocks nested
// inside a list are un-nested and a new list is created after them.
// 4. The HTML is wrapped in a single `div` element.

// Needs to be sync because it's used in drag handler event (SideMenuPlugin)
// Ideally, call `await initializeESMDependencies()` before calling this function
export const createExternalHTMLExporter = <
  BSchema extends BlockSchema,
  I extends InlineContentSchema,
  S extends StyleSchema
>(
  schema: Schema,
  editor: BlockNoteEditor<BSchema, I, S>
) => {
  const deps = esmDependencies;

  if (!deps) {
    throw new Error(
      "External HTML exporter requires ESM dependencies to be initialized"
    );
  }

  const serializer = DOMSerializer.fromSchema(schema);

  return {
    exportBlocks: (
      blocks: PartialBlock<BSchema, I, S>[],
      options: { document?: Document }
    ) => {
      const html = serializeBlocks(
        editor,
        blocks,
        serializer,
        true,
        options
      ).outerHTML;

      // Possible improvement: now, we first use the serializeBlocks function
      // which adds blockcontainer and blockgroup wrappers. We then pass the
      // result to simplifyBlocks, which then cleans the wrappers.
      //
      // It might be easier if we create a version of serializeBlocks that
      // doesn't add the wrappers in the first place, then we can get rid of
      // the more complex simplifyBlocks plugin.
      let externalHTML: any = deps.unified
        .unified()
        .use(deps.rehypeParse.default, { fragment: true });
      if ((options as any).simplifyBlocks !== false) {
        externalHTML = externalHTML.use(simplifyBlocks, {
          orderedListItemBlockTypes: new Set<string>(["numberedListItem"]),
          unorderedListItemBlockTypes: new Set<string>([
            "bulletListItem",
            "checkListItem",
          ]),
        });
      }
      externalHTML = externalHTML
        .use(deps.rehypeStringify.default)
        .processSync(html);

      return externalHTML.value as string;
    },

    exportInlineContent: (
      inlineContent: InlineContent<I, S>[],
      options: { simplifyBlocks: boolean; document?: Document }
    ) => {
      const domFragment = serializeInlineContent(
        editor,
        inlineContent as any,
        serializer,
        true,
        options
      );

      const parent = document.createElement("div");
      parent.append(domFragment.cloneNode(true));

      return parent.innerHTML;
    },
  };
};<|MERGE_RESOLUTION|>--- conflicted
+++ resolved
@@ -1,36 +1,19 @@
 import { DOMSerializer, Schema } from "prosemirror-model";
 
-<<<<<<< HEAD
 import { PartialBlock } from "../../../blocks/defaultBlocks.js";
 import type { BlockNoteEditor } from "../../../editor/BlockNoteEditor.js";
-import {
-  BlockSchema,
-  InlineContentSchema,
-  StyleSchema,
-} from "../../../schema/index.js";
-import { esmDependencies } from "../../../util/esmDependencies.js";
-import { blockToNode } from "../../nodeConversions/nodeConversions.js";
-import {
-  serializeNodeInner,
-  serializeProseMirrorFragment,
-} from "./util/sharedHTMLConversion.js";
-import { simplifyBlocks } from "./util/simplifyBlocksRehypePlugin.js";
-=======
-import { PartialBlock } from "../../../blocks/defaultBlocks";
-import type { BlockNoteEditor } from "../../../editor/BlockNoteEditor";
 import {
   BlockSchema,
   InlineContent,
   InlineContentSchema,
   StyleSchema,
-} from "../../../schema";
-import { esmDependencies } from "../../../util/esmDependencies";
+} from "../../../schema/index.js";
+import { esmDependencies } from "../../../util/esmDependencies.js";
 import {
   serializeBlocks,
   serializeInlineContent,
-} from "./util/sharedHTMLConversion";
-import { simplifyBlocks } from "./util/simplifyBlocksRehypePlugin";
->>>>>>> 46ba5f6d
+} from "./util/sharedHTMLConversion.js";
+import { simplifyBlocks } from "./util/simplifyBlocksRehypePlugin.js";
 
 // Used to export BlockNote blocks and ProseMirror nodes to HTML for use outside
 // the editor. Blocks are exported using the `toExternalHTML` method in their
