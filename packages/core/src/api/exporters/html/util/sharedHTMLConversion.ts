--- conflicted
+++ resolved
@@ -1,26 +1,17 @@
 import { DOMSerializer, Fragment } from "prosemirror-model";
 
-<<<<<<< HEAD
+import { PartialBlock } from "../../../../blocks/defaultBlocks.js";
 import type { BlockNoteEditor } from "../../../../editor/BlockNoteEditor.js";
-=======
-import type { BlockNoteEditor } from "../../../../editor/BlockNoteEditor";
-
-import { PartialBlock } from "../../../../blocks/defaultBlocks";
->>>>>>> 46ba5f6d
 import {
   BlockSchema,
   InlineContentSchema,
   StyleSchema,
-<<<<<<< HEAD
 } from "../../../../schema/index.js";
-import { nodeToBlock } from "../../../nodeConversions/nodeConversions.js";
-=======
-} from "../../../../schema";
-import { UnreachableCaseError } from "../../../../util/typescript";
+import { UnreachableCaseError } from "../../../../util/typescript.js";
 import {
   inlineContentToNodes,
   tableContentToNodes,
-} from "../../../nodeConversions/nodeConversions";
+} from "../../../nodeConversions/nodeConversions.js";
 
 export function serializeInlineContent<
   BSchema extends BlockSchema,
@@ -64,7 +55,6 @@
   // If we'd want to support custom serialization or externalHTML for Inline Content, we'd have to implement
   // a custom serializer here.
   const dom = serializer.serializeFragment(Fragment.from(nodes), options);
->>>>>>> 46ba5f6d
 
   return dom;
 }
