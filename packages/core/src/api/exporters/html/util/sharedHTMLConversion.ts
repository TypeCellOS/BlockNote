--- conflicted
+++ resolved
@@ -1,32 +1,17 @@
 import { DOMSerializer, Fragment } from "prosemirror-model";
 
-<<<<<<< HEAD
-import type { BlockNoteEditor } from "../../../../editor/BlockNoteEditor";
-
-import { PartialBlock } from "../../../../blocks/defaultBlocks";
-=======
 import { PartialBlock } from "../../../../blocks/defaultBlocks.js";
 import type { BlockNoteEditor } from "../../../../editor/BlockNoteEditor.js";
->>>>>>> 6b644f66
 import {
   BlockSchema,
   InlineContentSchema,
   StyleSchema,
-<<<<<<< HEAD
-} from "../../../../schema";
-import { UnreachableCaseError } from "../../../../util/typescript";
-import {
-  inlineContentToNodes,
-  tableContentToNodes,
-} from "../../../nodeConversions/nodeConversions";
-=======
 } from "../../../../schema/index.js";
 import { UnreachableCaseError } from "../../../../util/typescript.js";
 import {
   inlineContentToNodes,
   tableContentToNodes,
 } from "../../../nodeConversions/nodeConversions.js";
->>>>>>> 6b644f66
 
 export function serializeInlineContent<
   BSchema extends BlockSchema,
@@ -40,7 +25,6 @@
   options?: { document?: Document }
 ) {
   let nodes: any;
-<<<<<<< HEAD
 
   // TODO: reuse function from nodeconversions?
   if (!blockContent) {
@@ -72,39 +56,6 @@
   // a custom serializer here.
   const dom = serializer.serializeFragment(Fragment.from(nodes), options);
 
-=======
-
-  // TODO: reuse function from nodeconversions?
-  if (!blockContent) {
-    throw new Error("blockContent is required");
-  } else if (typeof blockContent === "string") {
-    nodes = inlineContentToNodes(
-      [blockContent],
-      editor.pmSchema,
-      editor.schema.styleSchema
-    );
-  } else if (Array.isArray(blockContent)) {
-    nodes = inlineContentToNodes(
-      blockContent,
-      editor.pmSchema,
-      editor.schema.styleSchema
-    );
-  } else if (blockContent.type === "tableContent") {
-    nodes = tableContentToNodes(
-      blockContent,
-      editor.pmSchema,
-      editor.schema.styleSchema
-    );
-  } else {
-    throw new UnreachableCaseError(blockContent.type);
-  }
-
-  // We call the prosemirror serializer here because it handles Marks and Inline Content nodes nicely.
-  // If we'd want to support custom serialization or externalHTML for Inline Content, we'd have to implement
-  // a custom serializer here.
-  const dom = serializer.serializeFragment(Fragment.from(nodes), options);
-
->>>>>>> 6b644f66
   return dom;
 }
 
