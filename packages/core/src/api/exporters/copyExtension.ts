--- conflicted
+++ resolved
@@ -1,13 +1,13 @@
 import { Extension } from "@tiptap/core";
+import { Node } from "prosemirror-model";
 import { NodeSelection, Plugin } from "prosemirror-state";
-import { Node } from "prosemirror-model";
 
+import { EditorView } from "prosemirror-view";
 import type { BlockNoteEditor } from "../../editor/BlockNoteEditor";
 import { BlockSchema, InlineContentSchema, StyleSchema } from "../../schema";
 import { createExternalHTMLExporter } from "./html/externalHTMLExporter";
 import { createInternalHTMLSerializer } from "./html/internalHTMLSerializer";
 import { cleanHTMLToMarkdown } from "./markdown/markdownExporter";
-import { EditorView } from "prosemirror-view";
 
 function selectedFragmentToHTML<
   BSchema extends BlockSchema,
@@ -27,15 +27,19 @@
     view.state.schema,
     editor
   );
-  const internalHTML =
-    internalHTMLSerializer.serializeProseMirrorFragment(selectedFragment);
+  const internalHTML = internalHTMLSerializer.serializeProseMirrorFragment(
+    selectedFragment,
+    {}
+  );
 
   const externalHTMLExporter = createExternalHTMLExporter(
     view.state.schema,
     editor
   );
-  const externalHTML =
-    externalHTMLExporter.exportProseMirrorFragment(selectedFragment);
+  const externalHTML = externalHTMLExporter.exportProseMirrorFragment(
+    selectedFragment,
+    {}
+  );
 
   const plainText = cleanHTMLToMarkdown(externalHTML);
 
@@ -61,29 +65,6 @@
                 event.preventDefault();
                 event.clipboardData!.clearData();
 
-<<<<<<< HEAD
-                const selectedFragment =
-                  tiptap.state.selection.content().content;
-
-                const internalHTMLSerializer = createInternalHTMLSerializer(
-                  schema,
-                  editor
-                );
-                const internalHTML =
-                  internalHTMLSerializer.serializeProseMirrorFragment(
-                    selectedFragment,
-                    {}
-                  );
-
-                const externalHTMLExporter = createExternalHTMLExporter(
-                  schema,
-                  editor
-                );
-                const externalHTML =
-                  externalHTMLExporter.exportProseMirrorFragment(
-                    selectedFragment,
-                    {}
-=======
                 // Checks if a `blockContent` node is being copied and expands
                 // the selection to the parent `blockContainer` node. This is
                 // for the use-case in which only a block without content is
@@ -99,7 +80,6 @@
                         view.state.doc.resolve(view.state.selection.from - 1)
                       )
                     )
->>>>>>> 99233e5d
                   );
                 }
 
