--- conflicted
+++ resolved
@@ -1,21 +1,4 @@
 import { Schema } from "prosemirror-model";
-<<<<<<< HEAD
-import rehypeParse from "rehype-parse";
-import rehypeRemark from "rehype-remark";
-import remarkGfm from "remark-gfm";
-import remarkStringify from "remark-stringify";
-import { unified } from "unified";
-import { PartialBlock } from "../../../blocks/defaultBlocks.js";
-import type { BlockNoteEditor } from "../../../editor/BlockNoteEditor.js";
-import {
-  BlockSchema,
-  InlineContentSchema,
-  StyleSchema,
-} from "../../../schema/index.js";
-import { createExternalHTMLExporter } from "../html/externalHTMLExporter.js";
-import { removeUnderlines } from "./removeUnderlinesRehypePlugin.js";
-import { addSpacesToCheckboxes } from "./util/addSpacesToCheckboxesRehypePlugin.js";
-=======
 import { PartialBlock } from "../../../blocks/defaultBlocks";
 import type { BlockNoteEditor } from "../../../editor/BlockNoteEditor";
 import { BlockSchema, InlineContentSchema, StyleSchema } from "../../../schema";
@@ -26,7 +9,6 @@
 import { createExternalHTMLExporter } from "../html/externalHTMLExporter";
 import { removeUnderlines } from "./removeUnderlinesRehypePlugin";
 import { addSpacesToCheckboxes } from "./util/addSpacesToCheckboxesRehypePlugin";
->>>>>>> 657e7e09
 
 // Needs to be sync because it's used in drag handler event (SideMenuPlugin)
 // Ideally, call `await initializeESMDependencies()` before calling this function
