--- conflicted
+++ resolved
@@ -19,37 +19,15 @@
 
 // Needs to be sync because it's used in drag handler event (SideMenuPlugin)
 export function cleanHTMLToMarkdown(cleanHTMLString: string) {
-<<<<<<< HEAD
-  const deps = esmDependencies;
-
-  if (!deps) {
-    throw new Error(
-      "cleanHTMLToMarkdown requires ESM dependencies to be initialized",
-    );
-  }
-
-  const markdownString = deps.unified
-    .unified()
-    .use(deps.rehypeParse.default, { fragment: true })
-    .use(convertVideoToMarkdown)
-    .use(removeUnderlines)
-    .use(addSpacesToCheckboxes)
-    .use(deps.rehypeRemark.default)
-    .use(deps.remarkGfm.default)
-    .use(deps.remarkStringify.default, {
-      handlers: {
-        text: (node) => node.value,
-      },
-=======
   const markdownString = unified()
     .use(rehypeParse, { fragment: true })
+    .use(convertVideoToMarkdown)
     .use(removeUnderlines)
     .use(addSpacesToCheckboxes)
     .use(rehypeRemark)
     .use(remarkGfm)
     .use(remarkStringify, {
       handlers: { text: (node) => node.value },
->>>>>>> 7cd14e2b
     })
     .processSync(cleanHTMLString);
 
