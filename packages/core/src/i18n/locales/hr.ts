import { Dictionary } from "../dictionary.js";

export const hr: Dictionary = {
  slash_menu: {
    heading: {
      title: "Naslov 1",
      subtext: "Glavni naslov",
      aliases: ["h", "naslov1", "h1"],
      group: "Naslovi",
    },
    heading_2: {
      title: "Naslov 2",
      subtext: "Naslov poglavlja",
      aliases: ["h2", "naslov2", "podnaslov"],
      group: "Naslovi",
    },
    heading_3: {
      title: "Naslov 3",
      subtext: "Naslov podpoglavlja",
      aliases: ["h3", "naslov3", "podnaslov"],
      group: "Naslovi",
    },
<<<<<<< HEAD
    heading_4: {
      title: "Naslov 4",
      subtext: "Manji naslov podpoglavlja",
      aliases: ["h4", "naslov4", "podnaslov4"],
      group: "Naslovi",
    },
    heading_5: {
      title: "Naslov 5",
      subtext: "Mali naslov podpoglavlja",
      aliases: ["h5", "naslov5", "podnaslov5"],
      group: "Naslovi",
    },
    heading_6: {
      title: "Naslov 6",
      subtext: "Naslov najniže razine",
      aliases: ["h6", "naslov6", "podnaslov6"],
=======
    toggle_heading: {
      title: "Proširivi Naslov 1",
      subtext: "Proširivi glavni naslov",
      aliases: ["h", "naslov1", "h1", "proširivi"],
      group: "Naslovi",
    },
    toggle_heading_2: {
      title: "Proširivi Naslov 2",
      subtext: "Proširivi naslov poglavlja",
      aliases: ["h2", "naslov2", "podnaslov", "proširivi"],
      group: "Naslovi",
    },
    toggle_heading_3: {
      title: "Proširivi Naslov 3",
      subtext: "Proširivi naslov podpoglavlja",
      aliases: ["h3", "naslov3", "podnaslov", "proširivi"],
>>>>>>> 788c5b82
      group: "Naslovi",
    },
    quote: {
      title: "Citat",
      subtext: "Citat ili izvadak",
      aliases: ["quotation", "blockquote", "bq"],
      group: "Osnovni blokovi",
    },
    numbered_list: {
      title: "Numerirani popis",
      subtext: "Popis s numeriranim stavkama",
      aliases: [
        "poredaniPopis",
        "stavkaPopisa",
        "popis",
        "numeriraniPopis",
        "numerirani popis",
      ],
      group: "Osnovni blokovi",
    },
    bullet_list: {
      title: "Popis s oznakama",
      subtext: "Popis s grafičkim oznakama",
      aliases: [
        "neporedaniPopis",
        "stavkaPopisa",
        "popis",
        "popisSOznakama",
        "popis s oznakama",
      ],
      group: "Osnovni blokovi",
    },
    check_list: {
      title: "Check lista",
      subtext: "Popis s kućicama za označavanje",
      aliases: [
        "neporedaniPopis",
        "stavkaPopisa",
        "popis",
        "popisZaProvjeru",
        "check lista",
        "označeni popis",
        "kućicaZaOznačavanje",
      ],
      group: "Osnovni blokovi",
    },
    toggle_list: {
      title: "Proširivi popis",
      subtext: "Popis sa skrivenim podstavkama",
      aliases: ["stavkaPopisa", "popis", "proširivi popis", "sklopivi popis"],
      group: "Osnovni blokovi",
    },
    paragraph: {
      title: "Normalan tekst",
      subtext: "Tekst paragrafa",
      aliases: ["p", "paragraf"],
      group: "Osnovni blokovi",
    },
    table: {
      title: "Tablica",
      subtext: "Tablica s podesivim ćelijama",
      aliases: ["tablica"],
      group: "Napredno",
    },
    code_block: {
      title: "Blok koda",
      subtext: "Blok koda sa sintaksnim isticanjem",
      aliases: ["code", "pre"],
      group: "Osnovni blokovi",
    },
    page_break: {
      title: "Prijelom stranice",
      subtext: "Razdjelnik stranice",
      aliases: ["page", "break", "separator", "prijelom", "razdjelnik"],
      group: "Osnovni blokovi",
    },
    image: {
      title: "Slika",
      subtext: "Slika s podesivom veličinom i natpisom",
      aliases: [
        "slika",
        "učitavanjeSlike",
        "učitaj",
        "img",
        "fotografija",
        "medij",
        "url",
      ],
      group: "Mediji",
    },
    video: {
      title: "Video",
      subtext: "Video s podesivom veličinom i natpisom",
      aliases: [
        "video",
        "učitavanjeVidea",
        "učitaj",
        "mp4",
        "film",
        "medij",
        "url",
      ],
      group: "Mediji",
    },
    audio: {
      title: "Audio",
      subtext: "Audio s natpisom",
      aliases: [
        "audio",
        "učitavanjeAudija",
        "učitaj",
        "mp3",
        "zvuk",
        "medij",
        "url",
      ],
      group: "Mediji",
    },
    file: {
      title: "Datoteka",
      subtext: "Ugrađena datoteka",
      aliases: ["datoteka", "učitaj", "ugradi", "medij", "url"],
      group: "Mediji",
    },
    emoji: {
      title: "Emoji",
      subtext: "Pretraži i umetni emoji",
      aliases: ["emoji", "emotikon", "emocija", "lice"],
      group: "Ostalo",
    },
  },
  placeholders: {
    default: "Unesi tekst ili upiši ‘/’ za naredbe",
    heading: "Naslov",
    toggleListItem: "Prebaciti",
    bulletListItem: "Lista",
    numberedListItem: "Lista",
    checkListItem: "Lista",
    new_comment: "Napišite komentar...",
    edit_comment: "Uredi komentar...",
    comment_reply: "Dodaj komentar...",
  },
  file_blocks: {
    image: {
      add_button_text: "Dodaj sliku",
    },
    video: {
      add_button_text: "Dodaj video",
    },
    audio: {
      add_button_text: "Dodaj audio",
    },
    file: {
      add_button_text: "Dodaj datoteku",
    },
  },
  // from react package:
  side_menu: {
    add_block_label: "Dodaj blok",
    drag_handle_label: "Meni za dodavanje bloka",
  },
  drag_handle: {
    delete_menuitem: "Ukloni",
    colors_menuitem: "Boje",
    header_row_menuitem: "Zaglavni redak",
    header_column_menuitem: "Zaglavni stupac",
  },
  table_handle: {
    delete_column_menuitem: "Ukloni stupac",
    delete_row_menuitem: "Ukloni redak",
    add_left_menuitem: "Dodaj stupac lijevo",
    add_right_menuitem: "Dodaj stupac desno",
    add_above_menuitem: "Dodaj redak iznad",
    add_below_menuitem: "Dodaj redak ispod",
    split_cell_menuitem: "Podijeli ćeliju",
    merge_cells_menuitem: "Spoji ćelije",
    background_color_menuitem: "Boja pozadine",
  },
  suggestion_menu: {
    no_items_title: "Stavke nisu pronađene",
  },
  color_picker: {
    text_title: "Tekst",
    background_title: "Pozadina",
    colors: {
      default: "Zadano",
      gray: "Siva",
      brown: "Smeđa",
      red: "Crvena",
      orange: "Narančasta",
      yellow: "Žuta",
      green: "Zelena",
      blue: "Plava",
      purple: "Ljubičasta",
      pink: "Ružičasta",
    },
  },

  formatting_toolbar: {
    bold: {
      tooltip: "Podebljano",
      secondary_tooltip: "Mod+B",
    },
    italic: {
      tooltip: "Kurziv",
      secondary_tooltip: "Mod+I",
    },
    underline: {
      tooltip: "Podcrtano",
      secondary_tooltip: "Mod+U",
    },
    strike: {
      tooltip: "Precrtano",
      secondary_tooltip: "Mod+Shift+S",
    },
    code: {
      tooltip: "Kod",
      secondary_tooltip: "",
    },
    colors: {
      tooltip: "Boja",
    },
    link: {
      tooltip: "Kreiraj poveznicu",
      secondary_tooltip: "Mod+K",
    },
    file_caption: {
      tooltip: "Uredi natpis",
      input_placeholder: "Uredi natpis",
    },
    file_replace: {
      tooltip: {
        image: "Zamijeni sliku",
        video: "Zamijeni video",
        audio: "Zamijeni audio",
        file: "Zamijeni datoteku",
      } as Record<string, string>,
    },
    file_rename: {
      tooltip: {
        image: "Preimenuj sliku",
        video: "Preimenuj video",
        audio: "Preimenuj audio",
        file: "Preimenuj datoteku",
      } as Record<string, string>,
      input_placeholder: {
        image: "Preimenuj sliku",
        video: "Preimenuj video",
        audio: "Preimenuj audio",
        file: "Preimenuj datoteku",
      } as Record<string, string>,
    },
    file_download: {
      tooltip: {
        image: "Preuzmi sliku",
        video: "Preuzmi video",
        audio: "Preuzmi audio",
        file: "Preuzmi datoteku",
      } as Record<string, string>,
    },
    file_delete: {
      tooltip: {
        image: "Ukloni sliku",
        video: "Ukloni video",
        audio: "Ukloni audio",
        file: "Ukloni datoteku",
      } as Record<string, string>,
    },
    file_preview_toggle: {
      tooltip: "Prikaži/sakrij pregled",
    },
    nest: {
      tooltip: "Ugnijezdi blok",
      secondary_tooltip: "Tab",
    },
    unnest: {
      tooltip: "Razgnijezdi blok",
      secondary_tooltip: "Shift+Tab",
    },
    align_left: {
      tooltip: "Poravnaj tekst lijevo",
    },
    align_center: {
      tooltip: "Poravnaj tekst po sredini",
    },
    align_right: {
      tooltip: "Poravnaj tekst desno",
    },
    align_justify: {
      tooltip: "Poravnaj tekst obostrano",
    },
    table_cell_merge: {
      tooltip: "Spoji ćelije",
    },
    comment: {
      tooltip: "Dodaj komentar",
    },
  },
  file_panel: {
    upload: {
      title: "Učitaj",
      file_placeholder: {
        image: "Učitaj sliku",
        video: "Učitaj video",
        audio: "Učitaj audio",
        file: "Učitaj datoteku",
      } as Record<string, string>,
      upload_error: "Pogreška: Učitavanje nije uspjelo",
    },
    embed: {
      title: "Ugradi",
      embed_button: {
        image: "Ugradi sliku",
        video: "Ugradi video",
        audio: "Ugradi audio",
        file: "Ugradi datoteku",
      } as Record<string, string>,
      url_placeholder: "Dodaj URL",
    },
  },
  link_toolbar: {
    delete: {
      tooltip: "Ukloni poveznicu",
    },
    edit: {
      text: "Uredi poveznicu",
      tooltip: "Uredi",
    },
    open: {
      tooltip: "Otvori u novoj kartici",
    },
    form: {
      title_placeholder: "Uredi naslov",
      url_placeholder: "Uredi URL",
    },
  },
  comments: {
    edited: "uredio",
    save_button_text: "Spremi",
    cancel_button_text: "Odustani",
    actions: {
      add_reaction: "Dodaj reakciju",
      resolve: "Riješi",
      edit_comment: "Uredi komentar",
      delete_comment: "Obriši komentar",
      more_actions: "Više radnji",
    },
    reactions: {
      reacted_by: "Reagirao/la",
    },
    sidebar: {
      marked_as_resolved: "Označeno kao riješeno",
      more_replies: (count) => `${count} dodatnih odgovora`,
    },
  },
  generic: {
    ctrl_shortcut: "Ctrl",
  },
};<|MERGE_RESOLUTION|>--- conflicted
+++ resolved
@@ -20,7 +20,6 @@
       aliases: ["h3", "naslov3", "podnaslov"],
       group: "Naslovi",
     },
-<<<<<<< HEAD
     heading_4: {
       title: "Naslov 4",
       subtext: "Manji naslov podpoglavlja",
@@ -37,7 +36,8 @@
       title: "Naslov 6",
       subtext: "Naslov najniže razine",
       aliases: ["h6", "naslov6", "podnaslov6"],
-=======
+      group: "Naslovi",
+    },
     toggle_heading: {
       title: "Proširivi Naslov 1",
       subtext: "Proširivi glavni naslov",
@@ -54,7 +54,6 @@
       title: "Proširivi Naslov 3",
       subtext: "Proširivi naslov podpoglavlja",
       aliases: ["h3", "naslov3", "podnaslov", "proširivi"],
->>>>>>> 788c5b82
       group: "Naslovi",
     },
     quote: {
