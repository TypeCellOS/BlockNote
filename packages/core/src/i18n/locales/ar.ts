import type { Dictionary } from "../dictionary.js";

export const ar: Dictionary = {
  slash_menu: {
    heading: {
      title: "عنوان 1",
      subtext: "يستخدم لعناوين المستوى الأعلى",
      aliases: ["ع", "عنوان1", "ع1"],
      group: "العناوين",
    },
    heading_2: {
      title: "عنوان 2",
      subtext: "يستخدم للأقسام الرئيسية",
      aliases: ["ع2", "عنوان2", "عنوان فرعي"],
      group: "العناوين",
    },
    heading_3: {
      title: "عنوان 3",
      subtext: "يستخدم للأقسام الفرعية والعناوين المجموعة",
      aliases: ["ع3", "عنوان3", "عنوان فرعي"],
      group: "العناوين",
    },
<<<<<<< HEAD
    heading_4: {
      title: "عنوان 4",
      subtext: "عنوان فرعي ثانوي صغير",
      aliases: ["ع4", "عنوان4", "عنوان فرعي صغير"],
      group: "العناوين",
    },
    heading_5: {
      title: "عنوان 5",
      subtext: "عنوان فرعي صغير",
      aliases: ["ع5", "عنوان5", "عنوان فرعي صغير"],
      group: "العناوين",
    },
    heading_6: {
      title: "عنوان 6",
      subtext: "أدنى مستوى للعناوين",
      aliases: ["ع6", "عنوان6", "العنوان الفرعي الأدنى"],
=======
    toggle_heading: {
      title: "عنوان قابل للطي 1",
      subtext: "عنوان قابل للطي لإظهار وإخفاء المحتوى",
      aliases: ["ع", "عنوان1", "ع1", "قابل للطي", "طي"],
      group: "العناوين",
    },
    toggle_heading_2: {
      title: "عنوان قابل للطي 2",
      subtext: "عنوان فرعي قابل للطي لإظهار وإخفاء المحتوى",
      aliases: ["ع2", "عنوان2", "عنوان فرعي", "قابل للطي", "طي"],
      group: "العناوين",
    },
    toggle_heading_3: {
      title: "عنوان قابل للطي 3",
      subtext: "عنوان فرعي ثانوي قابل للطي لإظهار وإخفاء المحتوى",
      aliases: ["ع3", "عنوان3", "عنوان فرعي", "قابل للطي", "طي"],
>>>>>>> 788c5b82
      group: "العناوين",
    },
    quote: {
      title: "اقتباس",
      subtext: "اقتباس أو مقتطف",
      aliases: ["quotation", "blockquote", "bq"],
      group: "الكتل الأساسية",
    },
    numbered_list: {
      title: "قائمة مرقمة",
      subtext: "تستخدم لعرض قائمة مرقمة",
      aliases: ["ق", "عناصر قائمة", "قائمة", "قائمة مرقمة"],
      group: "الكتل الأساسية",
    },
    bullet_list: {
      title: "قائمة نقطية",
      subtext: "تستخدم لعرض قائمة غير مرتبة",
      aliases: ["ق", "عناصر قائمة", "قائمة", "قائمة نقطية"],
      group: "الكتل الأساسية",
    },
    check_list: {
      title: "قائمة تحقق",
      subtext: "تستخدم لعرض قائمة بمربعات التحقق",
      aliases: [
        "قوائم غير مرتبة",
        "عناصر قائمة",
        "قائمة",
        "قائمة تحقق",
        "قائمة التحقق",
        "قائمة مشطوبة",
        "مربع التحقق",
      ],
      group: "الكتل الأساسية",
    },
    toggle_list: {
      title: "قائمة قابلة للطي",
      subtext: "قائمة بعناصر فرعية قابلة للإخفاء",
      aliases: ["عناصر قائمة", "قائمة", "قائمة قابلة للطي", "قائمة منسدلة"],
      group: "الكتل الأساسية",
    },
    paragraph: {
      title: "فقرة",
      subtext: "تستخدم لنص الوثيقة الأساسي",
      aliases: ["ف", "فقرة"],
      group: "الكتل الأساسية",
    },
    code_block: {
      title: "كود",
      subtext: "يستخدم لعرض الكود مع تحديد الصيغة",
      aliases: ["كود", "مسبق"],
      group: "الكتل الأساسية",
    },
    page_break: {
      title: "فاصل الصفحة",
      subtext: "فاصل الصفحة",
      aliases: ["page", "break", "separator", "فاصل", "الصفحة"],
      group: "الكتل الأساسية",
    },
    table: {
      title: "جدول",
      subtext: "يستخدم للجداول",
      aliases: ["جدول"],
      group: "متقدم",
    },
    image: {
      title: "صورة",
      subtext: "إدراج صورة",
      aliases: ["صورة", "رفع صورة", "تحميل", "صورة", "صورة", "وسائط", "رابط"],
      group: "وسائط",
    },
    video: {
      title: "فيديو",
      subtext: "إدراج فيديو",
      aliases: [
        "فيديو",
        "رفع فيديو",
        "تحميل",
        "فيديو",
        "فيلم",
        "وسائط",
        "رابط",
      ],
      group: "وسائط",
    },
    audio: {
      title: "صوت",
      subtext: "إدراج صوت",
      aliases: ["صوت", "رفع صوت", "تحميل", "صوت", "صوت", "وسائط", "رابط"],
      group: "وسائط",
    },
    file: {
      title: "ملف",
      subtext: "إدراج ملف",
      aliases: ["ملف", "تحميل", "تضمين", "وسائط", "رابط"],
      group: "وسائط",
    },
    emoji: {
      title: "الرموز التعبيرية",
      subtext: "تُستخدم لإدراج رمز تعبيري",
      aliases: ["رمز تعبيري", "إيموجي", "إيموت", "عاطفة", "وجه"],
      group: "آخرون",
    },
  },
  placeholders: {
    default: "أدخل نصًا أو اكتب '/' للأوامر",
    heading: "عنوان",
    toggleListItem: "طيّ",
    bulletListItem: "قائمة",
    numberedListItem: "قائمة",
    checkListItem: "قائمة",
    new_comment: "اكتب تعليقًا...",
    edit_comment: "تحرير التعليق...",
    comment_reply: "أضف تعليقًا...",
  },
  file_blocks: {
    image: {
      add_button_text: "إضافة صورة",
    },
    video: {
      add_button_text: "إضافة فيديو",
    },
    audio: {
      add_button_text: "إضافة صوت",
    },
    file: {
      add_button_text: "إضافة ملف",
    },
  },
  // from react package:
  side_menu: {
    add_block_label: "إضافة محتوي",
    drag_handle_label: "فتح قائمة المحتويات",
  },
  drag_handle: {
    delete_menuitem: "حذف",
    colors_menuitem: "ألوان",
    header_row_menuitem: "عنوان الصف",
    header_column_menuitem: "عنوان العمود",
  },
  table_handle: {
    delete_column_menuitem: "حذف عمود",
    delete_row_menuitem: "حذف صف",
    add_left_menuitem: "إضافة عمود إلى اليسار",
    add_right_menuitem: "إضافة عمود إلى اليمين",
    add_above_menuitem: "إضافة صف أعلى",
    add_below_menuitem: "إضافة صف أسفل",
    split_cell_menuitem: "تقسيم الخلية",
    merge_cells_menuitem: "جمع الخلايا",
    background_color_menuitem: "لون الخلفية",
  },
  suggestion_menu: {
    no_items_title: "لم يتم العثور على عناصر",
  },
  color_picker: {
    text_title: "نص",
    background_title: "خلفية",
    colors: {
      default: "افتراضي",
      gray: "رمادي",
      brown: "بني",
      red: "أحمر",
      orange: "برتقالي",
      yellow: "أصفر",
      green: "أخضر",
      blue: "أزرق",
      purple: "أرجواني",
      pink: "وردي",
    },
  },

  formatting_toolbar: {
    bold: {
      tooltip: "عريض",
      secondary_tooltip: "Mod+B",
    },
    italic: {
      tooltip: "مائل",
      secondary_tooltip: "Mod+I",
    },
    underline: {
      tooltip: "تحته خط",
      secondary_tooltip: "Mod+U",
    },
    strike: {
      tooltip: "مشطوب",
      secondary_tooltip: "Mod+Shift+X",
    },
    code: {
      tooltip: "كود",
      secondary_tooltip: "",
    },
    colors: {
      tooltip: "ألوان",
    },
    link: {
      tooltip: "إنشاء رابط",
      secondary_tooltip: "Mod+K",
    },
    file_caption: {
      tooltip: "تحرير التسمية التوضيحية",
      input_placeholder: "تحرير التسمية التوضيحية",
    },
    file_replace: {
      tooltip: {
        image: "استبدال الصورة",
        video: "استبدال الفيديو",
        audio: "استبدال الصوت",
        file: "استبدال الملف",
      } as Record<string, string>,
    },
    file_rename: {
      tooltip: {
        image: "إعادة تسمية الصورة",
        video: "إعادة تسمية الفيديو",
        audio: "إعادة تسمية الصوت",
        file: "إعادة تسمية الملف",
      } as Record<string, string>,
      input_placeholder: {
        image: "إعادة تسمية الصورة",
        video: "إعادة تسمية الفيديو",
        audio: "إعادة تسمية الصوت",
        file: "إعادة تسمية الملف",
      } as Record<string, string>,
    },
    file_download: {
      tooltip: {
        image: "تنزيل الصورة",
        video: "تنزيل الفيديو",
        audio: "تنزيل الصوت",
        file: "تنزيل الملف",
      } as Record<string, string>,
    },
    file_delete: {
      tooltip: {
        image: "حذف الصورة",
        video: "حذف الفيديو",
        audio: "حذف الصوت",
        file: "حذف الملف",
      } as Record<string, string>,
    },
    file_preview_toggle: {
      tooltip: "تبديل المعاينة",
    },
    nest: {
      tooltip: "محتويات متداخلة",
      secondary_tooltip: "Tab",
    },
    unnest: {
      tooltip: "إلغاء التداخل",
      secondary_tooltip: "Shift+Tab",
    },
    align_left: {
      tooltip: "محاذاة النص إلى اليسار",
    },
    align_center: {
      tooltip: "محاذاة النص في المنتصف",
    },
    align_right: {
      tooltip: "محاذاة النص إلى اليمين",
    },
    align_justify: {
      tooltip: "ضبط النص",
    },
    table_cell_merge: {
      tooltip: "جمع الخلايا",
    },
    comment: {
      tooltip: "إضافة ملاحظة",
    },
  },
  file_panel: {
    upload: {
      title: "تحميل",
      file_placeholder: {
        image: "تحميل صورة",
        video: "تحميل فيديو",
        audio: "تحميل صوت",
        file: "تحميل ملف",
      } as Record<string, string>,
      upload_error: "خطأ: فشل التحميل",
    },
    embed: {
      title: "تضمين",
      embed_button: {
        image: "تضمين صورة",
        video: "تضمين فيديو",
        audio: "تضمين صوت",
        file: "تضمين ملف",
      } as Record<string, string>,
      url_placeholder: "أدخل الرابط",
    },
  },
  link_toolbar: {
    delete: {
      tooltip: "إزالة الرابط",
    },
    edit: {
      text: "تحرير الرابط",
      tooltip: "تحرير",
    },
    open: {
      tooltip: "فتح في تبويب جديد",
    },
    form: {
      title_placeholder: "تحرير العنوان",
      url_placeholder: "تحرير الرابط",
    },
  },
  comments: {
    edited: "تم التحرير",
    save_button_text: "حفظ",
    cancel_button_text: "إلغاء",
    actions: {
      add_reaction: "أضف تفاعلًا",
      resolve: "حل",
      edit_comment: "تحرير التعليق",
      delete_comment: "حذف التعليق",
      more_actions: "المزيد من الإجراءات",
    },
    reactions: {
      reacted_by: "تفاعل بواسطة",
    },
    sidebar: {
      marked_as_resolved: "تم وضع علامة كتم الحل",
      more_replies: (count) => `${count} ردود أخرى`,
    },
  },
  generic: {
    ctrl_shortcut: "Ctrl",
  },
};<|MERGE_RESOLUTION|>--- conflicted
+++ resolved
@@ -20,7 +20,6 @@
       aliases: ["ع3", "عنوان3", "عنوان فرعي"],
       group: "العناوين",
     },
-<<<<<<< HEAD
     heading_4: {
       title: "عنوان 4",
       subtext: "عنوان فرعي ثانوي صغير",
@@ -37,7 +36,8 @@
       title: "عنوان 6",
       subtext: "أدنى مستوى للعناوين",
       aliases: ["ع6", "عنوان6", "العنوان الفرعي الأدنى"],
-=======
+      group: "العناوين",
+    },
     toggle_heading: {
       title: "عنوان قابل للطي 1",
       subtext: "عنوان قابل للطي لإظهار وإخفاء المحتوى",
@@ -54,7 +54,6 @@
       title: "عنوان قابل للطي 3",
       subtext: "عنوان فرعي ثانوي قابل للطي لإظهار وإخفاء المحتوى",
       aliases: ["ع3", "عنوان3", "عنوان فرعي", "قابل للطي", "طي"],
->>>>>>> 788c5b82
       group: "العناوين",
     },
     quote: {
