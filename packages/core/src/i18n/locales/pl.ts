--- conflicted
+++ resolved
@@ -20,7 +20,6 @@
       aliases: ["h3", "naglowek3", "podnaglowek"],
       group: "Nagłówki",
     },
-<<<<<<< HEAD
     heading_4: {
       title: "Nagłówek 4",
       subtext: "Nagłówek mniejszej podsekcji",
@@ -37,7 +36,8 @@
       title: "Nagłówek 6",
       subtext: "Nagłówek najniższego poziomu",
       aliases: ["h6", "naglowek6", "podnaglowek6"],
-=======
+      group: "Nagłówki",
+    },
     toggle_heading: {
       title: "Nagłówek rozwijany 1",
       subtext: "Rozwijany nagłówek najwyższego poziomu",
@@ -54,7 +54,6 @@
       title: "Nagłówek rozwijany 3",
       subtext: "Rozwijany nagłówek dla podsekcji i grup",
       aliases: ["h3", "naglowek3", "podnaglowek", "rozwijany"],
->>>>>>> 788c5b82
       group: "Nagłówki",
     },
     quote: {
