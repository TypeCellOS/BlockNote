export const en = {
  slash_menu: {
    heading: {
      title: "Heading 1",
      subtext: "Top-level heading",
      aliases: ["h", "heading1", "h1"],
      group: "Headings",
    },
    heading_2: {
      title: "Heading 2",
      subtext: "Key section heading",
      aliases: ["h2", "heading2", "subheading"],
      group: "Headings",
    },
    heading_3: {
      title: "Heading 3",
      subtext: "Subsection and group heading",
      aliases: ["h3", "heading3", "subheading"],
      group: "Headings",
    },
    numbered_list: {
      title: "Numbered List",
      subtext: "List with ordered items",
      aliases: ["ol", "li", "list", "numberedlist", "numbered list"],
      group: "Basic blocks",
    },
    bullet_list: {
      title: "Bullet List",
      subtext: "List with unordered items",
      aliases: ["ul", "li", "list", "bulletlist", "bullet list"],
      group: "Basic blocks",
    },
    check_list: {
      title: "Check List",
      subtext: "List with checkboxes",
      aliases: [
        "ul",
        "li",
        "list",
        "checklist",
        "check list",
        "checked list",
        "checkbox",
      ],
      group: "Basic blocks",
    },
    paragraph: {
      title: "Paragraph",
      subtext: "The body of your document",
      aliases: ["p", "paragraph"],
      group: "Basic blocks",
    },
    code_block: {
      title: "Code Block",
      subtext: "Code block with syntax highlighting",
      aliases: ["code", "pre"],
      group: "Basic blocks",
    },
    page_break: {
      title: "Page Break",
      subtext: "Page separator",
      aliases: ["page", "break", "separator"],
      group: "Basic blocks",
    },
    table: {
      title: "Table",
      subtext: "Table with editable cells",
      aliases: ["table"],
      group: "Advanced",
    },
    image: {
      title: "Image",
      subtext: "Resizable image with caption",
      aliases: [
        "image",
        "imageUpload",
        "upload",
        "img",
        "picture",
        "media",
        "url",
      ],
      group: "Media",
    },
    video: {
      title: "Video",
      subtext: "Resizable video with caption",
      aliases: [
        "video",
        "videoUpload",
        "upload",
        "mp4",
        "film",
        "media",
        "url",
      ],
      group: "Media",
    },
    audio: {
      title: "Audio",
      subtext: "Embedded audio with caption",
      aliases: [
        "audio",
        "audioUpload",
        "upload",
        "mp3",
        "sound",
        "media",
        "url",
      ],
      group: "Media",
    },
    file: {
      title: "File",
      subtext: "Embedded file",
      aliases: ["file", "upload", "embed", "media", "url"],
      group: "Media",
    },
    emoji: {
      title: "Emoji",
      subtext: "Search for and insert an emoji",
      aliases: ["emoji", "emote", "emotion", "face"],
      group: "Others",
    },
  },
  placeholders: {
    default: "Enter text or type '/' for commands",
    heading: "Heading",
    bulletListItem: "List",
    numberedListItem: "List",
    checkListItem: "List",
    emptyDocument: undefined,
<<<<<<< HEAD
=======
    new_comment: "Write a comment...",
    edit_comment: "Edit comment...",
    comment_reply: "Add comment...",
>>>>>>> add526cd
  } as Record<string | "default" | "emptyDocument", string | undefined>,
  file_blocks: {
    image: {
      add_button_text: "Add image",
    },
    video: {
      add_button_text: "Add video",
    },
    audio: {
      add_button_text: "Add audio",
    },
    file: {
      add_button_text: "Add file",
    },
  },
  // from react package:
  side_menu: {
    add_block_label: "Add block",
    drag_handle_label: "Open block menu",
  },
  drag_handle: {
    delete_menuitem: "Delete",
    colors_menuitem: "Colors",
    header_row_menuitem: "Header row",
    header_column_menuitem: "Header column",
  },
  table_handle: {
    delete_column_menuitem: "Delete column",
    delete_row_menuitem: "Delete row",
    add_left_menuitem: "Add column left",
    add_right_menuitem: "Add column right",
    add_above_menuitem: "Add row above",
    add_below_menuitem: "Add row below",
    split_cell_menuitem: "Split cell",
    merge_cells_menuitem: "Merge cells",
    background_color_menuitem: "Background color",
  },
  suggestion_menu: {
    no_items_title: "No items found",
    loading: "Loading…",
  },
  color_picker: {
    text_title: "Text",
    background_title: "Background",
    colors: {
      default: "Default",
      gray: "Gray",
      brown: "Brown",
      red: "Red",
      orange: "Orange",
      yellow: "Yellow",
      green: "Green",
      blue: "Blue",
      purple: "Purple",
      pink: "Pink",
    },
  },

  formatting_toolbar: {
    bold: {
      tooltip: "Bold",
      secondary_tooltip: "Mod+B",
    },
    italic: {
      tooltip: "Italic",
      secondary_tooltip: "Mod+I",
    },
    underline: {
      tooltip: "Underline",
      secondary_tooltip: "Mod+U",
    },
    strike: {
      tooltip: "Strike",
      secondary_tooltip: "Mod+Shift+S",
    },
    code: {
      tooltip: "Code",
      secondary_tooltip: "",
    },
    colors: {
      tooltip: "Colors",
    },
    link: {
      tooltip: "Create link",
      secondary_tooltip: "Mod+K",
    },
    file_caption: {
      tooltip: "Edit caption",
      input_placeholder: "Edit caption",
    },
    file_replace: {
      tooltip: {
        image: "Replace image",
        video: "Replace video",
        audio: "Replace audio",
        file: "Replace file",
      } as Record<string, string>,
    },
    file_rename: {
      tooltip: {
        image: "Rename image",
        video: "Rename video",
        audio: "Rename audio",
        file: "Rename file",
      } as Record<string, string>,
      input_placeholder: {
        image: "Rename image",
        video: "Rename video",
        audio: "Rename audio",
        file: "Rename file",
      } as Record<string, string>,
    },
    file_download: {
      tooltip: {
        image: "Download image",
        video: "Download video",
        audio: "Download audio",
        file: "Download file",
      } as Record<string, string>,
    },
    file_delete: {
      tooltip: {
        image: "Delete image",
        video: "Delete video",
        audio: "Delete audio",
        file: "Delete file",
      } as Record<string, string>,
    },
    file_preview_toggle: {
      tooltip: "Toggle preview",
    },
    nest: {
      tooltip: "Nest block",
      secondary_tooltip: "Tab",
    },
    unnest: {
      tooltip: "Unnest block",
      secondary_tooltip: "Shift+Tab",
    },
    align_left: {
      tooltip: "Align text left",
    },
    align_center: {
      tooltip: "Align text center",
    },
    align_right: {
      tooltip: "Align text right",
    },
    align_justify: {
      tooltip: "Justify text",
    },
    table_cell_merge: {
      tooltip: "Merge cells",
    },
    comment: {
      tooltip: "Add comment",
    },
  },
  file_panel: {
    upload: {
      title: "Upload",
      file_placeholder: {
        image: "Upload image",
        video: "Upload video",
        audio: "Upload audio",
        file: "Upload file",
      } as Record<string, string>,
      upload_error: "Error: Upload failed",
    },
    embed: {
      title: "Embed",
      embed_button: {
        image: "Embed image",
        video: "Embed video",
        audio: "Embed audio",
        file: "Embed file",
      } as Record<string, string>,
      url_placeholder: "Enter URL",
    },
  },
  link_toolbar: {
    delete: {
      tooltip: "Remove link",
    },
    edit: {
      text: "Edit link",
      tooltip: "Edit",
    },
    open: {
      tooltip: "Open in new tab",
    },
    form: {
      title_placeholder: "Edit title",
      url_placeholder: "Edit URL",
    },
  },
  comments: {
    actions: {
      add_reaction: "Add reaction",
      resolve: "Resolve",
      edit_comment: "Edit comment",
      delete_comment: "Delete comment",
      more_actions: "More actions",
    },
    reactions: {
      reacted_by: "Reacted by",
    },
  },
  generic: {
    ctrl_shortcut: "Ctrl",
  },
};<|MERGE_RESOLUTION|>--- conflicted
+++ resolved
@@ -130,12 +130,9 @@
     numberedListItem: "List",
     checkListItem: "List",
     emptyDocument: undefined,
-<<<<<<< HEAD
-=======
     new_comment: "Write a comment...",
     edit_comment: "Edit comment...",
     comment_reply: "Add comment...",
->>>>>>> add526cd
   } as Record<string | "default" | "emptyDocument", string | undefined>,
   file_blocks: {
     image: {
