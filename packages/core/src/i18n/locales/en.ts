export const en = {
  slash_menu: {
    heading: {
      title: "Heading 1",
      subtext: "Top-level heading",
      aliases: ["h", "heading1", "h1"],
      group: "Headings",
    },
    heading_2: {
      title: "Heading 2",
      subtext: "Key section heading",
      aliases: ["h2", "heading2", "subheading"],
      group: "Headings",
    },
    heading_3: {
      title: "Heading 3",
      subtext: "Subsection and group heading",
      aliases: ["h3", "heading3", "subheading"],
      group: "Headings",
    },
    numbered_list: {
      title: "Numbered List",
      subtext: "List with ordered items",
      aliases: ["ol", "li", "list", "numberedlist", "numbered list"],
      group: "Basic blocks",
    },
    bullet_list: {
      title: "Bullet List",
      subtext: "List with unordered items",
      aliases: ["ul", "li", "list", "bulletlist", "bullet list"],
      group: "Basic blocks",
    },
    check_list: {
      title: "Check List",
      subtext: "List with checkboxes",
      aliases: [
        "ul",
        "li",
        "list",
        "checklist",
        "check list",
        "checked list",
        "checkbox",
      ],
      group: "Basic blocks",
    },
    paragraph: {
      title: "Paragraph",
      subtext: "The body of your document",
      aliases: ["p", "paragraph"],
      group: "Basic blocks",
    },
    code_block: {
      title: "Code Block",
      subtext: "Code block with syntax highlighting",
      aliases: ["code", "pre"],
      group: "Basic blocks",
    },
    page_break: {
      title: "Page Break",
      subtext: "Page separator",
      aliases: ["page", "break", "separator"],
      group: "Basic blocks",
    },
    table: {
      title: "Table",
      subtext: "Table with editable cells",
      aliases: ["table"],
      group: "Advanced",
    },
    image: {
      title: "Image",
      subtext: "Resizable image with caption",
      aliases: [
        "image",
        "imageUpload",
        "upload",
        "img",
        "picture",
        "media",
        "url",
      ],
      group: "Media",
    },
    video: {
      title: "Video",
      subtext: "Resizable video with caption",
      aliases: [
        "video",
        "videoUpload",
        "upload",
        "mp4",
        "film",
        "media",
        "url",
      ],
      group: "Media",
    },
    audio: {
      title: "Audio",
      subtext: "Embedded audio with caption",
      aliases: [
        "audio",
        "audioUpload",
        "upload",
        "mp3",
        "sound",
        "media",
        "url",
      ],
      group: "Media",
    },
    file: {
      title: "File",
      subtext: "Embedded file",
      aliases: ["file", "upload", "embed", "media", "url"],
      group: "Media",
    },
    emoji: {
      title: "Emoji",
      subtext: "Search for and insert an emoji",
      aliases: ["emoji", "emote", "emotion", "face"],
      group: "Others",
    },
  },
  placeholders: {
    default: "Enter text or type '/' for commands",
    heading: "Heading",
    bulletListItem: "List",
    numberedListItem: "List",
    checkListItem: "List",
  } as Record<"default" | "emptyDocument" | string, string | undefined>,
  file_blocks: {
    image: {
      add_button_text: "Add image",
    },
    video: {
      add_button_text: "Add video",
    },
    audio: {
      add_button_text: "Add audio",
    },
    file: {
      add_button_text: "Add file",
    },
  },
  // from react package:
  side_menu: {
    add_block_label: "Add block",
    drag_handle_label: "Open block menu",
  },
  drag_handle: {
    delete_menuitem: "Delete",
    colors_menuitem: "Colors",
    header_row_menuitem: "Header row",
    header_column_menuitem: "Header column",
  },
  table_handle: {
    delete_column_menuitem: "Delete column",
    delete_row_menuitem: "Delete row",
    add_left_menuitem: "Add column left",
    add_right_menuitem: "Add column right",
    add_above_menuitem: "Add row above",
    add_below_menuitem: "Add row below",
    split_cell_menuitem: "Split cell",
    merge_cells_menuitem: "Merge cells",
    background_color_menuitem: "Background color",
  },
  suggestion_menu: {
    no_items_title: "No items found",
    loading: "Loading…",
  },
  color_picker: {
    text_title: "Text",
    background_title: "Background",
    colors: {
      default: "Default",
      gray: "Gray",
      brown: "Brown",
      red: "Red",
      orange: "Orange",
      yellow: "Yellow",
      green: "Green",
      blue: "Blue",
      purple: "Purple",
      pink: "Pink",
    },
  },

  formatting_toolbar: {
    bold: {
      tooltip: "Bold",
      secondary_tooltip: "Mod+B",
    },
    italic: {
      tooltip: "Italic",
      secondary_tooltip: "Mod+I",
    },
    underline: {
      tooltip: "Underline",
      secondary_tooltip: "Mod+U",
    },
    strike: {
      tooltip: "Strike",
      secondary_tooltip: "Mod+Shift+S",
    },
    code: {
      tooltip: "Code",
      secondary_tooltip: "",
    },
    colors: {
      tooltip: "Colors",
    },
    link: {
      tooltip: "Create link",
      secondary_tooltip: "Mod+K",
    },
    file_caption: {
      tooltip: "Edit caption",
      input_placeholder: "Edit caption",
    },
    file_replace: {
      tooltip: {
        image: "Replace image",
        video: "Replace video",
        audio: "Replace audio",
        file: "Replace file",
      } as Record<string, string>,
    },
    file_rename: {
      tooltip: {
        image: "Rename image",
        video: "Rename video",
        audio: "Rename audio",
        file: "Rename file",
      } as Record<string, string>,
      input_placeholder: {
        image: "Rename image",
        video: "Rename video",
        audio: "Rename audio",
        file: "Rename file",
      } as Record<string, string>,
    },
    file_download: {
      tooltip: {
        image: "Download image",
        video: "Download video",
        audio: "Download audio",
        file: "Download file",
      } as Record<string, string>,
    },
    file_delete: {
      tooltip: {
        image: "Delete image",
        video: "Delete video",
        audio: "Delete audio",
        file: "Delete file",
      } as Record<string, string>,
    },
    file_preview_toggle: {
      tooltip: "Toggle preview",
    },
    nest: {
      tooltip: "Nest block",
      secondary_tooltip: "Tab",
    },
    unnest: {
      tooltip: "Unnest block",
      secondary_tooltip: "Shift+Tab",
    },
    align_left: {
      tooltip: "Align text left",
    },
    align_center: {
      tooltip: "Align text center",
    },
    align_right: {
      tooltip: "Align text right",
    },
    align_justify: {
      tooltip: "Justify text",
    },
<<<<<<< HEAD
    table_cell_merge: {
      tooltip: "Merge cells",
=======
    comment: {
      tooltip: "Add comment",
>>>>>>> 4aa4f25c
    },
  },
  file_panel: {
    upload: {
      title: "Upload",
      file_placeholder: {
        image: "Upload image",
        video: "Upload video",
        audio: "Upload audio",
        file: "Upload file",
      } as Record<string, string>,
      upload_error: "Error: Upload failed",
    },
    embed: {
      title: "Embed",
      embed_button: {
        image: "Embed image",
        video: "Embed video",
        audio: "Embed audio",
        file: "Embed file",
      } as Record<string, string>,
      url_placeholder: "Enter URL",
    },
  },
  link_toolbar: {
    delete: {
      tooltip: "Remove link",
    },
    edit: {
      text: "Edit link",
      tooltip: "Edit",
    },
    open: {
      tooltip: "Open in new tab",
    },
    form: {
      title_placeholder: "Edit title",
      url_placeholder: "Edit URL",
    },
  },
  generic: {
    ctrl_shortcut: "Ctrl",
  },
};<|MERGE_RESOLUTION|>--- conflicted
+++ resolved
@@ -280,13 +280,11 @@
     align_justify: {
       tooltip: "Justify text",
     },
-<<<<<<< HEAD
     table_cell_merge: {
       tooltip: "Merge cells",
-=======
+    },
     comment: {
       tooltip: "Add comment",
->>>>>>> 4aa4f25c
     },
   },
   file_panel: {
