export const en = {
  slash_menu: {
    heading: {
      title: "Heading 1",
      subtext: "Top-level heading",
      aliases: ["h", "heading1", "h1"],
      group: "Headings",
    },
    heading_2: {
      title: "Heading 2",
      subtext: "Key section heading",
      aliases: ["h2", "heading2", "subheading"],
      group: "Headings",
    },
    heading_3: {
      title: "Heading 3",
      subtext: "Subsection and group heading",
      aliases: ["h3", "heading3", "subheading"],
      group: "Headings",
    },
<<<<<<< HEAD
    heading_4: {
      title: "Heading 4",
      subtext: "Minor subsection heading",
      aliases: ["h4", "heading4", "subheading4"],
      group: "Headings",
    },
    heading_5: {
      title: "Heading 5",
      subtext: "Small subsection heading",
      aliases: ["h5", "heading5", "subheading5"],
      group: "Headings",
    },
    heading_6: {
      title: "Heading 6",
      subtext: "Lowest-level heading",
      aliases: ["h6", "heading6", "subheading6"],
=======
    toggle_heading: {
      title: "Toggle Heading 1",
      subtext: "Toggleable top-level heading",
      aliases: ["h", "heading1", "h1", "collapsable"],
      group: "Headings",
    },
    toggle_heading_2: {
      title: "Toggle Heading 2",
      subtext: "Toggleable key section heading",
      aliases: ["h2", "heading2", "subheading", "collapsable"],
      group: "Headings",
    },
    toggle_heading_3: {
      title: "Toggle Heading 3",
      subtext: "Toggleable subsection and group heading",
      aliases: ["h3", "heading3", "subheading", "collapsable"],
>>>>>>> 788c5b82
      group: "Headings",
    },
    quote: {
      title: "Quote",
      subtext: "Quote or excerpt",
      aliases: ["quotation", "blockquote", "bq"],
      group: "Basic blocks",
    },
    toggle_list: {
      title: "Toggle List",
      subtext: "List with hideable sub-items",
      aliases: ["li", "list", "toggleList", "toggle list", "collapsable list"],
      group: "Basic blocks",
    },
    numbered_list: {
      title: "Numbered List",
      subtext: "List with ordered items",
      aliases: ["ol", "li", "list", "numberedlist", "numbered list"],
      group: "Basic blocks",
    },
    bullet_list: {
      title: "Bullet List",
      subtext: "List with unordered items",
      aliases: ["ul", "li", "list", "bulletlist", "bullet list"],
      group: "Basic blocks",
    },
    check_list: {
      title: "Check List",
      subtext: "List with checkboxes",
      aliases: [
        "ul",
        "li",
        "list",
        "checklist",
        "check list",
        "checked list",
        "checkbox",
      ],
      group: "Basic blocks",
    },
    paragraph: {
      title: "Paragraph",
      subtext: "The body of your document",
      aliases: ["p", "paragraph"],
      group: "Basic blocks",
    },
    code_block: {
      title: "Code Block",
      subtext: "Code block with syntax highlighting",
      aliases: ["code", "pre"],
      group: "Basic blocks",
    },
    page_break: {
      title: "Page Break",
      subtext: "Page separator",
      aliases: ["page", "break", "separator"],
      group: "Basic blocks",
    },
    table: {
      title: "Table",
      subtext: "Table with editable cells",
      aliases: ["table"],
      group: "Advanced",
    },
    image: {
      title: "Image",
      subtext: "Resizable image with caption",
      aliases: [
        "image",
        "imageUpload",
        "upload",
        "img",
        "picture",
        "media",
        "url",
      ],
      group: "Media",
    },
    video: {
      title: "Video",
      subtext: "Resizable video with caption",
      aliases: [
        "video",
        "videoUpload",
        "upload",
        "mp4",
        "film",
        "media",
        "url",
      ],
      group: "Media",
    },
    audio: {
      title: "Audio",
      subtext: "Embedded audio with caption",
      aliases: [
        "audio",
        "audioUpload",
        "upload",
        "mp3",
        "sound",
        "media",
        "url",
      ],
      group: "Media",
    },
    file: {
      title: "File",
      subtext: "Embedded file",
      aliases: ["file", "upload", "embed", "media", "url"],
      group: "Media",
    },
    emoji: {
      title: "Emoji",
      subtext: "Search for and insert an emoji",
      aliases: ["emoji", "emote", "emotion", "face"],
      group: "Others",
    },
  },
  placeholders: {
    default: "Enter text or type '/' for commands",
    heading: "Heading",
    toggleListItem: "Toggle",
    bulletListItem: "List",
    numberedListItem: "List",
    checkListItem: "List",
    emptyDocument: undefined,
    new_comment: "Write a comment...",
    edit_comment: "Edit comment...",
    comment_reply: "Add comment...",
  } as Record<string | "default" | "emptyDocument", string | undefined>,
  file_blocks: {
    image: {
      add_button_text: "Add image",
    },
    video: {
      add_button_text: "Add video",
    },
    audio: {
      add_button_text: "Add audio",
    },
    file: {
      add_button_text: "Add file",
    },
  },
  // from react package:
  side_menu: {
    add_block_label: "Add block",
    drag_handle_label: "Open block menu",
  },
  drag_handle: {
    delete_menuitem: "Delete",
    colors_menuitem: "Colors",
    header_row_menuitem: "Header row",
    header_column_menuitem: "Header column",
  },
  table_handle: {
    delete_column_menuitem: "Delete column",
    delete_row_menuitem: "Delete row",
    add_left_menuitem: "Add column left",
    add_right_menuitem: "Add column right",
    add_above_menuitem: "Add row above",
    add_below_menuitem: "Add row below",
    split_cell_menuitem: "Split cell",
    merge_cells_menuitem: "Merge cells",
    background_color_menuitem: "Background color",
  },
  suggestion_menu: {
    no_items_title: "No items found",
  },
  color_picker: {
    text_title: "Text",
    background_title: "Background",
    colors: {
      default: "Default",
      gray: "Gray",
      brown: "Brown",
      red: "Red",
      orange: "Orange",
      yellow: "Yellow",
      green: "Green",
      blue: "Blue",
      purple: "Purple",
      pink: "Pink",
    },
  },

  formatting_toolbar: {
    bold: {
      tooltip: "Bold",
      secondary_tooltip: "Mod+B",
    },
    italic: {
      tooltip: "Italic",
      secondary_tooltip: "Mod+I",
    },
    underline: {
      tooltip: "Underline",
      secondary_tooltip: "Mod+U",
    },
    strike: {
      tooltip: "Strike",
      secondary_tooltip: "Mod+Shift+S",
    },
    code: {
      tooltip: "Code",
      secondary_tooltip: "",
    },
    colors: {
      tooltip: "Colors",
    },
    link: {
      tooltip: "Create link",
      secondary_tooltip: "Mod+K",
    },
    file_caption: {
      tooltip: "Edit caption",
      input_placeholder: "Edit caption",
    },
    file_replace: {
      tooltip: {
        image: "Replace image",
        video: "Replace video",
        audio: "Replace audio",
        file: "Replace file",
      } as Record<string, string>,
    },
    file_rename: {
      tooltip: {
        image: "Rename image",
        video: "Rename video",
        audio: "Rename audio",
        file: "Rename file",
      } as Record<string, string>,
      input_placeholder: {
        image: "Rename image",
        video: "Rename video",
        audio: "Rename audio",
        file: "Rename file",
      } as Record<string, string>,
    },
    file_download: {
      tooltip: {
        image: "Download image",
        video: "Download video",
        audio: "Download audio",
        file: "Download file",
      } as Record<string, string>,
    },
    file_delete: {
      tooltip: {
        image: "Delete image",
        video: "Delete video",
        audio: "Delete audio",
        file: "Delete file",
      } as Record<string, string>,
    },
    file_preview_toggle: {
      tooltip: "Toggle preview",
    },
    nest: {
      tooltip: "Nest block",
      secondary_tooltip: "Tab",
    },
    unnest: {
      tooltip: "Unnest block",
      secondary_tooltip: "Shift+Tab",
    },
    align_left: {
      tooltip: "Align text left",
    },
    align_center: {
      tooltip: "Align text center",
    },
    align_right: {
      tooltip: "Align text right",
    },
    align_justify: {
      tooltip: "Justify text",
    },
    table_cell_merge: {
      tooltip: "Merge cells",
    },
    comment: {
      tooltip: "Add comment",
    },
  },
  file_panel: {
    upload: {
      title: "Upload",
      file_placeholder: {
        image: "Upload image",
        video: "Upload video",
        audio: "Upload audio",
        file: "Upload file",
      } as Record<string, string>,
      upload_error: "Error: Upload failed",
    },
    embed: {
      title: "Embed",
      embed_button: {
        image: "Embed image",
        video: "Embed video",
        audio: "Embed audio",
        file: "Embed file",
      } as Record<string, string>,
      url_placeholder: "Enter URL",
    },
  },
  link_toolbar: {
    delete: {
      tooltip: "Remove link",
    },
    edit: {
      text: "Edit link",
      tooltip: "Edit",
    },
    open: {
      tooltip: "Open in new tab",
    },
    form: {
      title_placeholder: "Edit title",
      url_placeholder: "Edit URL",
    },
  },
  comments: {
    edited: "edited",
    save_button_text: "Save",
    cancel_button_text: "Cancel",
    actions: {
      add_reaction: "Add reaction",
      resolve: "Resolve",
      edit_comment: "Edit comment",
      delete_comment: "Delete comment",
      more_actions: "More actions",
    },
    reactions: {
      reacted_by: "Reacted by",
    },
    sidebar: {
      marked_as_resolved: "Marked as resolved",
      more_replies: (count: number) => `${count} more replies`,
    },
  },
  generic: {
    ctrl_shortcut: "Ctrl",
  },
};<|MERGE_RESOLUTION|>--- conflicted
+++ resolved
@@ -18,7 +18,6 @@
       aliases: ["h3", "heading3", "subheading"],
       group: "Headings",
     },
-<<<<<<< HEAD
     heading_4: {
       title: "Heading 4",
       subtext: "Minor subsection heading",
@@ -35,7 +34,8 @@
       title: "Heading 6",
       subtext: "Lowest-level heading",
       aliases: ["h6", "heading6", "subheading6"],
-=======
+      group: "Headings",
+    },
     toggle_heading: {
       title: "Toggle Heading 1",
       subtext: "Toggleable top-level heading",
@@ -52,7 +52,6 @@
       title: "Toggle Heading 3",
       subtext: "Toggleable subsection and group heading",
       aliases: ["h3", "heading3", "subheading", "collapsable"],
->>>>>>> 788c5b82
       group: "Headings",
     },
     quote: {
