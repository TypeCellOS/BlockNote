import { Dictionary } from "../dictionary.js";

export const ko: Dictionary = {
  slash_menu: {
    heading: {
      title: "제목1",
      subtext: "섹션 제목(대)",
      aliases: ["h", "제목1", "h1", "대제목"],
      group: "제목",
    },
    heading_2: {
      title: "제목2",
      subtext: "섹션 제목(중)",
      aliases: ["h2", "제목2", "중제목"],
      group: "제목",
    },
    heading_3: {
      title: "제목3",
      subtext: "섹션 제목(소)",
      aliases: ["h3", "제목3", "subheading"],
      group: "제목",
    },
    numbered_list: {
      title: "번호 매기기 목록",
      subtext: "번호가 매겨진 목록을 추가합니다.",
      aliases: ["ol", "li", "목록", "번호 매기기 목록", "번호 목록"],
      group: "기본 블록",
    },
    bullet_list: {
      title: "글머리 기호 목록",
      subtext: "간단한 글머리 기호를 추가합니다.",
      aliases: ["ul", "li", "목록", "글머리 기호 목록", "글머리 목록"],
      group: "기본 블록",
    },
    check_list: {
      title: "체크리스트",
      subtext: "체크박스가 있는 목록을 표시하는 데 사용",
      aliases: [
        "ul",
        "li",
        "목록",
        "체크리스트",
        "체크 리스트",
        "체크된 목록",
        "체크박스",
      ],
      group: "기본 블록",
    },
    paragraph: {
      title: "본문",
      subtext: "일반 텍스트",
      aliases: ["p", "paragraph", "본문"],
      group: "기본 블록",
    },
    code_block: {
      title: "코드 블록",
      subtext: "구문 강조가 있는 코드 블록",
      aliases: ["code", "pre"],
      group: "기본 블록",
    },
    page_break: {
      title: "페이지 나누기",
      subtext: "페이지 구분자",
      aliases: ["page", "break", "separator", "페이지", "구분자"],
      group: "기본 블록",
    },
    table: {
      title: "표",
      subtext: "간단한 표를 추가합니다.",
      aliases: ["표"],
      group: "고급",
    },
    image: {
      title: "이미지",
      subtext: "이미지 파일을 업로드합니다.",
      aliases: [
        "image",
        "imageUpload",
        "upload",
        "img",
        "picture",
        "media",
        "이미지",
        "url",
      ],
      group: "미디어",
    },
    video: {
      title: "비디오",
      subtext: "비디오 삽입",
      aliases: [
        "video",
        "videoUpload",
        "upload",
        "mp4",
        "film",
        "media",
        "동영상",
        "url",
      ],
      group: "미디어",
    },
    audio: {
      title: "오디오",
      subtext: "오디오 삽입",
      aliases: [
        "audio",
        "audioUpload",
        "upload",
        "mp3",
        "sound",
        "media",
        "오디오",
        "url",
      ],
      group: "미디어",
    },
    file: {
      title: "파일",
      subtext: "파일 삽입",
      aliases: ["file", "upload", "embed", "media", "파일", "url"],
      group: "미디어",
    },
    emoji: {
      title: "이모지",
      subtext: "이모지 삽입용으로 사용됩니다",
      aliases: [
        "이모지",
        "emoji",
        "감정 표현",
        "emotion expression",
        "표정",
        "face expression",
        "얼굴",
        "face",
      ],
      group: "기타",
    },
  },
  placeholders: {
    default: "텍스트를 입력하거나 /를 입력하여 명령을 입력하세요.",
    heading: "제목",
    bulletListItem: "목록",
    numberedListItem: "목록",
    checkListItem: "목록",
  },
  file_blocks: {
    image: {
      add_button_text: "이미지 추가",
    },
    video: {
      add_button_text: "비디오 추가",
    },
    audio: {
      add_button_text: "오디오 추가",
    },
    file: {
      add_button_text: "파일 추가",
    },
  },
  // from react package:
  side_menu: {
    add_block_label: "블록 추가",
    drag_handle_label: "블록 메뉴 열기",
  },
  drag_handle: {
    delete_menuitem: "삭제",
    colors_menuitem: "색깔",
  },
  table_handle: {
    delete_column_menuitem: "열 1개 삭제",
    delete_row_menuitem: "행 삭제",
    add_left_menuitem: "왼쪽에 열 1개 추가",
    add_right_menuitem: "오른쪽에 열 1개 추가",
    add_above_menuitem: "위에 행 1개 추가",
    add_below_menuitem: "아래에 행 1개 추가",
  },
  suggestion_menu: {
    no_items_title: "항목을 찾을 수 없음",
    loading: "로딩 중…",
  },
  color_picker: {
    text_title: "텍스트",
    background_title: "배경",
    colors: {
      default: "기본",
      gray: "회색",
      brown: "갈색",
      red: "빨간색",
      orange: "주황색",
      yellow: "노란색",
      green: "녹색",
      blue: "파란색",
      purple: "보라색",
      pink: "분홍색",
    },
  },

  formatting_toolbar: {
    bold: {
      tooltip: "진하게",
      secondary_tooltip: "Mod+B",
    },
    italic: {
      tooltip: "기울임",
      secondary_tooltip: "Mod+I",
    },
    underline: {
      tooltip: "밑줄",
      secondary_tooltip: "Mod+U",
    },
    strike: {
      tooltip: "취소선",
      secondary_tooltip: "Mod+Shift+X",
    },
    code: {
      tooltip: "코드",
      secondary_tooltip: "",
    },
    colors: {
      tooltip: "색깔",
    },
    link: {
      tooltip: "링크 만들기",
      secondary_tooltip: "Mod+K",
    },
    file_caption: {
      tooltip: "이미지 캡션 수정",
      input_placeholder: "이미지 캡션 수정",
    },
    file_replace: {
      tooltip: {
        image: "이미지 교체",
        video: "비디오 교체",
        audio: "오디오 교체",
        file: "파일 교체",
      },
    },
    file_rename: {
      tooltip: {
        image: "이미지 이름 변경",
        video: "비디오 이름 변경",
        audio: "오디오 이름 변경",
        file: "파일 이름 변경",
      },
      input_placeholder: {
        image: "이미지 이름 변경",
        video: "비디오 이름 변경",
        audio: "오디오 이름 변경",
        file: "파일 이름 변경",
      },
    },
    file_download: {
      tooltip: {
        image: "이미지 다운로드",
        video: "비디오 다운로드",
        audio: "오디오 다운로드",
        file: "파일 다운로드",
      },
    },
    file_delete: {
      tooltip: {
        image: "이미지 삭제",
        video: "비디오 삭제",
        audio: "오디오 삭제",
        file: "파일 삭제",
      },
    },
    file_preview_toggle: {
      tooltip: "미리보기 전환",
    },
    nest: {
      tooltip: "중첩 블록",
      secondary_tooltip: "Tab",
    },
    unnest: {
      tooltip: "비중첩 블록",
      secondary_tooltip: "Shift+Tab",
    },
    align_left: {
      tooltip: "텍스트 왼쪽 맞춤",
    },
    align_center: {
      tooltip: "텍스트 가운데 맞춤",
    },
    align_right: {
      tooltip: "텍스트 오른쪽 맞춤",
    },
    align_justify: {
      tooltip: "텍스트 양쪽 맞춤",
    },
    comment: {
<<<<<<< HEAD
      tooltip: "댓글 추가",
=======
      tooltip: "코멘트 추가",
>>>>>>> 4aa4f25c
    },
  },
  file_panel: {
    upload: {
      title: "업로드",
      file_placeholder: {
        image: "이미지 업로드",
        video: "비디오 업로드",
        audio: "오디오 업로드",
        file: "파일 업로드",
      },
      upload_error: "오류: 업로드 실패",
    },
    embed: {
      title: "임베드",
      embed_button: {
        image: "이미지 삽입",
        video: "비디오 삽입",
        audio: "오디오 삽입",
        file: "파일 삽입",
      },
      url_placeholder: "URL을 입력하세요.",
    },
  },
  link_toolbar: {
    delete: {
      tooltip: "링크 삭제",
    },
    edit: {
      text: "링크 수정",
      tooltip: "수정",
    },
    open: {
      tooltip: "새 탭으로 열기",
    },
    form: {
      title_placeholder: "제목 수정",
      url_placeholder: "URL 수정",
    },
  },
  generic: {
    ctrl_shortcut: "Ctrl",
  },
};<|MERGE_RESOLUTION|>--- conflicted
+++ resolved
@@ -290,11 +290,7 @@
       tooltip: "텍스트 양쪽 맞춤",
     },
     comment: {
-<<<<<<< HEAD
-      tooltip: "댓글 추가",
-=======
       tooltip: "코멘트 추가",
->>>>>>> 4aa4f25c
     },
   },
   file_panel: {
