import { Dictionary } from "../dictionary.js";

export const ja: Dictionary = {
  slash_menu: {
    heading: {
      title: "見出し１",
      subtext: "トップレベルの見出しに使用",
      aliases: ["h", "見出し１", "h1", "大見出し"],
      group: "見出し",
    },
    heading_2: {
      title: "見出し２",
      subtext: "重要なセクションに使用",
      aliases: ["h2", "見出し2", "subheading", "中見出し"],
      group: "見出し",
    },
    heading_3: {
      title: "見出し３",
      subtext: "セクションやグループの見出しに使用",
      aliases: ["h3", "見出し3", "subheading", "小見出し"],
      group: "見出し",
    },
<<<<<<< HEAD
    heading_4: {
      title: "見出し４",
      subtext: "小さなサブセクションの見出しに使用",
      aliases: ["h4", "見出し4", "subheading4", "小見出し4"],
      group: "見出し",
    },
    heading_5: {
      title: "見出し５",
      subtext: "小さなサブセクションの見出しに使用",
      aliases: ["h5", "見出し5", "subheading5", "小見出し5"],
      group: "見出し",
    },
    heading_6: {
      title: "見出し６",
      subtext: "最下位レベルの見出しに使用",
      aliases: ["h6", "見出し6", "subheading6", "小見出し6"],
=======
    toggle_heading: {
      title: "折りたたみ見出し１",
      subtext: "内容の表示/非表示が切り替え可能なトップレベルの見出し",
      aliases: ["h", "見出し１", "h1", "大見出し", "折りたたみ", "トグル"],
      group: "見出し",
    },
    toggle_heading_2: {
      title: "折りたたみ見出し２",
      subtext: "内容の表示/非表示が切り替え可能な重要なセクションの見出し",
      aliases: [
        "h2",
        "見出し2",
        "subheading",
        "中見出し",
        "折りたたみ",
        "トグル",
      ],
      group: "見出し",
    },
    toggle_heading_3: {
      title: "折りたたみ見出し３",
      subtext: "内容の表示/非表示が切り替え可能なセクションやグループの見出し",
      aliases: [
        "h3",
        "見出し3",
        "subheading",
        "小見出し",
        "折りたたみ",
        "トグル",
      ],
>>>>>>> 788c5b82
      group: "見出し",
    },
    quote: {
      title: "引用",
      subtext: "引用または抜粋",
      aliases: ["quotation", "blockquote", "bq"],
      group: "基本ブロック",
    },
    numbered_list: {
      title: "番号付リスト",
      subtext: "番号付リストを表示するために使用",
      aliases: [
        "ol",
        "li",
        "numberedlist",
        "numbered list",
        "リスト",
        "番号付リスト",
        "番号 リスト",
      ],
      group: "基本ブロック",
    },
    bullet_list: {
      title: "箇条書き",
      subtext: "箇条書きを表示するために使用",
      aliases: [
        "ul",
        "li",
        "bulletlist",
        "bullet list",
        "リスト",
        "箇条書きリスト",
      ],
      group: "基本ブロック",
    },
    check_list: {
      title: "チェックリスト",
      subtext: "チェックボックス付きリストを表示するために使用されます",
      aliases: [
        "ul",
        "li",
        "list",
        "checklist",
        "checked list",
        "リスト",
        "チェックリスト",
        "チェックされたリスト",
      ],
      group: "基本ブロック",
    },
    toggle_list: {
      title: "折りたたみリスト",
      subtext: "サブ項目を非表示にできるリスト",
      aliases: [
        "li",
        "リスト",
        "折りたたみリスト",
        "トグルリスト",
        "折りたたみリスト",
      ],
      group: "基本ブロック",
    },
    paragraph: {
      title: "標準テキスト",
      subtext: "本文に使用",
      aliases: ["p", "paragraph", "標準テキスト"],
      group: "基本ブロック",
    },
    code_block: {
      title: "コードブロック",
      subtext: "シンタックスハイライト付きのコードブロック",
      aliases: ["code", "pre", "コード", "コードブロック"],
      group: "基本ブロック",
    },
    page_break: {
      title: "改ページ",
      subtext: "ページ区切り",
      aliases: ["page", "break", "separator", "改ページ", "区切り"],
      group: "基本ブロック",
    },
    table: {
      title: "表",
      subtext: "表に使用",
      aliases: ["table", "表", "テーブル"],
      group: "高度なブロック",
    },
    image: {
      title: "画像",
      subtext: "画像を挿入",
      aliases: [
        "image",
        "imageUpload",
        "upload",
        "img",
        "picture",
        "media",
        "url",
        "画像",
      ],
      group: "メディア",
    },
    video: {
      title: "ビデオ",
      subtext: "ビデオを挿入",
      aliases: [
        "video",
        "videoUpload",
        "upload",
        "mp4",
        "film",
        "media",
        "url",
        "ビデオ",
      ],
      group: "メディア",
    },
    audio: {
      title: "オーディオ",
      subtext: "オーディオを挿入",
      aliases: [
        "audio",
        "audioUpload",
        "upload",
        "mp3",
        "sound",
        "media",
        "url",
        "オーディオ",
      ],
      group: "メディア",
    },
    file: {
      title: "ファイル",
      subtext: "ファイルを挿入",
      aliases: ["file", "upload", "embed", "media", "url", "ファイル"],
      group: "メディア",
    },
    emoji: {
      title: "絵文字",
      subtext: "絵文字を挿入するために使用します",
      aliases: ["絵文字", "顔文字", "感情表現", "顔"],
      group: "その他",
    },
  },
  placeholders: {
    default: "テキストを入力するか'/' を入力してコマンド選択",
    heading: "見出し",
    toggleListItem: "トグル",
    bulletListItem: "リストを追加",
    numberedListItem: "リストを追加",
    checkListItem: "リストを追加",
    new_comment: "コメントを書く...",
    edit_comment: "コメントを編集...",
    comment_reply: "コメントを追加...",
  },
  file_blocks: {
    image: {
      add_button_text: "画像を追加",
    },
    video: {
      add_button_text: "ビデオを追加",
    },
    audio: {
      add_button_text: "オーディオを追加",
    },
    file: {
      add_button_text: "ファイルを追加",
    },
  },
  // from react package:
  side_menu: {
    add_block_label: "ブロックを追加",
    drag_handle_label: "ブロックメニュー",
  },
  drag_handle: {
    delete_menuitem: "削除",
    colors_menuitem: "色を変更",
    header_row_menuitem: "行の見出し",
    header_column_menuitem: "列の見出し",
  },
  table_handle: {
    delete_column_menuitem: "列を削除",
    delete_row_menuitem: "行を削除",
    add_left_menuitem: "左に列を追加",
    add_right_menuitem: "右に列を追加",
    add_above_menuitem: "上に行を追加",
    add_below_menuitem: "下に行を追加",
    split_cell_menuitem: "セルを分割",
    merge_cells_menuitem: "セルを結合",
    background_color_menuitem: "背景色を変更",
  },
  suggestion_menu: {
    no_items_title: "アイテムが見つかりません",
  },
  color_picker: {
    text_title: "文字色",
    background_title: "背景色",
    colors: {
      default: "デフォルト",
      gray: "グレー",
      brown: "茶色",
      red: "赤",
      orange: "オレンジ",
      yellow: "黄色",
      green: "緑",
      blue: "青",
      purple: "紫",
      pink: "ピンク",
    },
  },

  formatting_toolbar: {
    bold: {
      tooltip: "太字",
      secondary_tooltip: "Mod+B",
    },
    italic: {
      tooltip: "斜体",
      secondary_tooltip: "Mod+I",
    },
    underline: {
      tooltip: "下線",
      secondary_tooltip: "Mod+U",
    },
    strike: {
      tooltip: "打ち消し",
      secondary_tooltip: "Mod+Shift+X",
    },
    code: {
      tooltip: "コード",
      secondary_tooltip: "",
    },
    colors: {
      tooltip: "色",
    },
    link: {
      tooltip: "リンク",
      secondary_tooltip: "Mod+K",
    },
    file_caption: {
      tooltip: "キャプションを編集",
      input_placeholder: "キャプションを編集",
    },
    file_replace: {
      tooltip: {
        image: "画像を置換",
        video: "ビデオを置換",
        audio: "オーディオを置換",
        file: "ファイルを置換",
      },
    },
    file_rename: {
      tooltip: {
        image: "画像の名前を変更",
        video: "ビデオの名前を変更",
        audio: "オーディオの名前を変更",
        file: "ファイルの名前を変更",
      },
      input_placeholder: {
        image: "画像の名前を変更",
        video: "ビデオの名前を変更",
        audio: "オーディオの名前を変更",
        file: "ファイルの名前を変更",
      },
    },
    file_download: {
      tooltip: {
        image: "画像をダウンロード",
        video: "ビデオをダウンロード",
        audio: "オーディオをダウンロード",
        file: "ファイルをダウンロード",
      },
    },
    file_delete: {
      tooltip: {
        image: "画像を削除",
        video: "ビデオを削除",
        audio: "オーディオを削除",
        file: "ファイルを削除",
      },
    },
    file_preview_toggle: {
      tooltip: "プレビューの切り替え",
    },
    nest: {
      tooltip: "インデント増",
      secondary_tooltip: "Tab",
    },
    unnest: {
      tooltip: "インデント減",
      secondary_tooltip: "Shift+Tab",
    },
    align_left: {
      tooltip: "左揃え",
    },
    align_center: {
      tooltip: "中央揃え",
    },
    align_right: {
      tooltip: "右揃え",
    },
    align_justify: {
      tooltip: "両端揃え",
    },
    table_cell_merge: {
      tooltip: "セルを結合",
    },
    comment: {
      tooltip: "コメントを追加",
    },
  },
  file_panel: {
    upload: {
      title: "アップロード",
      file_placeholder: {
        image: "画像をアップロード",
        video: "ビデオをアップロード",
        audio: "オーディオをアップロード",
        file: "ファイルをアップロード",
      },
      upload_error: "エラー: アップロードが失敗しました",
    },
    embed: {
      title: "埋め込み",
      embed_button: {
        image: "画像を埋め込む",
        video: "ビデオを埋め込む",
        audio: "オーディオを埋め込む",
        file: "ファイルを埋め込む",
      },
      url_placeholder: "URLを入力",
    },
  },
  link_toolbar: {
    delete: {
      tooltip: "リンクを解除",
    },
    edit: {
      text: "リンクを編集",
      tooltip: "編集",
    },
    open: {
      tooltip: "新しいタブでリンクを開く",
    },
    form: {
      title_placeholder: "タイトルを編集",
      url_placeholder: "URLを編集",
    },
  },
  comments: {
    edited: "編集済み",
    save_button_text: "保存",
    cancel_button_text: "キャンセル",
    actions: {
      add_reaction: "リアクションを追加",
      resolve: "解決",
      edit_comment: "コメントを編集",
      delete_comment: "コメントを削除",
      more_actions: "その他の操作",
    },
    reactions: {
      reacted_by: "リアクションした人",
    },
    sidebar: {
      marked_as_resolved: "解決済みとしてマーク",
      more_replies: (count) => `${count} 件の追加返信`,
    },
  },
  generic: {
    ctrl_shortcut: "Ctrl",
  },
};<|MERGE_RESOLUTION|>--- conflicted
+++ resolved
@@ -20,7 +20,6 @@
       aliases: ["h3", "見出し3", "subheading", "小見出し"],
       group: "見出し",
     },
-<<<<<<< HEAD
     heading_4: {
       title: "見出し４",
       subtext: "小さなサブセクションの見出しに使用",
@@ -37,7 +36,8 @@
       title: "見出し６",
       subtext: "最下位レベルの見出しに使用",
       aliases: ["h6", "見出し6", "subheading6", "小見出し6"],
-=======
+      group: "見出し",
+    },
     toggle_heading: {
       title: "折りたたみ見出し１",
       subtext: "内容の表示/非表示が切り替え可能なトップレベルの見出し",
@@ -68,7 +68,6 @@
         "折りたたみ",
         "トグル",
       ],
->>>>>>> 788c5b82
       group: "見出し",
     },
     quote: {
