--- conflicted
+++ resolved
@@ -20,7 +20,6 @@
       aliases: ["h3", "overskrift3", "underoverskrift"],
       group: "Overskrifter",
     },
-<<<<<<< HEAD
     heading_4: {
       title: "Overskrift 4",
       subtext: "Underoverskrift for mindre underseksjoner",
@@ -37,7 +36,8 @@
       title: "Overskrift 6",
       subtext: "Overskrift på laveste nivå",
       aliases: ["h6", "overskrift6", "underoverskrift6"],
-=======
+      group: "Overskrifter",
+    },
     toggle_heading: {
       title: "Sammenleggbar Overskrift 1",
       subtext: "Toppnivåoverskrift som kan vises eller skjules",
@@ -66,7 +66,6 @@
         "sammenleggbar",
         "toggle",
       ],
->>>>>>> 788c5b82
       group: "Overskrifter",
     },
     quote: {
