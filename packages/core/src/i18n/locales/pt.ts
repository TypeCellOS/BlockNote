--- conflicted
+++ resolved
@@ -20,7 +20,6 @@
       aliases: ["h3", "titulo3", "subtitulo"],
       group: "Títulos",
     },
-<<<<<<< HEAD
     heading_4: {
       title: "Título 4",
       subtext: "Usado para subseções menores",
@@ -37,7 +36,8 @@
       title: "Título 6",
       subtext: "Usado para títulos de nível mais baixo",
       aliases: ["h6", "titulo6", "subtitulo6"],
-=======
+      group: "Títulos",
+    },
     toggle_heading: {
       title: "Título Expansível",
       subtext: "Título expansível de nível superior",
@@ -54,7 +54,6 @@
       title: "Título Expansível 3",
       subtext: "Título expansível para subseções e títulos de grupo",
       aliases: ["h3", "titulo3", "subtitulo", "expansível"],
->>>>>>> 788c5b82
       group: "Títulos",
     },
     quote: {
