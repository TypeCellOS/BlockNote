import type { Dictionary } from "../dictionary.js";

export const zhTW: Dictionary = {
  slash_menu: {
    heading: {
      title: "一級標題",
      subtext: "用於頂級標題",
      aliases: ["h", "heading1", "h1", "標題", "一級標題"],
      group: "標題",
    },
    heading_2: {
      title: "二級標題",
      subtext: "用於關鍵部分",
      aliases: ["h2", "heading2", "subheading", "標題", "二級標題", "副標題"],
      group: "標題",
    },
    heading_3: {
      title: "三級標題",
      subtext: "用於小節和分組標題",
      aliases: ["h3", "heading3", "subheading", "標題", "三級標題"],
      group: "標題",
    },
<<<<<<< HEAD
    heading_4: {
      title: "四級標題",
      subtext: "用於小節和分組標題",
      aliases: ["h4", "heading4", "subheading", "標題", "四級標題"],
      group: "標題",
    },
    heading_5: {
      title: "五級標題",
      subtext: "用於小節和分組標題",
      aliases: ["h5", "heading5", "subheading", "標題", "五級標題"],
      group: "標題",
    },
    heading_6: {
      title: "六級標題",
      subtext: "用於小節和分組標題",
      aliases: ["h6", "heading6", "subheading", "標題", "六級標題"],
=======
    toggle_heading: {
      title: "可摺疊一級標題",
      subtext: "可摺疊的頂級標題",
      aliases: ["h", "heading1", "h1", "標題", "一級標題", "摺疊"],
      group: "標題",
    },
    toggle_heading_2: {
      title: "可摺疊二級標題",
      subtext: "可摺疊的關鍵部分標題",
      aliases: [
        "h2",
        "heading2",
        "subheading",
        "標題",
        "二級標題",
        "副標題",
        "摺疊",
      ],
      group: "標題",
    },
    toggle_heading_3: {
      title: "可摺疊三級標題",
      subtext: "可摺疊的小節和分組標題",
      aliases: ["h3", "heading3", "subheading", "標題", "三級標題", "摺疊"],
>>>>>>> 788c5b82
      group: "標題",
    },
    quote: {
      title: "引用",
      subtext: "引用或摘錄",
      aliases: ["quotation", "blockquote", "bq"],
      group: "基本區塊",
    },
    numbered_list: {
      title: "有序列表",
      subtext: "用於顯示有序列表",
      aliases: [
        "ol",
        "li",
        "list",
        "numberedlist",
        "numbered list",
        "列表",
        "有序列表",
      ],
      group: "基礎",
    },
    bullet_list: {
      title: "無序列表",
      subtext: "用於顯示無序列表",
      aliases: [
        "ul",
        "li",
        "list",
        "bulletlist",
        "bullet list",
        "列表",
        "無序列表",
      ],
      group: "基礎",
    },
    check_list: {
      title: "檢查清單",
      subtext: "用於顯示帶有核取方塊的列表",
      aliases: [
        "ul",
        "li",
        "checklist",
        "checked list",
        "列表",
        "檢查清單",
        "勾選列表",
        "核取方塊",
      ],
      group: "基礎",
    },
    toggle_list: {
      title: "可摺疊列表",
      subtext: "帶有可隱藏子項的列表",
      aliases: ["li", "列表", "可摺疊列表", "摺疊列表"],
      group: "基礎",
    },
    paragraph: {
      title: "段落",
      subtext: "用於文件正文",
      aliases: ["p", "paragraph", "text", "正文"],
      group: "基礎",
    },
    code_block: {
      title: "程式碼區塊",
      subtext: "用於顯示帶有語法標記的程式碼區塊",
      aliases: ["code", "pre", "程式碼", "預格式"],
      group: "基礎",
    },
    page_break: {
      title: "分頁符",
      subtext: "頁面分隔符",
      aliases: ["page", "break", "separator", "分頁", "分隔符"],
      group: "基礎",
    },
    table: {
      title: "表格",
      subtext: "使用表格",
      aliases: ["table", "表格"],
      group: "進階功能",
    },
    image: {
      title: "圖片",
      subtext: "插入圖片",
      aliases: [
        "圖片",
        "上傳圖片",
        "上傳",
        "image",
        "img",
        "相簿",
        "媒體",
        "url",
      ],
      group: "媒體",
    },
    video: {
      title: "影片",
      subtext: "插入影片",
      aliases: [
        "影片",
        "影片上傳",
        "上傳",
        "video",
        "mp4",
        "電影",
        "媒體",
        "url",
        "雲端硬碟",
        "dropbox",
      ],
      group: "媒體",
    },
    audio: {
      title: "音訊",
      subtext: "插入音訊",
      aliases: [
        "音訊",
        "音訊上傳",
        "上傳",
        "audio",
        "mp3",
        "聲音",
        "媒體",
        "url",
        "雲端硬碟",
        "dropbox",
      ],
      group: "媒體",
    },
    file: {
      title: "檔案",
      subtext: "插入檔案",
      aliases: ["檔案", "上傳", "file", "嵌入", "媒體", "url"],
      group: "媒體",
    },
    emoji: {
      title: "表情符號",
      subtext: "用於插入表情符號",
      aliases: [
        "表情符號",
        "emoji",
        "face",
        "emote",
        "表情",
        "表情表達",
        "表情",
      ],
      group: "其他",
    },
  },
  placeholders: {
    default: "輸入 '/' 以使用指令",
    heading: "標題",
    toggleListItem: "切換",
    bulletListItem: "列表",
    numberedListItem: "列表",
    checkListItem: "列表",
    new_comment: "撰寫評論...",
    edit_comment: "編輯評論...",
    comment_reply: "新增評論...",
  },
  file_blocks: {
    image: {
      add_button_text: "新增圖片",
    },
    video: {
      add_button_text: "新增影片",
    },
    audio: {
      add_button_text: "新增音訊",
    },
    file: {
      add_button_text: "新增檔案",
    },
  },
  // from react package:
  side_menu: {
    add_block_label: "新增區塊",
    drag_handle_label: "開啟選單",
  },
  drag_handle: {
    delete_menuitem: "刪除",
    colors_menuitem: "顏色",
    header_row_menuitem: "列標題",
    header_column_menuitem: "欄標題",
  },
  table_handle: {
    delete_column_menuitem: "刪除欄",
    delete_row_menuitem: "刪除列",
    add_left_menuitem: "左側新增欄",
    add_right_menuitem: "右側新增欄",
    add_above_menuitem: "上方新增列",
    add_below_menuitem: "下方新增列",
    split_cell_menuitem: "分割儲存格",
    merge_cells_menuitem: "合併儲存格",
    background_color_menuitem: "背景色",
  },
  suggestion_menu: {
    no_items_title: "無相符項目",
  },
  color_picker: {
    text_title: "文字",
    background_title: "背景色",
    colors: {
      default: "預設",
      gray: "灰色",
      brown: "棕色",
      red: "紅色",
      orange: "橙色",
      yellow: "黃色",
      green: "綠色",
      blue: "藍色",
      purple: "紫色",
      pink: "粉色",
    },
  },

  formatting_toolbar: {
    bold: {
      tooltip: "粗體",
      secondary_tooltip: "Mod+B",
    },
    italic: {
      tooltip: "斜體",
      secondary_tooltip: "Mod+I",
    },
    underline: {
      tooltip: "底線",
      secondary_tooltip: "Mod+U",
    },
    strike: {
      tooltip: "刪除線",
      secondary_tooltip: "Mod+Shift+X",
    },
    code: {
      tooltip: "程式碼標記",
      secondary_tooltip: "",
    },
    colors: {
      tooltip: "顏色",
    },
    link: {
      tooltip: "新增連結",
      secondary_tooltip: "Mod+K",
    },
    file_caption: {
      tooltip: "編輯標題",
      input_placeholder: "編輯標題",
    },
    file_replace: {
      tooltip: {
        image: "替換圖片",
        video: "替換影片",
        audio: "替換音訊",
        file: "替換檔案",
      },
    },
    file_rename: {
      tooltip: {
        image: "重新命名圖片",
        video: "重新命名影片",
        audio: "重新命名音訊",
        file: "重新命名檔案",
      },
      input_placeholder: {
        image: "重新命名圖片",
        video: "重新命名影片",
        audio: "重新命名音訊",
        file: "重新命名檔案",
      },
    },
    file_download: {
      tooltip: {
        image: "下載圖片",
        video: "下載影片",
        audio: "下載音訊",
        file: "下載檔案",
      },
    },
    file_delete: {
      tooltip: {
        image: "刪除圖片",
        video: "刪除影片",
        audio: "刪除音訊",
        file: "刪除檔案",
      },
    },
    file_preview_toggle: {
      tooltip: "切換預覽",
    },
    nest: {
      tooltip: "巢狀",
      secondary_tooltip: "Tab",
    },
    unnest: {
      tooltip: "取消巢狀",
      secondary_tooltip: "Shift+Tab",
    },
    align_left: {
      tooltip: "靠左對齊",
    },
    align_center: {
      tooltip: "置中",
    },
    align_right: {
      tooltip: "靠右對齊",
    },
    align_justify: {
      tooltip: "兩端對齊",
    },
    table_cell_merge: {
      tooltip: "合併儲存格",
    },
    comment: {
      tooltip: "新增評論",
    },
  },
  file_panel: {
    upload: {
      title: "上傳",
      file_placeholder: {
        image: "上傳圖片",
        video: "上傳影片",
        audio: "上傳音訊",
        file: "上傳檔案",
      },
      upload_error: "錯誤：上傳失敗",
    },
    embed: {
      title: "嵌入",
      embed_button: {
        image: "嵌入圖片",
        video: "嵌入影片",
        audio: "嵌入音訊",
        file: "嵌入檔案",
      },
      url_placeholder: "輸入圖片網址",
    },
  },
  link_toolbar: {
    delete: {
      tooltip: "清除連結",
    },
    edit: {
      text: "編輯連結",
      tooltip: "編輯",
    },
    open: {
      tooltip: "在新視窗開啟",
    },
    form: {
      title_placeholder: "編輯標題",
      url_placeholder: "編輯連結網址",
    },
  },
  comments: {
    edited: "已編輯",
    save_button_text: "儲存",
    cancel_button_text: "取消",
    actions: {
      add_reaction: "新增回應",
      resolve: "解決",
      edit_comment: "編輯評論",
      delete_comment: "刪除評論",
      more_actions: "更多操作",
    },
    reactions: {
      reacted_by: "已回應",
    },
    sidebar: {
      marked_as_resolved: "標記為已解決",
      more_replies: (count) => `還有 ${count} 則回覆`,
    },
  },
  generic: {
    ctrl_shortcut: "Ctrl",
  },
};<|MERGE_RESOLUTION|>--- conflicted
+++ resolved
@@ -20,7 +20,6 @@
       aliases: ["h3", "heading3", "subheading", "標題", "三級標題"],
       group: "標題",
     },
-<<<<<<< HEAD
     heading_4: {
       title: "四級標題",
       subtext: "用於小節和分組標題",
@@ -37,7 +36,8 @@
       title: "六級標題",
       subtext: "用於小節和分組標題",
       aliases: ["h6", "heading6", "subheading", "標題", "六級標題"],
-=======
+      group: "標題",
+    },
     toggle_heading: {
       title: "可摺疊一級標題",
       subtext: "可摺疊的頂級標題",
@@ -62,7 +62,6 @@
       title: "可摺疊三級標題",
       subtext: "可摺疊的小節和分組標題",
       aliases: ["h3", "heading3", "subheading", "標題", "三級標題", "摺疊"],
->>>>>>> 788c5b82
       group: "標題",
     },
     quote: {
