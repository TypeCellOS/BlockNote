--- conflicted
+++ resolved
@@ -20,7 +20,6 @@
       aliases: ["h3", "heading3", "subheading", "заголовок3", "подзаголовок"],
       group: "Заголовки",
     },
-<<<<<<< HEAD
     heading_4: {
       title: "Заголовок 4 уровня",
       subtext: "Используется для более мелких подразделов",
@@ -37,7 +36,8 @@
       title: "Заголовок 6 уровня",
       subtext: "Используется для заголовков самого низкого уровня",
       aliases: ["h6", "heading6", "subheading6", "заголовок6", "подзаголовок6"],
-=======
+      group: "Заголовки",
+    },
     toggle_heading: {
       title: "Сворачиваемый заголовок 1 уровня",
       subtext: "Заголовок верхнего уровня, который можно свернуть/развернуть",
@@ -70,7 +70,6 @@
         "подзаголовок",
         "сворачиваемый",
       ],
->>>>>>> 788c5b82
       group: "Заголовки",
     },
     quote: {
