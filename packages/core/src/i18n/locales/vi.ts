import type { Dictionary } from "../dictionary.js";

export const vi: Dictionary = {
  slash_menu: {
    heading: {
      title: "Tiêu đề H1",
      subtext: "Sử dụng cho tiêu đề cấp cao nhất",
      aliases: ["h", "tieude1", "dd1"],
      group: "Tiêu đề",
    },
    heading_2: {
      title: "Tiêu đề H2",
      subtext: "Sử dụng cho các phần chính",
      aliases: ["h2", "tieude2", "tieudephu"],
      group: "Tiêu đề",
    },
    heading_3: {
      title: "Tiêu đề H3",
      subtext: "Sử dụng cho phụ đề và tiêu đề nhóm",
      aliases: ["h3", "tieude3", "tieudephu"],
      group: "Tiêu đề",
    },
<<<<<<< HEAD
    heading_4: {
      title: "Tiêu đề H4",
      subtext: "Sử dụng cho tiêu đề phụ nhỏ hơn",
      aliases: ["h4", "tieude4", "tieudephu4"],
      group: "Tiêu đề",
    },
    heading_5: {
      title: "Tiêu đề H5",
      subtext: "Sử dụng cho tiêu đề phụ nhỏ hơn",
      aliases: ["h5", "tieude5", "tieudephu5"],
      group: "Tiêu đề",
    },
    heading_6: {
      title: "Tiêu đề H6",
      subtext: "Sử dụng cho tiêu đề cấp thấp nhất",
      aliases: ["h6", "tieude6", "tieudephu6"],
=======
    toggle_heading: {
      title: "Tiêu đề có thể thu gọn H1",
      subtext: "Tiêu đề cấp cao nhất có thể thu gọn",
      aliases: ["h", "tieude1", "dd1", "thugon"],
      group: "Tiêu đề",
    },
    toggle_heading_2: {
      title: "Tiêu đề có thể thu gọn H2",
      subtext: "Tiêu đề cho các phần chính có thể thu gọn",
      aliases: ["h2", "tieude2", "tieudephu", "thugon"],
      group: "Tiêu đề",
    },
    toggle_heading_3: {
      title: "Tiêu đề có thể thu gọn H3",
      subtext: "Tiêu đề cho phụ đề và tiêu đề nhóm có thể thu gọn",
      aliases: ["h3", "tieude3", "tieudephu", "thugon"],
>>>>>>> 788c5b82
      group: "Tiêu đề",
    },
    quote: {
      title: "Trích dẫn",
      subtext: "Trích dẫn hoặc đoạn trích",
      aliases: ["quotation", "blockquote", "bq"],
      group: "Khối cơ bản",
    },
    numbered_list: {
      title: "Danh sách đánh số",
      subtext: "Sử dụng để hiển thị danh sách có đánh số",
      aliases: ["ol", "li", "ds", "danhsachdso", "danh sach danh so"],
      group: "Khối cơ bản",
    },
    bullet_list: {
      title: "Danh sách",
      subtext: "Sử dụng để hiển thị danh sách không đánh số",
      aliases: ["ul", "li", "ds", "danhsach", "danh sach"],
      group: "Khối cơ bản",
    },
    check_list: {
      title: "Danh sách kiểm tra",
      subtext: "Dùng để hiển thị danh sách có hộp kiểm",
      aliases: [
        "ul",
        "li",
        "danh sach",
        "danh sach kiem tra",
        "danh sach da kiem tra",
        "hop kiem",
      ],
      group: "Khối cơ bản",
    },
    toggle_list: {
      title: "Danh sách có thể thu gọn",
      subtext: "Danh sách với các mục con có thể ẩn",
      aliases: ["li", "danh sach", "danh sach thu gon", "danh sach co the an"],
      group: "Khối cơ bản",
    },
    paragraph: {
      title: "Đoạn văn",
      subtext: "Sử dụng cho nội dung chính của tài liệu",
      aliases: ["p", "doanvan"],
      group: "Khối cơ bản",
    },
    code_block: {
      title: "Mã",
      subtext: "Sử dụng để hiển thị mã với cú pháp",
      aliases: ["code", "pre"],
      group: "Khối cơ bản",
    },
    page_break: {
      title: "Ngắt trang",
      subtext: "Phân cách trang",
      aliases: ["page", "break", "separator", "ngắt", "phân cách"],
      group: "Khối cơ bản",
    },
    table: {
      title: "Bảng",
      subtext: "Sử dụng để tạo bảng",
      aliases: ["bang"],
      group: "Nâng cao",
    },
    image: {
      title: "Hình ảnh",
      subtext: "Chèn hình ảnh",
      aliases: ["anh", "tai-len-anh", "tai-len", "img", "hinh", "media", "url"],
      group: "Phương tiện",
    },
    video: {
      title: "Video",
      subtext: "Chèn video",
      aliases: [
        "video",
        "tai-len-video",
        "tai-len",
        "mp4",
        "phim",
        "media",
        "url",
      ],
      group: "Phương tiện",
    },
    audio: {
      title: "Âm thanh",
      subtext: "Chèn âm thanh",
      aliases: [
        "âm thanh",
        "tai-len-am-thanh",
        "tai-len",
        "mp3",
        "am thanh",
        "media",
        "url",
      ],
      group: "Phương tiện",
    },
    file: {
      title: "Tệp",
      subtext: "Chèn tệp",
      aliases: ["tep", "tai-len", "nhung", "media", "url"],
      group: "Phương tiện",
    },
    emoji: {
      title: "Biểu tượng cảm xúc",
      subtext: "Dùng để chèn biểu tượng cảm xúc",
      aliases: [
        "biểu tượng cảm xúc",
        "emoji",
        "emoticon",
        "cảm xúc expression",
        "khuôn mặt",
        "face",
      ],
      group: "Khác",
    },
  },
  placeholders: {
    default: "Nhập văn bản hoặc gõ '/' để thêm định dạng",
    heading: "Tiêu đề",
    toggleListItem: "Chuyển đổi",
    bulletListItem: "Danh sách",
    numberedListItem: "Danh sách",
    checkListItem: "Danh sách",
    new_comment: "Viết bình luận...",
    edit_comment: "Chỉnh sửa bình luận...",
    comment_reply: "Thêm bình luận...",
  },
  file_blocks: {
    image: {
      add_button_text: "Thêm ảnh",
    },
    video: {
      add_button_text: "Thêm video",
    },
    audio: {
      add_button_text: "Thêm âm thanh",
    },
    file: {
      add_button_text: "Thêm tệp",
    },
  },
  // từ gói phản ứng:
  side_menu: {
    add_block_label: "Thêm khối",
    drag_handle_label: "Mở trình đơn khối",
  },
  drag_handle: {
    delete_menuitem: "Xóa",
    colors_menuitem: "Màu sắc",
    header_row_menuitem: "Tiêu đề hàng",
    header_column_menuitem: "Tiêu đề cột",
  },
  table_handle: {
    delete_column_menuitem: "Xóa cột",
    delete_row_menuitem: "Xóa hàng",
    add_left_menuitem: "Thêm cột bên trái",
    add_right_menuitem: "Thêm cột bên phải",
    add_above_menuitem: "Thêm hàng phía trên",
    add_below_menuitem: "Thêm hàng phía dưới",
    split_cell_menuitem: "Chia ô",
    merge_cells_menuitem: "Gộp ô",
    background_color_menuitem: "Màu nền",
  },
  suggestion_menu: {
    no_items_title: "Không tìm thấy mục nào",
  },
  color_picker: {
    text_title: "Văn bản",
    background_title: "Nền",
    colors: {
      default: "Mặc định",
      gray: "Xám",
      brown: "Nâu",
      red: "Đỏ",
      orange: "Cam",
      yellow: "Vàng",
      green: "Xanh lá",
      blue: "Xanh dương",
      purple: "Tím",
      pink: "Hồng",
    },
  },

  formatting_toolbar: {
    bold: {
      tooltip: "In đậm",
      secondary_tooltip: "Mod+B",
    },
    italic: {
      tooltip: "In nghiêng",
      secondary_tooltip: "Mod+I",
    },
    underline: {
      tooltip: "Gạch dưới",
      secondary_tooltip: "Mod+U",
    },
    strike: {
      tooltip: "Gạch ngang",
      secondary_tooltip: "Mod+Shift+X",
    },
    code: {
      tooltip: "Code",
      secondary_tooltip: "",
    },
    colors: {
      tooltip: "Màu sắc",
    },
    link: {
      tooltip: "Tạo liên kết",
      secondary_tooltip: "Mod+K",
    },
    file_caption: {
      tooltip: "Chỉnh sửa chú thích",
      input_placeholder: "Chỉnh sửa chú thích",
    },
    file_replace: {
      tooltip: {
        image: "Thay thế hình ảnh",
        video: "Thay thế video",
        audio: "Thay thế âm thanh",
        file: "Thay thế tệp",
      },
    },
    file_rename: {
      tooltip: {
        image: "Đổi tên hình ảnh",
        video: "Đổi tên video",
        audio: "Đổi tên âm thanh",
        file: "Đổi tên tệp",
      },
      input_placeholder: {
        image: "Đổi tên hình ảnh",
        video: "Đổi tên video",
        audio: "Đổi tên âm thanh",
        file: "Đổi tên tệp",
      },
    },
    file_download: {
      tooltip: {
        image: "Tải xuống hình ảnh",
        video: "Tải xuống video",
        audio: "Tải xuống âm thanh",
        file: "Tải xuống tệp",
      },
    },
    file_delete: {
      tooltip: {
        image: "Xóa hình ảnh",
        video: "Xóa video",
        audio: "Xóa âm thanh",
        file: "Xóa tệp",
      },
    },
    file_preview_toggle: {
      tooltip: "Chuyển đổi xem trước",
    },
    nest: {
      tooltip: "Lồng khối",
      secondary_tooltip: "Tab",
    },
    unnest: {
      tooltip: "Bỏ lồng khối",
      secondary_tooltip: "Shift+Tab",
    },
    align_left: {
      tooltip: "Căn trái văn bản",
    },
    align_center: {
      tooltip: "Căn giữa văn bản",
    },
    align_right: {
      tooltip: "Căn phải văn bản",
    },
    align_justify: {
      tooltip: "Căn đều văn bản",
    },
    table_cell_merge: {
      tooltip: "Gộp các ô",
    },
    comment: {
      tooltip: "Thêm bình luận",
    },
  },
  file_panel: {
    upload: {
      title: "Tải lên",
      file_placeholder: {
        image: "Tải lên hình ảnh",
        video: "Tải lên video",
        audio: "Tải lên âm thanh",
        file: "Tải lên tệp",
      },
      upload_error: "Lỗi: Tải lên thất bại",
    },
    embed: {
      title: "Nhúng",
      embed_button: {
        image: "Nhúng hình ảnh",
        video: "Nhúng video",
        audio: "Nhúng âm thanh",
        file: "Nhúng tệp",
      },
      url_placeholder: "Nhập URL",
    },
  },
  link_toolbar: {
    delete: {
      tooltip: "Xóa liên kết",
    },
    edit: {
      text: "Chỉnh sửa liên kết",
      tooltip: "Chỉnh sửa",
    },
    open: {
      tooltip: "Mở trong tab mới",
    },
    form: {
      title_placeholder: "Chỉnh sửa tiêu đề",
      url_placeholder: "Chỉnh sửa URL",
    },
  },
  comments: {
    edited: "đã chỉnh sửa",
    save_button_text: "Lưu",
    cancel_button_text: "Hủy",
    actions: {
      add_reaction: "Thêm phản ứng",
      resolve: "Giải quyết",
      edit_comment: "Chỉnh sửa bình luận",
      delete_comment: "Xóa bình luận",
      more_actions: "Thêm hành động",
    },
    reactions: {
      reacted_by: "Phản ứng bởi",
    },
    sidebar: {
      marked_as_resolved: "Đã đánh dấu là đã giải quyết",
      more_replies: (count) => `${count} câu trả lời nữa`,
    },
  },
  generic: {
    ctrl_shortcut: "Ctrl",
  },
};<|MERGE_RESOLUTION|>--- conflicted
+++ resolved
@@ -20,7 +20,6 @@
       aliases: ["h3", "tieude3", "tieudephu"],
       group: "Tiêu đề",
     },
-<<<<<<< HEAD
     heading_4: {
       title: "Tiêu đề H4",
       subtext: "Sử dụng cho tiêu đề phụ nhỏ hơn",
@@ -37,7 +36,8 @@
       title: "Tiêu đề H6",
       subtext: "Sử dụng cho tiêu đề cấp thấp nhất",
       aliases: ["h6", "tieude6", "tieudephu6"],
-=======
+      group: "Tiêu đề",
+    },
     toggle_heading: {
       title: "Tiêu đề có thể thu gọn H1",
       subtext: "Tiêu đề cấp cao nhất có thể thu gọn",
@@ -54,7 +54,6 @@
       title: "Tiêu đề có thể thu gọn H3",
       subtext: "Tiêu đề cho phụ đề và tiêu đề nhóm có thể thu gọn",
       aliases: ["h3", "tieude3", "tieudephu", "thugon"],
->>>>>>> 788c5b82
       group: "Tiêu đề",
     },
     quote: {
