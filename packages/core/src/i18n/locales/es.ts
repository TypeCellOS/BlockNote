--- conflicted
+++ resolved
@@ -20,7 +20,6 @@
       aliases: ["h3", "encabezado3", "subencabezado"],
       group: "Encabezados",
     },
-<<<<<<< HEAD
     heading_4: {
       title: "Encabezado 4",
       subtext: "Encabezado de subsección menor",
@@ -37,7 +36,8 @@
       title: "Encabezado 6",
       subtext: "Encabezado de nivel más bajo",
       aliases: ["h6", "encabezado6", "subencabezado6"],
-=======
+      group: "Encabezados",
+    },
     toggle_heading: {
       title: "Encabezado Plegable 1",
       subtext: "Encabezado de primer nivel que se puede plegar",
@@ -54,7 +54,6 @@
       title: "Encabezado Plegable 3",
       subtext: "Encabezado de subsección y grupo que se puede plegar",
       aliases: ["h3", "encabezado3", "subencabezado", "plegable", "contraible"],
->>>>>>> 788c5b82
       group: "Encabezados",
     },
     quote: {
