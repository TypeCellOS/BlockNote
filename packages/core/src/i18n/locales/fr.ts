--- conflicted
+++ resolved
@@ -21,7 +21,6 @@
       aliases: ["h3", "titre3", "sous-titre"],
       group: "Titres",
     },
-<<<<<<< HEAD
     heading_4: {
       title: "Titre 4",
       subtext: "Titre de sous‑section mineure",
@@ -38,7 +37,8 @@
       title: "Titre 6",
       subtext: "Titre de niveau le plus bas",
       aliases: ["h6", "titre6", "sous-titre6"],
-=======
+      group: "Titres",
+    },
     toggle_heading: {
       title: "Titre Repliable 1",
       subtext:
@@ -71,7 +71,6 @@
         "masquable",
         "déroulant",
       ],
->>>>>>> 788c5b82
       group: "Titres",
     },
     quote: {
