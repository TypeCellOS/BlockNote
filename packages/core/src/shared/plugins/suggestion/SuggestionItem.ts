/**
 * A generic interface used in all suggestion menus (slash menu, mentions, etc)
 */
export interface SuggestionItem {
  /**
   * The name of the item
   */
  name: string;

  /**
<<<<<<< HEAD
   * The name of the group to which this item belongs
   */
  group: string;

  hint?: string;

  shortcut?: string;

  /**
=======
>>>>>>> fdce8184
   * This function matches this item against a query string, the function should return **true** if the item
   * matches the query or **false** otherwise.
   *
   * @param query the query string
   */
  match(query: string): boolean;
}<|MERGE_RESOLUTION|>--- conflicted
+++ resolved
@@ -8,18 +8,6 @@
   name: string;
 
   /**
-<<<<<<< HEAD
-   * The name of the group to which this item belongs
-   */
-  group: string;
-
-  hint?: string;
-
-  shortcut?: string;
-
-  /**
-=======
->>>>>>> fdce8184
    * This function matches this item against a query string, the function should return **true** if the item
    * matches the query or **false** otherwise.
    *
