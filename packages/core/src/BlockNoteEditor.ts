import { Editor, EditorOptions, Extension } from "@tiptap/core";
import { Node } from "prosemirror-model";
// import "./blocknote.css";
import { Editor as TiptapEditor } from "@tiptap/core/dist/packages/core/src/Editor";

import * as Y from "yjs";
import { getBlockNoteExtensions } from "./BlockNoteExtensions";
import {
  insertBlocks,
  removeBlocks,
  replaceBlocks,
  updateBlock,
} from "./api/blockManipulation/blockManipulation";
import {
  HTMLToBlocks,
  blocksToHTML,
  blocksToMarkdown,
  markdownToBlocks,
} from "./api/formatConversions/formatConversions";
import { nodeToBlock } from "./api/nodeConversions/nodeConversions";
import { getNodeById } from "./api/util/nodeUtil";
import styles from "./editor.module.css";
import {
  Block,
  BlockIdentifier,
  BlockSchema,
  PartialBlock,
} from "./extensions/Blocks/api/blockTypes";
import { TextCursorPosition } from "./extensions/Blocks/api/cursorPositionTypes";
import {
  DefaultBlockSchema,
  defaultBlockSchema,
} from "./extensions/Blocks/api/defaultBlocks";
import {
  ColorStyle,
  Styles,
  ToggledStyle,
} from "./extensions/Blocks/api/inlineContentTypes";
import { Selection } from "./extensions/Blocks/api/selectionTypes";
import { getBlockInfoFromPos } from "./extensions/Blocks/helpers/getBlockInfoFromPos";
import {
  setupFormattingToolbar,
  FormattingToolbarState,
  FormattingToolbarCallbacks,
} from "./extensions/FormattingToolbar/FormattingToolbarPlugin";
import {
  HyperlinkToolbarCallbacks,
  HyperlinkToolbarState,
  setupHyperlinkToolbar,
} from "./extensions/HyperlinkToolbar/HyperlinkToolbarPlugin";
import {
  SuggestionsMenuCallbacks,
  SuggestionsMenuState,
} from "./shared/plugins/suggestion/SuggestionPlugin";
import { setupSlashMenu } from "./extensions/SlashMenu/SlashMenuPlugin";
import {
  setupSideMenu,
  SideMenuCallbacks,
  SideMenuState,
} from "./extensions/DraggableBlocks/DraggableBlocksPlugin";
import { BaseSlashMenuItem } from "./extensions/SlashMenu/BaseSlashMenuItem";
import { getDefaultSlashMenuItems } from "./extensions/SlashMenu/defaultSlashMenuItems";

export type BlockNoteEditorOptions<BSchema extends BlockSchema> = {
  // TODO: Figure out if enableBlockNoteExtensions/disableHistoryExtension are needed and document them.
  enableBlockNoteExtensions: boolean;
  /**
   * TODO: why is this called slashCommands and not slashMenuItems?
   *
   * (couldn't fix any type, see https://github.com/TypeCellOS/BlockNote/pull/191#discussion_r1210708771)
   *
   * @default defaultSlashMenuItems from `./extensions/SlashMenu`
   */
  slashCommands: BaseSlashMenuItem<any>[];

  /**
   * The HTML element that should be used as the parent element for the editor.
   *
   * @default: undefined, the editor is not attached to the DOM
   */
  parentElement: HTMLElement;
  /**
   * An object containing attributes that should be added to the editor's HTML element.
   *
   * @example { class: "my-editor-class" }
   */
  editorDOMAttributes: Record<string, string>;
  /**
   *  A callback function that runs when the editor is ready to be used.
   */
  onEditorReady: (editor: BlockNoteEditor<BSchema>) => void;
  /**
   * A callback function that runs whenever the editor's contents change.
   */
  onEditorContentChange: (editor: BlockNoteEditor<BSchema>) => void;
  /**
   * A callback function that runs whenever the text cursor position changes.
   */
  onTextCursorPositionChange: (editor: BlockNoteEditor<BSchema>) => void;
  /**
   * Locks the editor from being editable by the user if set to `false`.
   */
  editable: boolean;
  /**
   * The content that should be in the editor when it's created, represented as an array of partial block objects.
   */
  initialContent: PartialBlock<BSchema>[];
  /**
   * Use default BlockNote font and reset the styles of <p> <li> <h1> elements etc., that are used in BlockNote.
   *
   * @default true
   */
  defaultStyles: boolean;
  /**
   * Whether to use the light or dark theme.
   *
   * @default "light"
   */
  theme: "light" | "dark";

  /**
   * A list of block types that should be available in the editor.
   */
  blockSchema: BSchema;

  /**
   * When enabled, allows for collaboration between multiple users.
   */
  collaboration: {
    /**
     * The Yjs XML fragment that's used for collaboration.
     */
    fragment: Y.XmlFragment;
    /**
     * The user info for the current user that's shown to other collaborators.
     */
    user: {
      name: string;
      color: string;
    };
    /**
     * A Yjs provider (used for awareness / cursor information)
     */
    provider: any;
    /**
     * Optional function to customize how cursors of users are rendered
     */
    renderCursor?: (user: any) => HTMLElement;
  };

  // tiptap options, undocumented
  _tiptapOptions: any;
};

const blockNoteTipTapOptions = {
  enableInputRules: true,
  enablePasteRules: true,
  enableCoreExtensions: false,
};

export class BlockNoteEditor<BSchema extends BlockSchema = DefaultBlockSchema> {
  public readonly _tiptapEditor: TiptapEditor & { contentComponent: any };
  public blockCache = new WeakMap<Node, Block<BSchema>>();
  public readonly schema: BSchema;
<<<<<<< HEAD
  public ready = false;
=======
  private ready = false;
>>>>>>> eff58494

  public get domElement() {
    return this._tiptapEditor.view.dom as HTMLDivElement;
  }

  public isFocused() {
    return this._tiptapEditor.view.hasFocus();
  }

  public focus() {
    this._tiptapEditor.view.focus();
  }

  private uiElementCallbacks: {
    formattingToolbar: FormattingToolbarCallbacks;
    hyperlinkToolbar: HyperlinkToolbarCallbacks;
    slashMenu: SuggestionsMenuCallbacks<BaseSlashMenuItem<BSchema>>;
    sideMenu: SideMenuCallbacks;
  };

  private uiElementListeners: Partial<{
    formattingToolbar: (formattingToolbarState: FormattingToolbarState) => void;
    hyperlinkToolbar: (hyperlinkToolbarState: HyperlinkToolbarState) => void;
    slashMenu: (
      slashMenuState: SuggestionsMenuState<BaseSlashMenuItem<BSchema>>
    ) => void;
    sideMenu: (sideMenuState: SideMenuState<BSchema>) => void;
  }> = {};

  public createFormattingToolbar = (
    updateFormattingToolbar: (
      formattingToolbarState: FormattingToolbarState
    ) => void
  ) => {
    if ("formattingToolbar" in this.uiElementListeners) {
      throw Error(
        "You have already created a Formatting Toolbar. You can only create a single Formatting Toolbar per BlockNote editor instance."
      );
    }

    this.uiElementListeners.formattingToolbar = updateFormattingToolbar;

    return this.uiElementCallbacks.formattingToolbar;
  };

  public createHyperlinkToolbar = (
    updateHyperlinkToolbar: (
      hyperlinkToolbarState: HyperlinkToolbarState
    ) => void
  ) => {
    if ("hyperlinkToolbar" in this.uiElementListeners) {
      throw Error(
        "You have already created a Hyperlink Toolbar. You can only create a single Hyperlink Toolbar per BlockNote editor instance."
      );
    }

    this.uiElementListeners.hyperlinkToolbar = updateHyperlinkToolbar;

    return this.uiElementCallbacks.hyperlinkToolbar;
  };

  public createSlashMenu = <T extends BaseSlashMenuItem<BSchema>>(
    updateSlashMenu: (slashMenuState: SuggestionsMenuState<T>) => void
  ) => {
    if ("slashMenu" in this.uiElementListeners) {
      throw Error(
        "You have already created a Slash Menu. You can only create a single Slash Menu per BlockNote editor instance."
      );
    }

    this.uiElementListeners.slashMenu = updateSlashMenu as any;

    return this.uiElementCallbacks.slashMenu;
  };

  public createSideMenu = (
    updateSideMenu: (sideMenuState: SideMenuState<BSchema>) => void
  ) => {
    if ("sideMenu" in this.uiElementListeners) {
      throw Error(
        "You have already created a Side Menu. You can only create a single Side Menu per BlockNote editor instance."
      );
    }

    this.uiElementListeners.sideMenu = updateSideMenu;

    return this.uiElementCallbacks.sideMenu;
  };

  constructor(
    private readonly options: Partial<BlockNoteEditorOptions<BSchema>> = {}
  ) {
    // apply defaults
    const newOptions: Omit<typeof options, "defaultStyles" | "blockSchema"> & {
      defaultStyles: boolean;
      blockSchema: BSchema;
    } = {
      defaultStyles: true,
      // TODO: There's a lot of annoying typing stuff to deal with here. If
      //  BSchema is specified, then options.blockSchema should also be required.
      //  If BSchema is not specified, then options.blockSchema should also not
      //  be defined. Unfortunately, trying to implement these constraints seems
      //  to be a huge pain, hence the `as any` casts.
      blockSchema: options.blockSchema || (defaultBlockSchema as any),
      ...options,
    };

    const editor = this;

    const extensions = getBlockNoteExtensions<BSchema>({
      editor: this,
      slashCommands:
        newOptions.slashCommands ||
        getDefaultSlashMenuItems(newOptions.blockSchema),
      blockSchema: newOptions.blockSchema,
      collaboration: newOptions.collaboration,
    });

    this.schema = newOptions.blockSchema;

    let formattingToolbarCallbacks: FormattingToolbarCallbacks;
    const formattingToolbarExtension = Extension.create({
      name: "FormattingToolbarExtension",

      addProseMirrorPlugins() {
        const { plugin, callbacks } = setupFormattingToolbar(
          editor,
          this.editor,
          (formattingToolbarState) => {
            const formattingToolbarListener =
              editor.uiElementListeners.formattingToolbar;

            if (!formattingToolbarListener) {
              return;
            }

            formattingToolbarListener(formattingToolbarState);
          }
        );

        formattingToolbarCallbacks = {
          destroy: () => delete editor.uiElementListeners.formattingToolbar,
          ...callbacks,
        };

        return [plugin];
      },
    });

    extensions.push(formattingToolbarExtension);

    let hyperlinkToolbarCallbacks: HyperlinkToolbarCallbacks;
    const hyperlinkToolbarExtension = Extension.create({
      name: "HyperlinkToolbarExtension",

      addProseMirrorPlugins() {
        const { plugin, callbacks } = setupHyperlinkToolbar(
          editor,
          this.editor,
          (hyperlinkToolbarState) => {
            const hyperlinkToolbarListener =
              editor.uiElementListeners.hyperlinkToolbar;

            if (!hyperlinkToolbarListener) {
              return;
            }

            hyperlinkToolbarListener(hyperlinkToolbarState);
          }
        );

        hyperlinkToolbarCallbacks = {
          destroy: () => delete editor.uiElementListeners.hyperlinkToolbar,
          ...callbacks,
        };

        return [plugin];
      },
    });

    extensions.push(hyperlinkToolbarExtension);

    let slashMenuCallbacks: SuggestionsMenuCallbacks<
      BaseSlashMenuItem<BSchema>
    >;
    const slashMenuExtension = Extension.create({
      name: "SlashMenuExtension",

      addProseMirrorPlugins() {
        const { plugin, callbacks } = setupSlashMenu(
          editor,
          this.editor,
          (slashMenuState) => {
            const slashMenuListener = editor.uiElementListeners.slashMenu;

            if (!slashMenuListener) {
              return;
            }

            slashMenuListener(slashMenuState as any);
          },
          newOptions.slashCommands ||
            getDefaultSlashMenuItems(newOptions.blockSchema)
        );

        slashMenuCallbacks = {
          destroy: () => delete editor.uiElementListeners.slashMenu,
          ...callbacks,
        };

        return [plugin];
      },
    });

    extensions.push(slashMenuExtension);

    let sideMenuCallbacks: SideMenuCallbacks;
    const sideMenuExtension = Extension.create({
      name: "SideMenuExtension",

      addProseMirrorPlugins() {
        const { plugin, callbacks } = setupSideMenu(
          editor,
          this.editor,
          (sideMenuState) => {
            const sideMenuListener = editor.uiElementListeners.sideMenu;

            if (!sideMenuListener) {
              return;
            }

            sideMenuListener(sideMenuState as any);
          }
        );

        sideMenuCallbacks = {
          destroy: () => delete editor.uiElementListeners.sideMenu,
          ...callbacks,
        };

        return [plugin];
      },
    });

    extensions.push(sideMenuExtension);

    const tiptapOptions: EditorOptions = {
      // TODO: This approach to setting initial content is "cleaner" but requires the PM editor schema, which is only
      //  created after initializing the TipTap editor. Not sure it's feasible.
      // content:
      //   options.initialContent &&
      //   options.initialContent.map((block) =>
      //     blockToNode(block, this._tiptapEditor.schema).toJSON()
      //   ),
      ...blockNoteTipTapOptions,
      ...newOptions._tiptapOptions,
      onCreate: () => {
        console.log("create");
        newOptions.onEditorReady?.(this);
        newOptions.initialContent &&
          this.replaceBlocks(this.topLevelBlocks, newOptions.initialContent);
        this.ready = true;
      },
      onUpdate: () => {
        // This seems to be necessary due to a bug in TipTap:
        // https://github.com/ueberdosis/tiptap/issues/2583
        if (!this.ready) {
          return;
        }

        newOptions.onEditorContentChange?.(this);
      },
      onSelectionUpdate: () => {
        // This seems to be necessary due to a bug in TipTap:
        // https://github.com/ueberdosis/tiptap/issues/2583
        if (!this.ready) {
          return;
        }

        newOptions.onTextCursorPositionChange?.(this);
      },
      editable: options.editable === undefined ? true : options.editable,
      extensions:
        newOptions.enableBlockNoteExtensions === false
          ? newOptions._tiptapOptions?.extensions
          : [...(newOptions._tiptapOptions?.extensions || []), ...extensions],
      editorProps: {
        attributes: {
          "data-theme": options.theme || "light",
          ...(newOptions.editorDOMAttributes || {}),
          class: [
            styles.bnEditor,
            styles.bnRoot,
            newOptions.defaultStyles ? styles.defaultStyles : "",
            newOptions.editorDOMAttributes?.class || "",
          ].join(" "),
        },
      },
    };

    if (newOptions.parentElement) {
      tiptapOptions.element = newOptions.parentElement;
    }

    this._tiptapEditor = new Editor(tiptapOptions) as Editor & {
      contentComponent: any;
    };

    // These need to be assigned after the TipTap editor is created as they are
    // initialized in a plugin, which is only loaded on editor creation.
    this.uiElementCallbacks = {
      formattingToolbar: formattingToolbarCallbacks!,
      hyperlinkToolbar: hyperlinkToolbarCallbacks!,
      slashMenu: slashMenuCallbacks!,
      sideMenu: sideMenuCallbacks!,
    };
  }

  /**
   * Gets a snapshot of all top-level (non-nested) blocks in the editor.
   * @returns A snapshot of all top-level (non-nested) blocks in the editor.
   */
  public get topLevelBlocks(): Block<BSchema>[] {
    const blocks: Block<BSchema>[] = [];

    this._tiptapEditor.state.doc.firstChild!.descendants((node) => {
      blocks.push(nodeToBlock(node, this.schema, this.blockCache));

      return false;
    });

    return blocks;
  }

  /**
   * Gets a snapshot of an existing block from the editor.
   * @param blockIdentifier The identifier of an existing block that should be retrieved.
   * @returns The block that matches the identifier, or `undefined` if no matching block was found.
   */
  public getBlock(
    blockIdentifier: BlockIdentifier
  ): Block<BSchema> | undefined {
    const id =
      typeof blockIdentifier === "string"
        ? blockIdentifier
        : blockIdentifier.id;
    let newBlock: Block<BSchema> | undefined = undefined;

    this._tiptapEditor.state.doc.firstChild!.descendants((node) => {
      if (typeof newBlock !== "undefined") {
        return false;
      }

      if (node.type.name !== "blockContainer" || node.attrs.id !== id) {
        return true;
      }

      newBlock = nodeToBlock(node, this.schema, this.blockCache);

      return false;
    });

    return newBlock;
  }

  /**
   * Traverses all blocks in the editor depth-first, and executes a callback for each.
   * @param callback The callback to execute for each block. Returning `false` stops the traversal.
   * @param reverse Whether the blocks should be traversed in reverse order.
   */
  public forEachBlock(
    callback: (block: Block<BSchema>) => boolean,
    reverse: boolean = false
  ): void {
    const blocks = this.topLevelBlocks.slice();

    if (reverse) {
      blocks.reverse();
    }

    function traverseBlockArray(blockArray: Block<BSchema>[]): boolean {
      for (const block of blockArray) {
        if (!callback(block)) {
          return false;
        }

        const children = reverse
          ? block.children.slice().reverse()
          : block.children;

        if (!traverseBlockArray(children)) {
          return false;
        }
      }

      return true;
    }

    traverseBlockArray(blocks);
  }

  /**
   * Executes a callback whenever the editor's contents change.
   * @param callback The callback to execute.
   */
  public onEditorContentChange(callback: () => void) {
    this._tiptapEditor.on("update", callback);
  }

  /**
   * Executes a callback whenever the editor's selection changes.
   * @param callback The callback to execute.
   */
  public onEditorSelectionChange(callback: () => void) {
    this._tiptapEditor.on("selectionUpdate", callback);
  }

  /**
   * Gets a snapshot of the current text cursor position.
   * @returns A snapshot of the current text cursor position.
   */
  public getTextCursorPosition(): TextCursorPosition<BSchema> {
    const { node, depth, startPos, endPos } = getBlockInfoFromPos(
      this._tiptapEditor.state.doc,
      this._tiptapEditor.state.selection.from
    )!;

    // Index of the current blockContainer node relative to its parent blockGroup.
    const nodeIndex = this._tiptapEditor.state.doc
      .resolve(endPos)
      .index(depth - 1);
    // Number of the parent blockGroup's child blockContainer nodes.
    const numNodes = this._tiptapEditor.state.doc
      .resolve(endPos + 1)
      .node().childCount;

    // Gets previous blockContainer node at the same nesting level, if the current node isn't the first child.
    let prevNode: Node | undefined = undefined;
    if (nodeIndex > 0) {
      prevNode = this._tiptapEditor.state.doc.resolve(startPos - 2).node();
    }

    // Gets next blockContainer node at the same nesting level, if the current node isn't the last child.
    let nextNode: Node | undefined = undefined;
    if (nodeIndex < numNodes - 1) {
      nextNode = this._tiptapEditor.state.doc.resolve(endPos + 2).node();
    }

    return {
      block: nodeToBlock(node, this.schema, this.blockCache),
      prevBlock:
        prevNode === undefined
          ? undefined
          : nodeToBlock(prevNode, this.schema, this.blockCache),
      nextBlock:
        nextNode === undefined
          ? undefined
          : nodeToBlock(nextNode, this.schema, this.blockCache),
    };
  }

  /**
   * Sets the text cursor position to the start or end of an existing block. Throws an error if the target block could
   * not be found.
   * @param targetBlock The identifier of an existing block that the text cursor should be moved to.
   * @param placement Whether the text cursor should be placed at the start or end of the block.
   */
  public setTextCursorPosition(
    targetBlock: BlockIdentifier,
    placement: "start" | "end" = "start"
  ) {
    const id = typeof targetBlock === "string" ? targetBlock : targetBlock.id;

    const { posBeforeNode } = getNodeById(id, this._tiptapEditor.state.doc);
    const { startPos, contentNode } = getBlockInfoFromPos(
      this._tiptapEditor.state.doc,
      posBeforeNode + 2
    )!;

    if (placement === "start") {
      this._tiptapEditor.commands.setTextSelection(startPos + 1);
    } else {
      this._tiptapEditor.commands.setTextSelection(
        startPos + contentNode.nodeSize - 1
      );
    }
  }

  /**
   * Gets a snapshot of the current selection.
   */
  public getSelection(): Selection<BSchema> | undefined {
    if (
      this._tiptapEditor.state.selection.from ===
      this._tiptapEditor.state.selection.to
    ) {
      return undefined;
    }

    const blocks: Block<BSchema>[] = [];

    this._tiptapEditor.state.doc.descendants((node, pos) => {
      if (node.type.spec.group !== "blockContent") {
        return true;
      }

      if (
        pos + node.nodeSize < this._tiptapEditor.state.selection.from ||
        pos > this._tiptapEditor.state.selection.to
      ) {
        return true;
      }

      blocks.push(
        nodeToBlock(
          this._tiptapEditor.state.doc.resolve(pos).node(),
          this.schema,
          this.blockCache
        )
      );

      return false;
    });

    return { blocks: blocks };
  }

  /**
   * Checks if the editor is currently editable, or if it's locked.
   * @returns True if the editor is editable, false otherwise.
   */
  public get isEditable(): boolean {
    return this._tiptapEditor.isEditable;
  }

  /**
   * Makes the editor editable or locks it, depending on the argument passed.
   * @param editable True to make the editor editable, or false to lock it.
   */
  public set isEditable(editable: boolean) {
    this._tiptapEditor.setEditable(editable);
  }

  /**
   * Inserts new blocks into the editor. If a block's `id` is undefined, BlockNote generates one automatically. Throws an
   * error if the reference block could not be found.
   * @param blocksToInsert An array of partial blocks that should be inserted.
   * @param referenceBlock An identifier for an existing block, at which the new blocks should be inserted.
   * @param placement Whether the blocks should be inserted just before, just after, or nested inside the
   * `referenceBlock`. Inserts the blocks at the start of the existing block's children if "nested" is used.
   */
  public insertBlocks(
    blocksToInsert: PartialBlock<BSchema>[],
    referenceBlock: BlockIdentifier,
    placement: "before" | "after" | "nested" = "before"
  ): void {
    insertBlocks(blocksToInsert, referenceBlock, placement, this._tiptapEditor);
  }

  /**
   * Updates an existing block in the editor. Since updatedBlock is a PartialBlock object, some fields might not be
   * defined. These undefined fields are kept as-is from the existing block. Throws an error if the block to update could
   * not be found.
   * @param blockToUpdate The block that should be updated.
   * @param update A partial block which defines how the existing block should be changed.
   */
  public updateBlock(
    blockToUpdate: BlockIdentifier,
    update: PartialBlock<BSchema>
  ) {
    updateBlock(blockToUpdate, update, this._tiptapEditor);
  }

  /**
   * Removes existing blocks from the editor. Throws an error if any of the blocks could not be found.
   * @param blocksToRemove An array of identifiers for existing blocks that should be removed.
   */
  public removeBlocks(blocksToRemove: BlockIdentifier[]) {
    removeBlocks(blocksToRemove, this._tiptapEditor);
  }

  /**
   * Replaces existing blocks in the editor with new blocks. If the blocks that should be removed are not adjacent or
   * are at different nesting levels, `blocksToInsert` will be inserted at the position of the first block in
   * `blocksToRemove`. Throws an error if any of the blocks to remove could not be found.
   * @param blocksToRemove An array of blocks that should be replaced.
   * @param blocksToInsert An array of partial blocks to replace the old ones with.
   */
  public replaceBlocks(
    blocksToRemove: BlockIdentifier[],
    blocksToInsert: PartialBlock<BSchema>[]
  ) {
    replaceBlocks(blocksToRemove, blocksToInsert, this._tiptapEditor);
  }

  /**
   * Gets the active text styles at the text cursor position or at the end of the current selection if it's active.
   */
  public getActiveStyles() {
    const styles: Styles = {};
    const marks = this._tiptapEditor.state.selection.$to.marks();

    const toggleStyles = new Set<ToggledStyle>([
      "bold",
      "italic",
      "underline",
      "strike",
      "code",
    ]);
    const colorStyles = new Set<ColorStyle>(["textColor", "backgroundColor"]);

    for (const mark of marks) {
      if (toggleStyles.has(mark.type.name as ToggledStyle)) {
        styles[mark.type.name as ToggledStyle] = true;
      } else if (colorStyles.has(mark.type.name as ColorStyle)) {
        styles[mark.type.name as ColorStyle] = mark.attrs.color;
      }
    }

    return styles;
  }

  /**
   * Adds styles to the currently selected content.
   * @param styles The styles to add.
   */
  public addStyles(styles: Styles) {
    const toggleStyles = new Set<ToggledStyle>([
      "bold",
      "italic",
      "underline",
      "strike",
      "code",
    ]);
    const colorStyles = new Set<ColorStyle>(["textColor", "backgroundColor"]);

    this._tiptapEditor.view.focus();

    for (const [style, value] of Object.entries(styles)) {
      if (toggleStyles.has(style as ToggledStyle)) {
        this._tiptapEditor.commands.setMark(style);
      } else if (colorStyles.has(style as ColorStyle)) {
        this._tiptapEditor.commands.setMark(style, { color: value });
      }
    }
  }

  /**
   * Removes styles from the currently selected content.
   * @param styles The styles to remove.
   */
  public removeStyles(styles: Styles) {
    this._tiptapEditor.view.focus();

    for (const style of Object.keys(styles)) {
      this._tiptapEditor.commands.unsetMark(style);
    }
  }

  /**
   * Toggles styles on the currently selected content.
   * @param styles The styles to toggle.
   */
  public toggleStyles(styles: Styles) {
    const toggleStyles = new Set<ToggledStyle>([
      "bold",
      "italic",
      "underline",
      "strike",
      "code",
    ]);
    const colorStyles = new Set<ColorStyle>(["textColor", "backgroundColor"]);

    this._tiptapEditor.view.focus();

    for (const [style, value] of Object.entries(styles)) {
      if (toggleStyles.has(style as ToggledStyle)) {
        this._tiptapEditor.commands.toggleMark(style);
      } else if (colorStyles.has(style as ColorStyle)) {
        this._tiptapEditor.commands.toggleMark(style, { color: value });
      }
    }
  }

  /**
   * Gets the currently selected text.
   */
  public getSelectedText() {
    return this._tiptapEditor.state.doc.textBetween(
      this._tiptapEditor.state.selection.from,
      this._tiptapEditor.state.selection.to
    );
  }

  /**
   * Gets the URL of the last link in the current selection, or `undefined` if there are no links in the selection.
   */
  public getSelectedLinkUrl() {
    return this._tiptapEditor.getAttributes("link").href as string | undefined;
  }

  /**
   * Creates a new link to replace the selected content.
   * @param url The link URL.
   * @param text The text to display the link with.
   */
  public createLink(url: string, text?: string) {
    if (url === "") {
      return;
    }

    let { from, to } = this._tiptapEditor.state.selection;

    if (!text) {
      text = this._tiptapEditor.state.doc.textBetween(from, to);
    }

    const mark = this._tiptapEditor.schema.mark("link", { href: url });

    this._tiptapEditor.view.dispatch(
      this._tiptapEditor.view.state.tr
        .insertText(text, from, to)
        .addMark(from, from + text.length, mark)
    );
  }

  /**
   * Checks if the block containing the text cursor can be nested.
   */
  public canNestBlock() {
    const { startPos, depth } = getBlockInfoFromPos(
      this._tiptapEditor.state.doc,
      this._tiptapEditor.state.selection.from
    )!;

    return this._tiptapEditor.state.doc.resolve(startPos).index(depth - 1) > 0;
  }

  /**
   * Nests the block containing the text cursor into the block above it.
   */
  public nestBlock() {
    this._tiptapEditor.commands.sinkListItem("blockContainer");
  }

  /**
   * Checks if the block containing the text cursor is nested.
   */
  public canUnnestBlock() {
    const { depth } = getBlockInfoFromPos(
      this._tiptapEditor.state.doc,
      this._tiptapEditor.state.selection.from
    )!;

    return depth > 2;
  }

  /**
   * Lifts the block containing the text cursor out of its parent.
   */
  public unnestBlock() {
    this._tiptapEditor.commands.liftListItem("blockContainer");
  }

  /**
   * Serializes blocks into an HTML string. To better conform to HTML standards, children of blocks which aren't list
   * items are un-nested in the output HTML.
   * @param blocks An array of blocks that should be serialized into HTML.
   * @returns The blocks, serialized as an HTML string.
   */
  public async blocksToHTML(blocks: Block<BSchema>[]): Promise<string> {
    return blocksToHTML(blocks, this._tiptapEditor.schema);
  }

  /**
   * Parses blocks from an HTML string. Tries to create `Block` objects out of any HTML block-level elements, and
   * `InlineNode` objects from any HTML inline elements, though not all element types are recognized. If BlockNote
   * doesn't recognize an HTML element's tag, it will parse it as a paragraph or plain text.
   * @param html The HTML string to parse blocks from.
   * @returns The blocks parsed from the HTML string.
   */
  public async HTMLToBlocks(html: string): Promise<Block<BSchema>[]> {
    return HTMLToBlocks(html, this.schema, this._tiptapEditor.schema);
  }

  /**
   * Serializes blocks into a Markdown string. The output is simplified as Markdown does not support all features of
   * BlockNote - children of blocks which aren't list items are un-nested and certain styles are removed.
   * @param blocks An array of blocks that should be serialized into Markdown.
   * @returns The blocks, serialized as a Markdown string.
   */
  public async blocksToMarkdown(blocks: Block<BSchema>[]): Promise<string> {
    return blocksToMarkdown(blocks, this._tiptapEditor.schema);
  }

  /**
   * Creates a list of blocks from a Markdown string. Tries to create `Block` and `InlineNode` objects based on
   * Markdown syntax, though not all symbols are recognized. If BlockNote doesn't recognize a symbol, it will parse it
   * as text.
   * @param markdown The Markdown string to parse blocks from.
   * @returns The blocks parsed from the Markdown string.
   */
  public async markdownToBlocks(markdown: string): Promise<Block<BSchema>[]> {
    return markdownToBlocks(markdown, this.schema, this._tiptapEditor.schema);
  }

  /**
   * Updates the user info for the current user that's shown to other collaborators.
   */
  public updateCollaborationUserInfo(user: { name: string; color: string }) {
    if (!this.options.collaboration) {
      throw new Error(
        "Cannot update collaboration user info when collaboration is disabled."
      );
    }
    this._tiptapEditor.commands.updateUser(user);
  }
}<|MERGE_RESOLUTION|>--- conflicted
+++ resolved
@@ -2,7 +2,6 @@
 import { Node } from "prosemirror-model";
 // import "./blocknote.css";
 import { Editor as TiptapEditor } from "@tiptap/core/dist/packages/core/src/Editor";
-
 import * as Y from "yjs";
 import { getBlockNoteExtensions } from "./BlockNoteExtensions";
 import {
@@ -162,11 +161,7 @@
   public readonly _tiptapEditor: TiptapEditor & { contentComponent: any };
   public blockCache = new WeakMap<Node, Block<BSchema>>();
   public readonly schema: BSchema;
-<<<<<<< HEAD
   public ready = false;
-=======
-  private ready = false;
->>>>>>> eff58494
 
   public get domElement() {
     return this._tiptapEditor.view.dom as HTMLDivElement;
@@ -424,7 +419,6 @@
       ...blockNoteTipTapOptions,
       ...newOptions._tiptapOptions,
       onCreate: () => {
-        console.log("create");
         newOptions.onEditorReady?.(this);
         newOptions.initialContent &&
           this.replaceBlocks(this.topLevelBlocks, newOptions.initialContent);
