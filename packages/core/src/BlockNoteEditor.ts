--- conflicted
+++ resolved
@@ -330,7 +330,6 @@
   }
 
   /**
-<<<<<<< HEAD
    * Gets a snapshot of the current selection.
    */
   public getSelection(): Selection {
@@ -359,7 +358,8 @@
     });
 
     return { blocks: blocks };
-=======
+    
+  /**
    * Checks if the editor is currently editable, or if it's locked.
    * @returns True if the editor is editable, false otherwise.
    */
@@ -373,7 +373,6 @@
    */
   public set isEditable(editable: boolean) {
     this._tiptapEditor.setEditable(editable);
->>>>>>> 23cbacc5
   }
 
   /**
