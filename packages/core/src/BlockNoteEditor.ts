import { Editor, EditorOptions } from "@tiptap/core";
import { Node } from "prosemirror-model";
// import "./blocknote.css";
import { Editor as TiptapEditor } from "@tiptap/core/dist/packages/core/src/Editor";
import {
  insertBlocks,
  removeBlocks,
  replaceBlocks,
  updateBlock,
} from "./api/blockManipulation/blockManipulation";
import {
  blocksToHTML,
  blocksToMarkdown,
  HTMLToBlocks,
  markdownToBlocks,
} from "./api/formatConversions/formatConversions";
import { nodeToBlock } from "./api/nodeConversions/nodeConversions";
import { getNodeById } from "./api/util/nodeUtil";
import { getBlockNoteExtensions, UiFactories } from "./BlockNoteExtensions";
import styles from "./editor.module.css";
import {
  Block,
  BlockIdentifier,
  PartialBlock,
} from "./extensions/Blocks/api/blockTypes";
import {
  ColorStyle,
  Styles,
  ToggledStyle,
} from "./extensions/Blocks/api/inlineContentTypes";
import { TextCursorPosition } from "./extensions/Blocks/api/cursorPositionTypes";
import { Selection } from "./extensions/Blocks/api/selectionTypes";
import { getBlockInfoFromPos } from "./extensions/Blocks/helpers/getBlockInfoFromPos";
import {
  BaseSlashMenuItem,
  defaultSlashMenuItems,
} from "./extensions/SlashMenu";

export type BlockNoteEditorOptions = {
  // TODO: Figure out if enableBlockNoteExtensions/disableHistoryExtension are needed and document them.
  enableBlockNoteExtensions: boolean;
  disableHistoryExtension: boolean;
  /**
   * Factories used to create a custom UI for BlockNote
   */
  uiFactories: UiFactories;
  /**
   * TODO: why is this called slashCommands and not slashMenuItems?
   *
   * @default defaultSlashMenuItems from `./extensions/SlashMenu`
   */
  slashCommands: BaseSlashMenuItem[];

  /**
   * The HTML element that should be used as the parent element for the editor.
   *
   * @default: undefined, the editor is not attached to the DOM
   */
  parentElement: HTMLElement;
  /**
   * An object containing attributes that should be added to the editor's HTML element.
   *
   * @example { class: "my-editor-class" }
   */
  editorDOMAttributes: Record<string, string>;
  /**
   *  A callback function that runs when the editor is ready to be used.
   */
  onEditorReady: (editor: BlockNoteEditor) => void;
  /**
   * A callback function that runs whenever the editor's contents change.
   */
  onEditorContentChange: (editor: BlockNoteEditor) => void;
  /**
   * A callback function that runs whenever the text cursor position changes.
   */
  onTextCursorPositionChange: (editor: BlockNoteEditor) => void;
  initialContent: PartialBlock[];

  /**
   * Use default BlockNote font and reset the styles of <p> <li> <h1> elements etc., that are used in BlockNote.
   *
   * @default true
   */
  defaultStyles: boolean;

  // tiptap options, undocumented
  _tiptapOptions: any;
};

const blockNoteTipTapOptions = {
  enableInputRules: true,
  enablePasteRules: true,
  enableCoreExtensions: false,
};

export class BlockNoteEditor {
  public readonly _tiptapEditor: TiptapEditor & { contentComponent: any };
  private blockCache = new WeakMap<Node, Block>();

  public get domElement() {
    return this._tiptapEditor.view.dom as HTMLDivElement;
  }

  public focus() {
    this._tiptapEditor.view.focus();
  }

  constructor(options: Partial<BlockNoteEditorOptions> = {}) {
    // apply defaults
    options = {
      defaultStyles: true,
      ...options,
    };

    const blockNoteExtensions = getBlockNoteExtensions({
      editor: this,
      uiFactories: options.uiFactories || {},
      slashCommands: options.slashCommands || defaultSlashMenuItems,
    });

    let extensions = options.disableHistoryExtension
      ? blockNoteExtensions.filter((e) => e.name !== "history")
      : blockNoteExtensions;

    const tiptapOptions: EditorOptions = {
      // TODO: This approach to setting initial content is "cleaner" but requires the PM editor schema, which is only
      //  created after initializing the TipTap editor. Not sure it's feasible.
      // content:
      //   options.initialContent &&
      //   options.initialContent.map((block) =>
      //     blockToNode(block, this._tiptapEditor.schema).toJSON()
      //   ),
      ...blockNoteTipTapOptions,
      ...options._tiptapOptions,
      onCreate: () => {
        options.onEditorReady?.(this);
        options.initialContent &&
          this.replaceBlocks(this.topLevelBlocks, options.initialContent);
      },
      onUpdate: () => {
        options.onEditorContentChange?.(this);
      },
      onSelectionUpdate: () => {
        options.onTextCursorPositionChange?.(this);
      },
      extensions:
        options.enableBlockNoteExtensions === false
          ? options._tiptapOptions?.extensions
          : [...(options._tiptapOptions?.extensions || []), ...extensions],
      editorProps: {
        attributes: {
          ...(options.editorDOMAttributes || {}),
          class: [
            styles.bnEditor,
            styles.bnRoot,
            options.defaultStyles ? styles.defaultStyles : "",
            options.editorDOMAttributes?.class || "",
          ].join(" "),
        },
      },
    };

    if (options.parentElement) {
      tiptapOptions.element = options.parentElement;
    }

    this._tiptapEditor = new Editor(tiptapOptions) as Editor & {
      contentComponent: any;
    };
  }

  /**
   * Gets a snapshot of all top-level (non-nested) blocks in the editor.
   * @returns A snapshot of all top-level (non-nested) blocks in the editor.
   */
  public get topLevelBlocks(): Block[] {
    const blocks: Block[] = [];

    this._tiptapEditor.state.doc.firstChild!.descendants((node) => {
      blocks.push(nodeToBlock(node, this.blockCache));

      return false;
    });

    return blocks;
  }

  /**
   * Gets a snapshot of an existing block from the editor.
   * @param blockIdentifier The identifier of an existing block that should be retrieved.
   * @returns The block that matches the identifier, or `undefined` if no matching block was found.
   */
  public getBlock(blockIdentifier: BlockIdentifier): Block | undefined {
    const id =
      typeof blockIdentifier === "string"
        ? blockIdentifier
        : blockIdentifier.id;
    let newBlock: Block | undefined = undefined;

    this._tiptapEditor.state.doc.firstChild!.descendants((node) => {
      if (typeof newBlock !== "undefined") {
        return false;
      }

      if (node.type.name !== "blockContainer" || node.attrs.id !== id) {
        return true;
      }

      newBlock = nodeToBlock(node, this.blockCache);

      return false;
    });

    return newBlock;
  }

  /**
   * Traverses all blocks in the editor depth-first, and executes a callback for each.
   * @param callback The callback to execute for each block. Returning `false` stops the traversal.
   * @param reverse Whether the blocks should be traversed in reverse order.
   */
  public forEachBlock(
    callback: (block: Block) => boolean,
    reverse: boolean = false
  ): void {
    const blocks = this.topLevelBlocks.slice();

    if (reverse) {
      blocks.reverse();
    }

    function traverseBlockArray(blockArray: Block[]): boolean {
      for (const block of blockArray) {
        if (callback(block) === false) {
          return false;
        }

        const children = reverse
          ? block.children.slice().reverse()
          : block.children;

        if (traverseBlockArray(children) === false) {
          return false;
        }
      }

      return true;
    }

    traverseBlockArray(blocks);
  }

  /**
   * Gets a snapshot of the current text cursor position.
   * @returns A snapshot of the current text cursor position.
   */
  public getTextCursorPosition(): TextCursorPosition {
    const { node, depth, startPos, endPos } = getBlockInfoFromPos(
      this._tiptapEditor.state.doc,
      this._tiptapEditor.state.selection.from
    )!;

    // Index of the current blockContainer node relative to its parent blockGroup.
    const nodeIndex = this._tiptapEditor.state.doc
      .resolve(endPos)
      .index(depth - 1);
    // Number of the parent blockGroup's child blockContainer nodes.
    const numNodes = this._tiptapEditor.state.doc
      .resolve(endPos + 1)
      .node().childCount;

    // Gets previous blockContainer node at the same nesting level, if the current node isn't the first child.
    let prevNode: Node | undefined = undefined;
    if (nodeIndex > 0) {
      prevNode = this._tiptapEditor.state.doc.resolve(startPos - 2).node();
    }

    // Gets next blockContainer node at the same nesting level, if the current node isn't the last child.
    let nextNode: Node | undefined = undefined;
    if (nodeIndex < numNodes - 1) {
      nextNode = this._tiptapEditor.state.doc.resolve(endPos + 2).node();
    }

    return {
      block: nodeToBlock(node, this.blockCache),
      prevBlock:
        prevNode === undefined
          ? undefined
          : nodeToBlock(prevNode, this.blockCache),
      nextBlock:
        nextNode === undefined
          ? undefined
          : nodeToBlock(nextNode, this.blockCache),
    };
  }

  /**
   * Sets the text cursor position to the start or end of an existing block. Throws an error if the target block could
   * not be found.
   * @param targetBlock The identifier of an existing block that the text cursor should be moved to.
   * @param placement Whether the text cursor should be placed at the start or end of the block.
   */
  public setTextCursorPosition(
    targetBlock: BlockIdentifier,
    placement: "start" | "end" = "start"
  ) {
    const id = typeof targetBlock === "string" ? targetBlock : targetBlock.id;

    const { posBeforeNode } = getNodeById(id, this._tiptapEditor.state.doc);
    const { startPos, contentNode } = getBlockInfoFromPos(
      this._tiptapEditor.state.doc,
      posBeforeNode + 2
    )!;

    if (placement === "start") {
      this._tiptapEditor.commands.setTextSelection(startPos + 1);
    } else {
      this._tiptapEditor.commands.setTextSelection(
        startPos + contentNode.nodeSize - 1
      );
    }
  }

  public getSelection(): Selection {
    const blocks: Block[] = [];

    this._tiptapEditor.state.doc.descendants((node, pos) => {
      if (node.type.spec.group !== "blockContent") {
        return true;
      }

      if (
        pos + node.nodeSize < this._tiptapEditor.state.selection.from ||
        pos > this._tiptapEditor.state.selection.to
      ) {
        return true;
      }

      blocks.push(
        nodeToBlock(
          this._tiptapEditor.state.doc.resolve(pos).node(),
          this.blockCache
        )
      );

      return false;
    });

    return { blocks: blocks };
  }

  /**
   * Inserts new blocks into the editor. If a block's `id` is undefined, BlockNote generates one automatically. Throws an
   * error if the reference block could not be found.
   * @param blocksToInsert An array of partial blocks that should be inserted.
   * @param referenceBlock An identifier for an existing block, at which the new blocks should be inserted.
   * @param placement Whether the blocks should be inserted just before, just after, or nested inside the
   * `referenceBlock`. Inserts the blocks at the start of the existing block's children if "nested" is used.
   */
  public insertBlocks(
    blocksToInsert: PartialBlock[],
    referenceBlock: BlockIdentifier,
    placement: "before" | "after" | "nested" = "before"
  ): void {
    insertBlocks(blocksToInsert, referenceBlock, placement, this._tiptapEditor);
  }

  /**
   * Updates an existing block in the editor. Since updatedBlock is a PartialBlock object, some fields might not be
   * defined. These undefined fields are kept as-is from the existing block. Throws an error if the block to update could
   * not be found.
   * @param blockToUpdate The block that should be updated.
   * @param update A partial block which defines how the existing block should be changed.
   */
<<<<<<< HEAD
  public updateBlock(
    blockToUpdate: BlockIdentifier | BlockIdentifier[],
    update: PartialBlock
  ) {
=======
  public updateBlock(blockToUpdate: BlockIdentifier, update: PartialBlock) {
>>>>>>> 28f8e033
    updateBlock(blockToUpdate, update, this._tiptapEditor);
  }

  /**
   * Removes existing blocks from the editor. Throws an error if any of the blocks could not be found.
   * @param blocksToRemove An array of identifiers for existing blocks that should be removed.
   */
  public removeBlocks(blocksToRemove: BlockIdentifier[]) {
    removeBlocks(blocksToRemove, this._tiptapEditor);
  }

  /**
   * Replaces existing blocks in the editor with new blocks. If the blocks that should be removed are not adjacent or
   * are at different nesting levels, `blocksToInsert` will be inserted at the position of the first block in
   * `blocksToRemove`. Throws an error if any of the blocks to remove could not be found.
   * @param blocksToRemove An array of blocks that should be replaced.
   * @param blocksToInsert An array of partial blocks to replace the old ones with.
   */
  public replaceBlocks(
    blocksToRemove: BlockIdentifier[],
    blocksToInsert: PartialBlock[]
  ) {
    replaceBlocks(blocksToRemove, blocksToInsert, this._tiptapEditor);
  }

  public getActiveStyles() {
    const styles: Styles = {};
    const marks = this._tiptapEditor.state.selection.$to.marks();

    const toggleStyles = new Set<ToggledStyle>([
      "bold",
      "italic",
      "underline",
      "strike",
    ]);
    const colorStyles = new Set<ColorStyle>(["textColor", "backgroundColor"]);

    for (const mark of marks) {
      if (toggleStyles.has(mark.type.name as ToggledStyle)) {
        styles[mark.type.name as ToggledStyle] = true;
      } else if (colorStyles.has(mark.type.name as ColorStyle)) {
        styles[mark.type.name as ColorStyle] = mark.attrs.color;
      }
    }

    return styles;
  }

  public addStyles(styles: Styles) {
    const toggleStyles = new Set<ToggledStyle>([
      "bold",
      "italic",
      "underline",
      "strike",
    ]);
    const colorStyles = new Set<ColorStyle>(["textColor", "backgroundColor"]);

    this._tiptapEditor.view.focus();

    for (const [style, value] of Object.entries(styles)) {
      if (toggleStyles.has(style as ToggledStyle)) {
        this._tiptapEditor.commands.setMark(style);
      } else if (colorStyles.has(style as ColorStyle)) {
        this._tiptapEditor.commands.setMark(style, { color: value });
      }
    }
  }

  public removeStyles(styles: Styles) {
    this._tiptapEditor.view.focus();

    for (const style of Object.keys(styles)) {
      this._tiptapEditor.commands.unsetMark(style);
    }
  }

  public toggleStyles(styles: Styles) {
    const toggleStyles = new Set<ToggledStyle>([
      "bold",
      "italic",
      "underline",
      "strike",
    ]);
    const colorStyles = new Set<ColorStyle>(["textColor", "backgroundColor"]);

    this._tiptapEditor.view.focus();

    for (const [style, value] of Object.entries(styles)) {
      if (toggleStyles.has(style as ToggledStyle)) {
        this._tiptapEditor.commands.toggleMark(style);
      } else if (colorStyles.has(style as ColorStyle)) {
        this._tiptapEditor.commands.toggleMark(style, { color: value });
      }
    }
  }

  public getActiveLink() {
    const url = this._tiptapEditor.getAttributes("link").href;
    // TODO: Does this make sense? Shouldn't it get the actual link text?
    const text = this._tiptapEditor.state.doc.textBetween(
      this._tiptapEditor.state.selection.from,
      this._tiptapEditor.state.selection.to
    );

    return { text: text, url: url };
  }

  public createLink(url: string, text?: string) {
    if (url === "") {
      return;
    }

    let { from, to } = this._tiptapEditor.state.selection;

    if (!text) {
      text = this._tiptapEditor.state.doc.textBetween(from, to);
    }

    const mark = this._tiptapEditor.schema.mark("link", { href: url });

    this._tiptapEditor.view.dispatch(
      this._tiptapEditor.view.state.tr
        .insertText(text, from, to)
        .addMark(from, from + text.length, mark)
    );
  }

  public canNestBlock() {
    const { startPos, depth } = getBlockInfoFromPos(
      this._tiptapEditor.state.doc,
      this._tiptapEditor.state.selection.from
    )!;

    return this._tiptapEditor.state.doc.resolve(startPos).index(depth - 1) > 0;
  }

  public nestBlock() {
    this._tiptapEditor.commands.sinkListItem("blockContainer");
  }

  public canUnnestBlock() {
    const { depth } = getBlockInfoFromPos(
      this._tiptapEditor.state.doc,
      this._tiptapEditor.state.selection.from
    )!;

    return depth > 2;
  }

  public unnestBlock() {
    this._tiptapEditor.commands.liftListItem("blockContainer");
  }

  /**
   * Serializes blocks into an HTML string. To better conform to HTML standards, children of blocks which aren't list
   * items are un-nested in the output HTML.
   * @param blocks An array of blocks that should be serialized into HTML.
   * @returns The blocks, serialized as an HTML string.
   */
  public async blocksToHTML(blocks: Block[]): Promise<string> {
    return blocksToHTML(blocks, this._tiptapEditor.schema);
  }

  /**
   * Parses blocks from an HTML string. Tries to create `Block` objects out of any HTML block-level elements, and
   * `InlineNode` objects from any HTML inline elements, though not all element types are recognized. If BlockNote
   * doesn't recognize an HTML element's tag, it will parse it as a paragraph or plain text.
   * @param html The HTML string to parse blocks from.
   * @returns The blocks parsed from the HTML string.
   */
  public async HTMLToBlocks(html: string): Promise<Block[]> {
    return HTMLToBlocks(html, this._tiptapEditor.schema);
  }

  /**
   * Serializes blocks into a Markdown string. The output is simplified as Markdown does not support all features of
   * BlockNote - children of blocks which aren't list items are un-nested and certain styles are removed.
   * @param blocks An array of blocks that should be serialized into Markdown.
   * @returns The blocks, serialized as a Markdown string.
   */
  public async blocksToMarkdown(blocks: Block[]): Promise<string> {
    return blocksToMarkdown(blocks, this._tiptapEditor.schema);
  }

  /**
   * Creates a list of blocks from a Markdown string. Tries to create `Block` and `InlineNode` objects based on
   * Markdown syntax, though not all symbols are recognized. If BlockNote doesn't recognize a symbol, it will parse it
   * as text.
   * @param markdown The Markdown string to parse blocks from.
   * @returns The blocks parsed from the Markdown string.
   */
  public async markdownToBlocks(markdown: string): Promise<Block[]> {
    return markdownToBlocks(markdown, this._tiptapEditor.schema);
  }
}<|MERGE_RESOLUTION|>--- conflicted
+++ resolved
@@ -373,14 +373,10 @@
    * @param blockToUpdate The block that should be updated.
    * @param update A partial block which defines how the existing block should be changed.
    */
-<<<<<<< HEAD
   public updateBlock(
     blockToUpdate: BlockIdentifier | BlockIdentifier[],
     update: PartialBlock
   ) {
-=======
-  public updateBlock(blockToUpdate: BlockIdentifier, update: PartialBlock) {
->>>>>>> 28f8e033
     updateBlock(blockToUpdate, update, this._tiptapEditor);
   }
 
