--- conflicted
+++ resolved
@@ -47,19 +47,12 @@
 import { BaseSlashMenuItem } from "./extensions/SlashMenu/BaseSlashMenuItem";
 import { SlashMenuProsemirrorPlugin } from "./extensions/SlashMenu/SlashMenuPlugin";
 import { getDefaultSlashMenuItems } from "./extensions/SlashMenu/defaultSlashMenuItems";
-<<<<<<< HEAD
-=======
 import { UniqueID } from "./extensions/UniqueID/UniqueID";
->>>>>>> 7b505b48
 
 export type BlockNoteEditorOptions<BSchema extends BlockSchema> = {
   // TODO: Figure out if enableBlockNoteExtensions/disableHistoryExtension are needed and document them.
   enableBlockNoteExtensions: boolean;
   /**
-<<<<<<< HEAD
-   * TODO: why is this called slashCommands and not slashMenuItems?
-=======
->>>>>>> 7b505b48
    *
    * (couldn't fix any type, see https://github.com/TypeCellOS/BlockNote/pull/191#discussion_r1210708771)
    *
@@ -185,11 +178,7 @@
     this.formattingToolbar = new FormattingToolbarProsemirrorPlugin(this);
     this.slashMenu = new SlashMenuProsemirrorPlugin(
       this,
-<<<<<<< HEAD
-      newOptions.slashCommands ||
-=======
       newOptions.slashMenuItems ||
->>>>>>> 7b505b48
         getDefaultSlashMenuItems(newOptions.blockSchema)
     );
     this.hyperlinkToolbar = new HyperlinkToolbarProsemirrorPlugin(this);
