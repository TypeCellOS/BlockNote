import { Editor, EditorOptions } from "@tiptap/core";
import { Node } from "prosemirror-model";
// import "./blocknote.css";
import { Editor as TiptapEditor } from "@tiptap/core/dist/packages/core/src/Editor";
<<<<<<< HEAD
import { UiFactories, getBlockNoteExtensions } from "./BlockNoteExtensions";
=======
import * as Y from "yjs";
>>>>>>> b2362ff0
import {
  insertBlocks,
  removeBlocks,
  replaceBlocks,
  updateBlock,
} from "./api/blockManipulation/blockManipulation";
import {
  HTMLToBlocks,
  blocksToHTML,
  blocksToMarkdown,
  markdownToBlocks,
} from "./api/formatConversions/formatConversions";
import { nodeToBlock } from "./api/nodeConversions/nodeConversions";
import { getNodeById } from "./api/util/nodeUtil";
import styles from "./editor.module.css";
import {
  Block,
  BlockIdentifier,
  BlockSchema,
  PartialBlock,
} from "./extensions/Blocks/api/blockTypes";
import { TextCursorPosition } from "./extensions/Blocks/api/cursorPositionTypes";
<<<<<<< HEAD
import {
  DefaultBlockSchema,
  defaultBlockSchema,
} from "./extensions/Blocks/api/defaultBlocks";
=======
>>>>>>> b2362ff0
import {
  ColorStyle,
  Styles,
  ToggledStyle,
} from "./extensions/Blocks/api/inlineContentTypes";
import { Selection } from "./extensions/Blocks/api/selectionTypes";
import { getBlockInfoFromPos } from "./extensions/Blocks/helpers/getBlockInfoFromPos";
import {
  BaseSlashMenuItem,
  defaultSlashMenuItems,
} from "./extensions/SlashMenu";

<<<<<<< HEAD
export type BlockNoteEditorOptions<BSchema extends BlockSchema> = {
  // TODO: Figure out if enableBlockNoteExtensions/disableHistoryExtension are needed and document them.
=======
export type BlockNoteEditorOptions = {
  // TODO: Figure out if enableBlockNoteExtensions is needed and document them.
>>>>>>> b2362ff0
  enableBlockNoteExtensions: boolean;

  /**
   * UI element factories for creating a custom UI, including custom positioning
   * & rendering.
   */
  uiFactories: UiFactories<BSchema>;
  /**
   * TODO: why is this called slashCommands and not slashMenuItems?
   *
   * @default defaultSlashMenuItems from `./extensions/SlashMenu`
   */
  slashCommands: BaseSlashMenuItem<BSchema>[];

  /**
   * The HTML element that should be used as the parent element for the editor.
   *
   * @default: undefined, the editor is not attached to the DOM
   */
  parentElement: HTMLElement;
  /**
   * An object containing attributes that should be added to the editor's HTML element.
   *
   * @example { class: "my-editor-class" }
   */
  editorDOMAttributes: Record<string, string>;
  /**
   *  A callback function that runs when the editor is ready to be used.
   */
  onEditorReady: (editor: BlockNoteEditor<BSchema>) => void;
  /**
   * A callback function that runs whenever the editor's contents change.
   */
  onEditorContentChange: (editor: BlockNoteEditor<BSchema>) => void;
  /**
   * A callback function that runs whenever the text cursor position changes.
   */
  onTextCursorPositionChange: (editor: BlockNoteEditor<BSchema>) => void;
  /**
   * Locks the editor from being editable by the user if set to `false`.
   */
  editable: boolean;
  /**
   * The content that should be in the editor when it's created, represented as an array of partial block objects.
   */
  initialContent: PartialBlock<BSchema>[];
  /**
   * Use default BlockNote font and reset the styles of <p> <li> <h1> elements etc., that are used in BlockNote.
   *
   * @default true
   */
  defaultStyles: boolean;
  /**
   * Whether to use the light or dark theme.
   *
   * @default "light"
   */
  theme: "light" | "dark";

  /**
<<<<<<< HEAD
   * A list of block types that should be available in the editor.
   */
  blockSchema: BSchema;
=======
   * When enabled, allows for collaboration between multiple users.
   */
  collaboration: {
    /**
     * The Yjs XML fragment that's used for collaboration.
     */
    fragment: Y.XmlFragment;
    /**
     * The user info for the current user that's shown to other collaborators.
     */
    user: {
      name: string;
      color: string;
    };
    /**
     * A Yjs provider (used for awareness / cursor information)
     */
    provider: any;
    /**
     * Optional function to customize how cursors of users are rendered
     */
    renderCursor?: (user: any) => HTMLElement;
  };
>>>>>>> b2362ff0

  // tiptap options, undocumented
  _tiptapOptions: any;
};

const blockNoteTipTapOptions = {
  enableInputRules: true,
  enablePasteRules: true,
  enableCoreExtensions: false,
};

export class BlockNoteEditor<BSchema extends BlockSchema = DefaultBlockSchema> {
  public readonly _tiptapEditor: TiptapEditor & { contentComponent: any };
  public blockCache = new WeakMap<Node, Block<BSchema>>();
  public readonly schema: BSchema;

  public get domElement() {
    return this._tiptapEditor.view.dom as HTMLDivElement;
  }

  public focus() {
    this._tiptapEditor.view.focus();
  }

<<<<<<< HEAD
  constructor(options: Partial<BlockNoteEditorOptions<BSchema>> = {}) {
=======
  constructor(private readonly options: Partial<BlockNoteEditorOptions> = {}) {
>>>>>>> b2362ff0
    // apply defaults
    const newOptions: Omit<typeof options, "defaultStyles" | "blockSchema"> & {
      defaultStyles: boolean;
      blockSchema: BSchema;
    } = {
      defaultStyles: true,
      // TODO: There's a lot of annoying typing stuff to deal with here. If
      //  BSchema is specified, then options.blockSchema should also be required.
      //  If BSchema is not specified, then options.blockSchema should also not
      //  be defined. Unfortunately, trying to implement these constraints seems
      //  to be a huge pain, hence the `as any` casts.
      blockSchema: options.blockSchema || (defaultBlockSchema as any),
      ...options,
    };

<<<<<<< HEAD
    const blockNoteExtensions = getBlockNoteExtensions<BSchema>({
      editor: this,
      uiFactories: newOptions.uiFactories || {},
      slashCommands:
        newOptions.slashCommands || (defaultSlashMenuItems() as any),
      blockSchema: newOptions.blockSchema,
    });

    this.schema = newOptions.blockSchema;

    let extensions = newOptions.disableHistoryExtension
      ? blockNoteExtensions.filter((e) => e.name !== "history")
      : blockNoteExtensions;

=======
    const extensions = getBlockNoteExtensions({
      editor: this,
      uiFactories: options.uiFactories || {},
      slashCommands: options.slashCommands || defaultSlashMenuItems,
      collaboration: options.collaboration,
    });

>>>>>>> b2362ff0
    const tiptapOptions: EditorOptions = {
      // TODO: This approach to setting initial content is "cleaner" but requires the PM editor schema, which is only
      //  created after initializing the TipTap editor. Not sure it's feasible.
      // content:
      //   options.initialContent &&
      //   options.initialContent.map((block) =>
      //     blockToNode(block, this._tiptapEditor.schema).toJSON()
      //   ),
      ...blockNoteTipTapOptions,
      ...newOptions._tiptapOptions,
      onCreate: () => {
        newOptions.onEditorReady?.(this);
        newOptions.initialContent &&
          this.replaceBlocks(this.topLevelBlocks, newOptions.initialContent);
      },
      onUpdate: () => {
        newOptions.onEditorContentChange?.(this);
      },
      onSelectionUpdate: () => {
        newOptions.onTextCursorPositionChange?.(this);
      },
      editable: options.editable === undefined ? true : options.editable,
      extensions:
        newOptions.enableBlockNoteExtensions === false
          ? newOptions._tiptapOptions?.extensions
          : [...(newOptions._tiptapOptions?.extensions || []), ...extensions],
      editorProps: {
        attributes: {
          "data-theme": options.theme || "light",
          ...(newOptions.editorDOMAttributes || {}),
          class: [
            styles.bnEditor,
            styles.bnRoot,
            newOptions.defaultStyles ? styles.defaultStyles : "",
            newOptions.editorDOMAttributes?.class || "",
          ].join(" "),
        },
      },
    };

    if (newOptions.parentElement) {
      tiptapOptions.element = newOptions.parentElement;
    }

    this._tiptapEditor = new Editor(tiptapOptions) as Editor & {
      contentComponent: any;
    };
  }

  /**
   * Gets a snapshot of all top-level (non-nested) blocks in the editor.
   * @returns A snapshot of all top-level (non-nested) blocks in the editor.
   */
  public get topLevelBlocks(): Block<BSchema>[] {
    const blocks: Block<BSchema>[] = [];

    this._tiptapEditor.state.doc.firstChild!.descendants((node) => {
      blocks.push(nodeToBlock(node, this.schema, this.blockCache));

      return false;
    });

    return blocks;
  }

  /**
   * Gets a snapshot of an existing block from the editor.
   * @param blockIdentifier The identifier of an existing block that should be retrieved.
   * @returns The block that matches the identifier, or `undefined` if no matching block was found.
   */
  public getBlock(
    blockIdentifier: BlockIdentifier
  ): Block<BSchema> | undefined {
    const id =
      typeof blockIdentifier === "string"
        ? blockIdentifier
        : blockIdentifier.id;
    let newBlock: Block<BSchema> | undefined = undefined;

    this._tiptapEditor.state.doc.firstChild!.descendants((node) => {
      if (typeof newBlock !== "undefined") {
        return false;
      }

      if (node.type.name !== "blockContainer" || node.attrs.id !== id) {
        return true;
      }

      newBlock = nodeToBlock(node, this.schema, this.blockCache);

      return false;
    });

    return newBlock;
  }

  /**
   * Traverses all blocks in the editor depth-first, and executes a callback for each.
   * @param callback The callback to execute for each block. Returning `false` stops the traversal.
   * @param reverse Whether the blocks should be traversed in reverse order.
   */
  public forEachBlock(
    callback: (block: Block<BSchema>) => boolean,
    reverse: boolean = false
  ): void {
    const blocks = this.topLevelBlocks.slice();

    if (reverse) {
      blocks.reverse();
    }

    function traverseBlockArray(blockArray: Block<BSchema>[]): boolean {
      for (const block of blockArray) {
        if (!callback(block)) {
          return false;
        }

        const children = reverse
          ? block.children.slice().reverse()
          : block.children;

        if (!traverseBlockArray(children)) {
          return false;
        }
      }

      return true;
    }

    traverseBlockArray(blocks);
  }

  public onEditorContentChange(callback: () => void) {
    this._tiptapEditor.on("update", callback);
  }

  /**
   * Gets a snapshot of the current text cursor position.
   * @returns A snapshot of the current text cursor position.
   */
  public getTextCursorPosition(): TextCursorPosition<BSchema> {
    const { node, depth, startPos, endPos } = getBlockInfoFromPos(
      this._tiptapEditor.state.doc,
      this._tiptapEditor.state.selection.from
    )!;

    // Index of the current blockContainer node relative to its parent blockGroup.
    const nodeIndex = this._tiptapEditor.state.doc
      .resolve(endPos)
      .index(depth - 1);
    // Number of the parent blockGroup's child blockContainer nodes.
    const numNodes = this._tiptapEditor.state.doc
      .resolve(endPos + 1)
      .node().childCount;

    // Gets previous blockContainer node at the same nesting level, if the current node isn't the first child.
    let prevNode: Node | undefined = undefined;
    if (nodeIndex > 0) {
      prevNode = this._tiptapEditor.state.doc.resolve(startPos - 2).node();
    }

    // Gets next blockContainer node at the same nesting level, if the current node isn't the last child.
    let nextNode: Node | undefined = undefined;
    if (nodeIndex < numNodes - 1) {
      nextNode = this._tiptapEditor.state.doc.resolve(endPos + 2).node();
    }

    return {
      block: nodeToBlock(node, this.schema, this.blockCache),
      prevBlock:
        prevNode === undefined
          ? undefined
          : nodeToBlock(prevNode, this.schema, this.blockCache),
      nextBlock:
        nextNode === undefined
          ? undefined
          : nodeToBlock(nextNode, this.schema, this.blockCache),
    };
  }

  /**
   * Sets the text cursor position to the start or end of an existing block. Throws an error if the target block could
   * not be found.
   * @param targetBlock The identifier of an existing block that the text cursor should be moved to.
   * @param placement Whether the text cursor should be placed at the start or end of the block.
   */
  public setTextCursorPosition(
    targetBlock: BlockIdentifier,
    placement: "start" | "end" = "start"
  ) {
    const id = typeof targetBlock === "string" ? targetBlock : targetBlock.id;

    const { posBeforeNode } = getNodeById(id, this._tiptapEditor.state.doc);
    const { startPos, contentNode } = getBlockInfoFromPos(
      this._tiptapEditor.state.doc,
      posBeforeNode + 2
    )!;

    if (placement === "start") {
      this._tiptapEditor.commands.setTextSelection(startPos + 1);
    } else {
      this._tiptapEditor.commands.setTextSelection(
        startPos + contentNode.nodeSize - 1
      );
    }
  }

  /**
   * Gets a snapshot of the current selection.
   */
  public getSelection(): Selection<BSchema> | undefined {
    if (
      this._tiptapEditor.state.selection.from ===
      this._tiptapEditor.state.selection.to
    ) {
      return undefined;
    }

    const blocks: Block<BSchema>[] = [];

    this._tiptapEditor.state.doc.descendants((node, pos) => {
      if (node.type.spec.group !== "blockContent") {
        return true;
      }

      if (
        pos + node.nodeSize < this._tiptapEditor.state.selection.from ||
        pos > this._tiptapEditor.state.selection.to
      ) {
        return true;
      }

      blocks.push(
        nodeToBlock(
          this._tiptapEditor.state.doc.resolve(pos).node(),
          this.schema,
          this.blockCache
        )
      );

      return false;
    });

    return { blocks: blocks };
  }

  /**
   * Checks if the editor is currently editable, or if it's locked.
   * @returns True if the editor is editable, false otherwise.
   */
  public get isEditable(): boolean {
    return this._tiptapEditor.isEditable;
  }

  /**
   * Makes the editor editable or locks it, depending on the argument passed.
   * @param editable True to make the editor editable, or false to lock it.
   */
  public set isEditable(editable: boolean) {
    this._tiptapEditor.setEditable(editable);
  }

  /**
   * Inserts new blocks into the editor. If a block's `id` is undefined, BlockNote generates one automatically. Throws an
   * error if the reference block could not be found.
   * @param blocksToInsert An array of partial blocks that should be inserted.
   * @param referenceBlock An identifier for an existing block, at which the new blocks should be inserted.
   * @param placement Whether the blocks should be inserted just before, just after, or nested inside the
   * `referenceBlock`. Inserts the blocks at the start of the existing block's children if "nested" is used.
   */
  public insertBlocks(
    blocksToInsert: PartialBlock<BSchema>[],
    referenceBlock: BlockIdentifier,
    placement: "before" | "after" | "nested" = "before"
  ): void {
    insertBlocks(blocksToInsert, referenceBlock, placement, this._tiptapEditor);
  }

  /**
   * Updates an existing block in the editor. Since updatedBlock is a PartialBlock object, some fields might not be
   * defined. These undefined fields are kept as-is from the existing block. Throws an error if the block to update could
   * not be found.
   * @param blockToUpdate The block that should be updated.
   * @param update A partial block which defines how the existing block should be changed.
   */
  public updateBlock(
    blockToUpdate: BlockIdentifier,
    update: PartialBlock<BSchema>
  ) {
    updateBlock(blockToUpdate, update, this._tiptapEditor);
  }

  /**
   * Removes existing blocks from the editor. Throws an error if any of the blocks could not be found.
   * @param blocksToRemove An array of identifiers for existing blocks that should be removed.
   */
  public removeBlocks(blocksToRemove: BlockIdentifier[]) {
    removeBlocks(blocksToRemove, this._tiptapEditor);
  }

  /**
   * Replaces existing blocks in the editor with new blocks. If the blocks that should be removed are not adjacent or
   * are at different nesting levels, `blocksToInsert` will be inserted at the position of the first block in
   * `blocksToRemove`. Throws an error if any of the blocks to remove could not be found.
   * @param blocksToRemove An array of blocks that should be replaced.
   * @param blocksToInsert An array of partial blocks to replace the old ones with.
   */
  public replaceBlocks(
    blocksToRemove: BlockIdentifier[],
    blocksToInsert: PartialBlock<BSchema>[]
  ) {
    replaceBlocks(blocksToRemove, blocksToInsert, this._tiptapEditor);
  }

  /**
   * Gets the active text styles at the text cursor position or at the end of the current selection if it's active.
   */
  public getActiveStyles() {
    const styles: Styles = {};
    const marks = this._tiptapEditor.state.selection.$to.marks();

    const toggleStyles = new Set<ToggledStyle>([
      "bold",
      "italic",
      "underline",
      "strike",
      "code",
    ]);
    const colorStyles = new Set<ColorStyle>(["textColor", "backgroundColor"]);

    for (const mark of marks) {
      if (toggleStyles.has(mark.type.name as ToggledStyle)) {
        styles[mark.type.name as ToggledStyle] = true;
      } else if (colorStyles.has(mark.type.name as ColorStyle)) {
        styles[mark.type.name as ColorStyle] = mark.attrs.color;
      }
    }

    return styles;
  }

  /**
   * Adds styles to the currently selected content.
   * @param styles The styles to add.
   */
  public addStyles(styles: Styles) {
    const toggleStyles = new Set<ToggledStyle>([
      "bold",
      "italic",
      "underline",
      "strike",
      "code",
    ]);
    const colorStyles = new Set<ColorStyle>(["textColor", "backgroundColor"]);

    this._tiptapEditor.view.focus();

    for (const [style, value] of Object.entries(styles)) {
      if (toggleStyles.has(style as ToggledStyle)) {
        this._tiptapEditor.commands.setMark(style);
      } else if (colorStyles.has(style as ColorStyle)) {
        this._tiptapEditor.commands.setMark(style, { color: value });
      }
    }
  }

  /**
   * Removes styles from the currently selected content.
   * @param styles The styles to remove.
   */
  public removeStyles(styles: Styles) {
    this._tiptapEditor.view.focus();

    for (const style of Object.keys(styles)) {
      this._tiptapEditor.commands.unsetMark(style);
    }
  }

  /**
   * Toggles styles on the currently selected content.
   * @param styles The styles to toggle.
   */
  public toggleStyles(styles: Styles) {
    const toggleStyles = new Set<ToggledStyle>([
      "bold",
      "italic",
      "underline",
      "strike",
      "code",
    ]);
    const colorStyles = new Set<ColorStyle>(["textColor", "backgroundColor"]);

    this._tiptapEditor.view.focus();

    for (const [style, value] of Object.entries(styles)) {
      if (toggleStyles.has(style as ToggledStyle)) {
        this._tiptapEditor.commands.toggleMark(style);
      } else if (colorStyles.has(style as ColorStyle)) {
        this._tiptapEditor.commands.toggleMark(style, { color: value });
      }
    }
  }

  /**
   * Gets the currently selected text.
   */
  public getSelectedText() {
    return this._tiptapEditor.state.doc.textBetween(
      this._tiptapEditor.state.selection.from,
      this._tiptapEditor.state.selection.to
    );
  }

  /**
   * Gets the URL of the last link in the current selection, or `undefined` if there are no links in the selection.
   */
  public getSelectedLinkUrl() {
    return this._tiptapEditor.getAttributes("link").href as string | undefined;
  }

  /**
   * Creates a new link to replace the selected content.
   * @param url The link URL.
   * @param text The text to display the link with.
   */
  public createLink(url: string, text?: string) {
    if (url === "") {
      return;
    }

    let { from, to } = this._tiptapEditor.state.selection;

    if (!text) {
      text = this._tiptapEditor.state.doc.textBetween(from, to);
    }

    const mark = this._tiptapEditor.schema.mark("link", { href: url });

    this._tiptapEditor.view.dispatch(
      this._tiptapEditor.view.state.tr
        .insertText(text, from, to)
        .addMark(from, from + text.length, mark)
    );
  }

  /**
   * Checks if the block containing the text cursor can be nested.
   */
  public canNestBlock() {
    const { startPos, depth } = getBlockInfoFromPos(
      this._tiptapEditor.state.doc,
      this._tiptapEditor.state.selection.from
    )!;

    return this._tiptapEditor.state.doc.resolve(startPos).index(depth - 1) > 0;
  }

  /**
   * Nests the block containing the text cursor into the block above it.
   */
  public nestBlock() {
    this._tiptapEditor.commands.sinkListItem("blockContainer");
  }

  /**
   * Checks if the block containing the text cursor is nested.
   */
  public canUnnestBlock() {
    const { depth } = getBlockInfoFromPos(
      this._tiptapEditor.state.doc,
      this._tiptapEditor.state.selection.from
    )!;

    return depth > 2;
  }

  /**
   * Lifts the block containing the text cursor out of its parent.
   */
  public unnestBlock() {
    this._tiptapEditor.commands.liftListItem("blockContainer");
  }

  /**
   * Serializes blocks into an HTML string. To better conform to HTML standards, children of blocks which aren't list
   * items are un-nested in the output HTML.
   * @param blocks An array of blocks that should be serialized into HTML.
   * @returns The blocks, serialized as an HTML string.
   */
  public async blocksToHTML(blocks: Block<BSchema>[]): Promise<string> {
    return blocksToHTML(blocks, this._tiptapEditor.schema);
  }

  /**
   * Parses blocks from an HTML string. Tries to create `Block` objects out of any HTML block-level elements, and
   * `InlineNode` objects from any HTML inline elements, though not all element types are recognized. If BlockNote
   * doesn't recognize an HTML element's tag, it will parse it as a paragraph or plain text.
   * @param html The HTML string to parse blocks from.
   * @returns The blocks parsed from the HTML string.
   */
  public async HTMLToBlocks(html: string): Promise<Block<BSchema>[]> {
    return HTMLToBlocks(html, this.schema, this._tiptapEditor.schema);
  }

  /**
   * Serializes blocks into a Markdown string. The output is simplified as Markdown does not support all features of
   * BlockNote - children of blocks which aren't list items are un-nested and certain styles are removed.
   * @param blocks An array of blocks that should be serialized into Markdown.
   * @returns The blocks, serialized as a Markdown string.
   */
  public async blocksToMarkdown(blocks: Block<BSchema>[]): Promise<string> {
    return blocksToMarkdown(blocks, this._tiptapEditor.schema);
  }

  /**
   * Creates a list of blocks from a Markdown string. Tries to create `Block` and `InlineNode` objects based on
   * Markdown syntax, though not all symbols are recognized. If BlockNote doesn't recognize a symbol, it will parse it
   * as text.
   * @param markdown The Markdown string to parse blocks from.
   * @returns The blocks parsed from the Markdown string.
   */
  public async markdownToBlocks(markdown: string): Promise<Block<BSchema>[]> {
    return markdownToBlocks(markdown, this.schema, this._tiptapEditor.schema);
  }

  /**
   * Updates the user info for the current user that's shown to other collaborators.
   */
  public updateCollaborationUserInfo(user: { name: string; color: string }) {
    if (!this.options.collaboration) {
      throw new Error(
        "Cannot update collaboration user info when collaboration is disabled."
      );
    }
    this._tiptapEditor.commands.updateUser(user);
  }
}<|MERGE_RESOLUTION|>--- conflicted
+++ resolved
@@ -2,11 +2,7 @@
 import { Node } from "prosemirror-model";
 // import "./blocknote.css";
 import { Editor as TiptapEditor } from "@tiptap/core/dist/packages/core/src/Editor";
-<<<<<<< HEAD
-import { UiFactories, getBlockNoteExtensions } from "./BlockNoteExtensions";
-=======
 import * as Y from "yjs";
->>>>>>> b2362ff0
 import {
   insertBlocks,
   removeBlocks,
@@ -14,13 +10,14 @@
   updateBlock,
 } from "./api/blockManipulation/blockManipulation";
 import {
+  blocksToHTML,
   HTMLToBlocks,
-  blocksToHTML,
   blocksToMarkdown,
   markdownToBlocks,
 } from "./api/formatConversions/formatConversions";
 import { nodeToBlock } from "./api/nodeConversions/nodeConversions";
 import { getNodeById } from "./api/util/nodeUtil";
+import { getBlockNoteExtensions, UiFactories } from "./BlockNoteExtensions";
 import styles from "./editor.module.css";
 import {
   Block,
@@ -29,13 +26,10 @@
   PartialBlock,
 } from "./extensions/Blocks/api/blockTypes";
 import { TextCursorPosition } from "./extensions/Blocks/api/cursorPositionTypes";
-<<<<<<< HEAD
 import {
   DefaultBlockSchema,
   defaultBlockSchema,
 } from "./extensions/Blocks/api/defaultBlocks";
-=======
->>>>>>> b2362ff0
 import {
   ColorStyle,
   Styles,
@@ -48,13 +42,8 @@
   defaultSlashMenuItems,
 } from "./extensions/SlashMenu";
 
-<<<<<<< HEAD
 export type BlockNoteEditorOptions<BSchema extends BlockSchema> = {
   // TODO: Figure out if enableBlockNoteExtensions/disableHistoryExtension are needed and document them.
-=======
-export type BlockNoteEditorOptions = {
-  // TODO: Figure out if enableBlockNoteExtensions is needed and document them.
->>>>>>> b2362ff0
   enableBlockNoteExtensions: boolean;
 
   /**
@@ -115,11 +104,11 @@
   theme: "light" | "dark";
 
   /**
-<<<<<<< HEAD
    * A list of block types that should be available in the editor.
    */
   blockSchema: BSchema;
-=======
+
+  /**
    * When enabled, allows for collaboration between multiple users.
    */
   collaboration: {
@@ -143,7 +132,6 @@
      */
     renderCursor?: (user: any) => HTMLElement;
   };
->>>>>>> b2362ff0
 
   // tiptap options, undocumented
   _tiptapOptions: any;
@@ -168,11 +156,7 @@
     this._tiptapEditor.view.focus();
   }
 
-<<<<<<< HEAD
-  constructor(options: Partial<BlockNoteEditorOptions<BSchema>> = {}) {
-=======
-  constructor(private readonly options: Partial<BlockNoteEditorOptions> = {}) {
->>>>>>> b2362ff0
+  constructor(private readonly options: Partial<BlockNoteEditorOptions<BSchema>> = {}) {
     // apply defaults
     const newOptions: Omit<typeof options, "defaultStyles" | "blockSchema"> & {
       defaultStyles: boolean;
@@ -188,30 +172,17 @@
       ...options,
     };
 
-<<<<<<< HEAD
-    const blockNoteExtensions = getBlockNoteExtensions<BSchema>({
+    const extensions = getBlockNoteExtensions<BSchema>({
       editor: this,
       uiFactories: newOptions.uiFactories || {},
       slashCommands:
         newOptions.slashCommands || (defaultSlashMenuItems() as any),
       blockSchema: newOptions.blockSchema,
+      collaboration: newOptions.collaboration,
     });
 
     this.schema = newOptions.blockSchema;
 
-    let extensions = newOptions.disableHistoryExtension
-      ? blockNoteExtensions.filter((e) => e.name !== "history")
-      : blockNoteExtensions;
-
-=======
-    const extensions = getBlockNoteExtensions({
-      editor: this,
-      uiFactories: options.uiFactories || {},
-      slashCommands: options.slashCommands || defaultSlashMenuItems,
-      collaboration: options.collaboration,
-    });
-
->>>>>>> b2362ff0
     const tiptapOptions: EditorOptions = {
       // TODO: This approach to setting initial content is "cleaner" but requires the PM editor schema, which is only
       //  created after initializing the TipTap editor. Not sure it's feasible.
@@ -344,6 +315,10 @@
     traverseBlockArray(blocks);
   }
 
+  /**
+   * Executes a callback whenever the editor's contents change.
+   * @param callback The callback to execute.
+   */
   public onEditorContentChange(callback: () => void) {
     this._tiptapEditor.on("update", callback);
   }
