import * as path from "path";
import { webpackStats } from "rollup-plugin-webpack-stats";
import { defineConfig } from "vite";
import pkg from "./package.json";
// import eslintPlugin from "vite-plugin-eslint";

const deps = Object.keys(pkg.dependencies);

// https://vitejs.dev/config/
export default defineConfig({
  test: {
    environment: "jsdom",
    setupFiles: ["./vitestSetup.ts"],
  },
  plugins: [webpackStats()],
  build: {
    sourcemap: true,
    lib: {
      entry: {
        blocknote: path.resolve(__dirname, "src/index.ts"),
        comments: path.resolve(__dirname, "src/comments/index.ts"),
        blocks: path.resolve(__dirname, "src/blocks/index.ts"),
        locales: path.resolve(__dirname, "src/i18n/index.ts"),
<<<<<<< HEAD
        extensions: path.resolve(__dirname, "src/extensions/index.ts"),
=======
        yjs: path.resolve(__dirname, "src/yjs/index.ts"),
>>>>>>> ec19b213
      },
      name: "blocknote",
      formats: ["es", "cjs"],
      fileName: (format, entryName) =>
        format === "es" ? `${entryName}.js` : `${entryName}.cjs`,
    },
    rollupOptions: {
      // make sure to externalize deps that shouldn't be bundled
      // into your library
      external: (source: string) => {
        if (deps.includes(source)) {
          return true;
        }
        return (
          source.startsWith("prosemirror-") ||
          source.startsWith("@shikijs/lang") ||
          source.startsWith("@shikijs/theme")
        );
      },
      output: {
        // Provide global variables to use in the UMD build
        // for externalized deps
        globals: {},
        interop: "compat", // https://rollupjs.org/migration/#changed-defaults
      },
    },
  },
});<|MERGE_RESOLUTION|>--- conflicted
+++ resolved
@@ -1,6 +1,6 @@
 import * as path from "path";
 import { webpackStats } from "rollup-plugin-webpack-stats";
-import { defineConfig } from "vite";
+import { defineConfig } from "vitest/config";
 import pkg from "./package.json";
 // import eslintPlugin from "vite-plugin-eslint";
 
@@ -21,11 +21,8 @@
         comments: path.resolve(__dirname, "src/comments/index.ts"),
         blocks: path.resolve(__dirname, "src/blocks/index.ts"),
         locales: path.resolve(__dirname, "src/i18n/index.ts"),
-<<<<<<< HEAD
         extensions: path.resolve(__dirname, "src/extensions/index.ts"),
-=======
         yjs: path.resolve(__dirname, "src/yjs/index.ts"),
->>>>>>> ec19b213
       },
       name: "blocknote",
       formats: ["es", "cjs"],
