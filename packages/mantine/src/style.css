--- conflicted
+++ resolved
@@ -659,19 +659,15 @@
   color: var(--bn-colors-menu-text);
 }
 
-<<<<<<< HEAD
+.bn-mantine .bn-badge .mantine-Chip-label:hover {
+  border: 1px solid var(--mantine-primary-color-filled-hover);
+  color: var(--mantine-primary-color-filled-hover);
+}
+
 .bn-mantine
   .bn-badge
   .mantine-Chip-label
   > span:not(.mantine-Chip-iconWrapper) {
-=======
-.bn-mantine .bn-badge .mantine-Chip-label:hover {
-  border: 1px solid var(--mantine-primary-color-filled-hover);
-  color: var(--mantine-primary-color-filled-hover);
-}
-
-.bn-mantine .bn-badge .mantine-Chip-label > span:not(.mantine-Chip-iconWrapper) {
->>>>>>> 4d293ef1
   display: inline-flex;
   gap: 4px;
 }
