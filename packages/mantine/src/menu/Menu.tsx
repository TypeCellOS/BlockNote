--- conflicted
+++ resolved
@@ -146,13 +146,8 @@
   return (
     <MantineMenu
       withinPortal={false}
-<<<<<<< HEAD
-      // middlewares={{ flip: true, shift: true, inline: false, size: true }}
-      // onChange={onOpenChange}
-=======
       middlewares={{ flip: true, shift: true, inline: false, size: true }}
       onChange={onOpenChange}
->>>>>>> add526cd
       position={position}>
       {children}
     </MantineMenu>
