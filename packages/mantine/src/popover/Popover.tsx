--- conflicted
+++ resolved
@@ -11,20 +11,12 @@
 export const Popover = (
   props: ComponentProps["Generic"]["Popover"]["Root"]
 ) => {
-<<<<<<< HEAD
-  const { opened, onOpenChange, position, children, ...rest } = props;
-=======
   const { opened, position, children, ...rest } = props;
->>>>>>> add526cd
 
   assertEmpty(rest);
 
   return (
-    <MantinePopover
-      withinPortal={false}
-      opened={opened}
-      onChange={onOpenChange}
-      position={position}>
+    <MantinePopover withinPortal={false} opened={opened} position={position}>
       {children}
     </MantinePopover>
   );
