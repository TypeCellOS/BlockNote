--- conflicted
+++ resolved
@@ -1,9 +1,4 @@
-<<<<<<< HEAD
-export * from "./BlockNoteView.js";
-export * from "./components.js";
-=======
 export * from "./BlockNoteTheme.js";
 export * from "./BlockNoteView.js";
 export * from "./components.js";
-export * from "./defaultThemes.js";
->>>>>>> 4aa4f25c
+export * from "./defaultThemes.js";