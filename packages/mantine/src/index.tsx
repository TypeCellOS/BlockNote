export * from "./BlockNoteTheme.js";
<<<<<<< HEAD
export * from "./defaultThemes.js";

export const components: Components = {
  Toolbar: {
    Root: Toolbar,
    Button: ToolbarButton,
    Select: ToolbarSelect,
  },
  FilePanel: {
    Root: Panel,
    Button: PanelButton,
    FileInput: PanelFileInput,
    TabPanel: PanelTab,
    TextInput: PanelTextInput,
  },
  GridSuggestionMenu: {
    Root: GridSuggestionMenu,
    Item: GridSuggestionMenuItem,
    EmptyItem: GridSuggestionMenuEmptyItem,
    Loader: GridSuggestionMenuLoader,
  },
  SideMenu: {
    Root: SideMenu,
    Button: SideMenuButton,
  },
  SuggestionMenu: {
    Root: SuggestionMenu,
    Item: SuggestionMenuItem,
    EmptyItem: SuggestionMenuEmptyItem,
    Label: SuggestionMenuLabel,
    Loader: SuggestionMenuLoader,
  },
  TableHandle: {
    Root: TableHandle,
    ExtendButton: ExtendButton,
  },
  Generic: {
    Form: {
      Root: (props) => <div>{props.children}</div>,
      TextInput: TextInput,
    },
    Menu: {
      Root: Menu,
      Trigger: MenuTrigger,
      Dropdown: MenuDropdown,
      Divider: MenuDivider,
      Label: MenuLabel,
      Item: MenuItem,
    },
    Popover: {
      Root: Popover,
      Trigger: PopoverTrigger,
      Content: PopoverContent,
    },
  },
};

const mantineTheme = {
  // Removes button press effect
  activeClassName: "",
};

export const BlockNoteView = <
  BSchema extends BlockSchema,
  ISchema extends InlineContentSchema,
  SSchema extends StyleSchema
>(
  props: Omit<BlockNoteViewProps<BSchema, ISchema, SSchema>, "theme"> & {
    theme?:
      | "light"
      | "dark"
      | Theme
      | {
          light: Theme;
          dark: Theme;
        };
  }
) => {
  const { className, theme, ...rest } = props;

  const existingContext = useBlockNoteContext();
  const systemColorScheme = usePrefersColorScheme();
  const defaultColorScheme =
    existingContext?.colorSchemePreference || systemColorScheme;

  const ref = useCallback(
    (node: HTMLDivElement | null) => {
      if (!node) {
        // todo: clean variables?
        return;
      }

      removeBlockNoteCSSVariables(node);

      if (typeof theme === "object") {
        if ("light" in theme && "dark" in theme) {
          applyBlockNoteCSSVariablesFromTheme(
            theme[defaultColorScheme === "dark" ? "dark" : "light"],
            node
          );
          return;
        }

        applyBlockNoteCSSVariablesFromTheme(theme, node);
        return;
      }
    },
    [defaultColorScheme, theme]
  );

  return (
    <ComponentsContext.Provider value={components}>
      {/* `cssVariablesSelector` scopes Mantine CSS variables to only the editor, */}
      {/* as proposed here:  https://github.com/orgs/mantinedev/discussions/5685 */}
      <MantineProvider
        theme={mantineTheme}
        cssVariablesSelector=".bn-mantine"
        // This gets the element to set `data-mantine-color-scheme` on. Since we
        // don't need this attribute (we use our own theming API), we return
        // undefined here.
        getRootElement={() => undefined}>
        <BlockNoteViewRaw
          className={mergeCSSClasses("bn-mantine", className || "")}
          theme={typeof theme === "object" ? undefined : theme}
          {...rest}
          ref={ref}
        />
      </MantineProvider>
    </ComponentsContext.Provider>
  );
};
=======
export * from "./BlockNoteView.js";
export * from "./components.js";
export * from "./defaultThemes.js";
>>>>>>> 454a91cc
<|MERGE_RESOLUTION|>--- conflicted
+++ resolved
@@ -1,138 +1,4 @@
 export * from "./BlockNoteTheme.js";
-<<<<<<< HEAD
-export * from "./defaultThemes.js";
-
-export const components: Components = {
-  Toolbar: {
-    Root: Toolbar,
-    Button: ToolbarButton,
-    Select: ToolbarSelect,
-  },
-  FilePanel: {
-    Root: Panel,
-    Button: PanelButton,
-    FileInput: PanelFileInput,
-    TabPanel: PanelTab,
-    TextInput: PanelTextInput,
-  },
-  GridSuggestionMenu: {
-    Root: GridSuggestionMenu,
-    Item: GridSuggestionMenuItem,
-    EmptyItem: GridSuggestionMenuEmptyItem,
-    Loader: GridSuggestionMenuLoader,
-  },
-  SideMenu: {
-    Root: SideMenu,
-    Button: SideMenuButton,
-  },
-  SuggestionMenu: {
-    Root: SuggestionMenu,
-    Item: SuggestionMenuItem,
-    EmptyItem: SuggestionMenuEmptyItem,
-    Label: SuggestionMenuLabel,
-    Loader: SuggestionMenuLoader,
-  },
-  TableHandle: {
-    Root: TableHandle,
-    ExtendButton: ExtendButton,
-  },
-  Generic: {
-    Form: {
-      Root: (props) => <div>{props.children}</div>,
-      TextInput: TextInput,
-    },
-    Menu: {
-      Root: Menu,
-      Trigger: MenuTrigger,
-      Dropdown: MenuDropdown,
-      Divider: MenuDivider,
-      Label: MenuLabel,
-      Item: MenuItem,
-    },
-    Popover: {
-      Root: Popover,
-      Trigger: PopoverTrigger,
-      Content: PopoverContent,
-    },
-  },
-};
-
-const mantineTheme = {
-  // Removes button press effect
-  activeClassName: "",
-};
-
-export const BlockNoteView = <
-  BSchema extends BlockSchema,
-  ISchema extends InlineContentSchema,
-  SSchema extends StyleSchema
->(
-  props: Omit<BlockNoteViewProps<BSchema, ISchema, SSchema>, "theme"> & {
-    theme?:
-      | "light"
-      | "dark"
-      | Theme
-      | {
-          light: Theme;
-          dark: Theme;
-        };
-  }
-) => {
-  const { className, theme, ...rest } = props;
-
-  const existingContext = useBlockNoteContext();
-  const systemColorScheme = usePrefersColorScheme();
-  const defaultColorScheme =
-    existingContext?.colorSchemePreference || systemColorScheme;
-
-  const ref = useCallback(
-    (node: HTMLDivElement | null) => {
-      if (!node) {
-        // todo: clean variables?
-        return;
-      }
-
-      removeBlockNoteCSSVariables(node);
-
-      if (typeof theme === "object") {
-        if ("light" in theme && "dark" in theme) {
-          applyBlockNoteCSSVariablesFromTheme(
-            theme[defaultColorScheme === "dark" ? "dark" : "light"],
-            node
-          );
-          return;
-        }
-
-        applyBlockNoteCSSVariablesFromTheme(theme, node);
-        return;
-      }
-    },
-    [defaultColorScheme, theme]
-  );
-
-  return (
-    <ComponentsContext.Provider value={components}>
-      {/* `cssVariablesSelector` scopes Mantine CSS variables to only the editor, */}
-      {/* as proposed here:  https://github.com/orgs/mantinedev/discussions/5685 */}
-      <MantineProvider
-        theme={mantineTheme}
-        cssVariablesSelector=".bn-mantine"
-        // This gets the element to set `data-mantine-color-scheme` on. Since we
-        // don't need this attribute (we use our own theming API), we return
-        // undefined here.
-        getRootElement={() => undefined}>
-        <BlockNoteViewRaw
-          className={mergeCSSClasses("bn-mantine", className || "")}
-          theme={typeof theme === "object" ? undefined : theme}
-          {...rest}
-          ref={ref}
-        />
-      </MantineProvider>
-    </ComponentsContext.Provider>
-  );
-};
-=======
 export * from "./BlockNoteView.js";
 export * from "./components.js";
-export * from "./defaultThemes.js";
->>>>>>> 454a91cc
+export * from "./defaultThemes.js";