import {
  ActionIcon as MantineActionIcon,
  Button as MantineButton,
  Stack as MantineStack,
  Text as MantineText,
  Tooltip as MantineTooltip,
} from "@mantine/core";

import { assertEmpty, isSafari } from "@blocknote/core";
import { ComponentProps } from "@blocknote/react";
import { forwardRef, useState } from "react";

export const TooltipContent = (props: {
  mainTooltip: string;
  secondaryTooltip?: string;
}) => (
  <MantineStack gap={0} className={"bn-tooltip"}>
    <MantineText size={"sm"} lineClamp={5}>
      {props.mainTooltip}
    </MantineText>
    {props.secondaryTooltip && (
      <MantineText size={"xs"} lineClamp={5}>
        {props.secondaryTooltip}
      </MantineText>
    )}
  </MantineStack>
);

type ToolbarButtonProps = ComponentProps["FormattingToolbar"]["Button"] &
  ComponentProps["LinkToolbar"]["Button"];

/**
 * Helper for basic buttons that show in the formatting toolbar.
 */
export const ToolbarButton = forwardRef<HTMLButtonElement, ToolbarButtonProps>(
  (props, ref) => {
    const {
      className,
      children,
      mainTooltip,
      secondaryTooltip,
      icon,
      isSelected,
      isDisabled,
      onClick,
      label,
      variant,
      ...rest
    } = props;

    // false, because rest props can be added by mantine when button is used as a trigger
    // assertEmpty in this case is only used at typescript level, not runtime level
    assertEmpty(rest, false);

    const [hideTooltip, setHideTooltip] = useState(false);

    const button = children ? (
      <MantineButton
        aria-label={label}
        className={className}
        // Needed as Safari doesn't focus button elements on mouse down
        // unlike other browsers.
        onMouseDown={(e) => {
          if (isSafari()) {
            (e.currentTarget as HTMLButtonElement).focus();
          }
<<<<<<< HEAD
          e.preventDefault();
          e.stopPropagation();
=======
>>>>>>> add526cd
        }}
        onClick={(event) => {
          setHideTooltip(true);
          onClick?.(event);
        }}
        // Mantine Menu.Target elements block mouseleave events for some reason,
        // but pointerleave events work fine.
        onPointerLeave={() => setHideTooltip(false)}
        aria-pressed={isSelected}
        data-selected={isSelected || undefined}
        data-test={
          mainTooltip
            ? mainTooltip.slice(0, 1).toLowerCase() +
              mainTooltip.replace(/\s+/g, "").slice(1)
            : undefined
        }
        size={variant === "compact" ? "compact-xs" : "xs"}
        disabled={isDisabled || false}
        ref={ref}
        {...rest}>
        {children}
      </MantineButton>
    ) : (
      <MantineActionIcon
        className={className}
        aria-label={label}
        // Needed as Safari doesn't focus button elements on mouse down
        // unlike other browsers.
        onMouseDown={(e) => {
          if (isSafari()) {
            (e.currentTarget as HTMLButtonElement).focus();
          }
<<<<<<< HEAD
          e.preventDefault();
          e.stopPropagation();
=======
>>>>>>> add526cd
        }}
        onClick={(event) => {
          // We manually hide the tooltip onclick, because the click event
          // might open a popover which would then show both the tooltip and the popover
          // this is similar to default behavior of shadcn / radix
          setHideTooltip(true);
          onClick?.(event);
        }}
        // Mantine Menu.Target elements block mouseleave events for some reason,
        // but pointerleave events work fine.
        onPointerLeave={() => setHideTooltip(false)}
        aria-pressed={isSelected}
        data-selected={isSelected || undefined}
        data-test={
          mainTooltip
            ? mainTooltip.slice(0, 1).toLowerCase() +
              mainTooltip.replace(/\s+/g, "").slice(1)
            : undefined
        }
        size={variant === "compact" ? 20 : 30}
        disabled={isDisabled || false}
        ref={ref}
        {...rest}>
        {icon}
      </MantineActionIcon>
    );

    if (!mainTooltip) {
      return button;
    }

    return (
      <MantineTooltip
        disabled={hideTooltip}
        withinPortal={false}
        label={
          <TooltipContent
            mainTooltip={mainTooltip}
            secondaryTooltip={secondaryTooltip}
          />
        }>
        {button}
      </MantineTooltip>
    );
  }
);<|MERGE_RESOLUTION|>--- conflicted
+++ resolved
@@ -64,11 +64,6 @@
           if (isSafari()) {
             (e.currentTarget as HTMLButtonElement).focus();
           }
-<<<<<<< HEAD
-          e.preventDefault();
-          e.stopPropagation();
-=======
->>>>>>> add526cd
         }}
         onClick={(event) => {
           setHideTooltip(true);
@@ -101,11 +96,6 @@
           if (isSafari()) {
             (e.currentTarget as HTMLButtonElement).focus();
           }
-<<<<<<< HEAD
-          e.preventDefault();
-          e.stopPropagation();
-=======
->>>>>>> add526cd
         }}
         onClick={(event) => {
           // We manually hide the tooltip onclick, because the click event
