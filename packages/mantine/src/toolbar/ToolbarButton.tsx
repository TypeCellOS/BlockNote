--- conflicted
+++ resolved
@@ -138,63 +138,7 @@
             />
           )
         }>
-<<<<<<< HEAD
-        {/*Creates an ActionIcon instead of a Button if only an icon is provided as content.*/}
-        {children ? (
-          <MantineButton
-            aria-label={label}
-            className={className}
-            // Needed as Safari doesn't focus button elements on mouse down
-            // unlike other browsers.
-            onMouseDown={(e) => {
-              if (isSafari()) {
-                (e.currentTarget as HTMLButtonElement).focus();
-              }
-            }}
-            onClick={onClick}
-            leftSection={icon}
-            aria-pressed={isSelected}
-            data-selected={isSelected || undefined}
-            data-test={
-              mainTooltip &&
-              mainTooltip.slice(0, 1).toLowerCase() +
-                mainTooltip.replace(/\s+/g, "").slice(1)
-            }
-            size={"xs"}
-            disabled={isDisabled || false}
-            ref={ref}
-            {...rest}>
-            {children}
-          </MantineButton>
-        ) : (
-          <MantineActionIcon
-            className={className}
-            aria-label={label}
-            // Needed as Safari doesn't focus button elements on mouse down
-            // unlike other browsers.
-            onMouseDown={(e) => {
-              if (isSafari()) {
-                (e.currentTarget as HTMLButtonElement).focus();
-              }
-            }}
-            onClick={onClick}
-            aria-pressed={isSelected}
-            data-selected={isSelected || undefined}
-            data-test={
-              mainTooltip &&
-              mainTooltip.slice(0, 1).toLowerCase() +
-                mainTooltip.replace(/\s+/g, "").slice(1)
-            }
-            size={30}
-            disabled={isDisabled || false}
-            ref={ref}
-            {...rest}>
-            {icon}
-          </MantineActionIcon>
-        )}
-=======
         {button}
->>>>>>> da95b677
       </MantineTooltip>
     );
   }
