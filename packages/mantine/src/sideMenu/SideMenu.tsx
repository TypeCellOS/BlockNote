--- conflicted
+++ resolved
@@ -13,16 +13,12 @@
   assertEmpty(rest, false);
 
   return (
-<<<<<<< HEAD
-    <MantineGroup align={"center"} gap={0} className={className} ref={ref}>
-=======
-    <Mantine.Group
+    <MantineGroup
       align={"center"}
       gap={0}
       className={className}
       ref={ref}
       {...rest}>
->>>>>>> 624f4b17
       {children}
     </MantineGroup>
   );
