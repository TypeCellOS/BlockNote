--- conflicted
+++ resolved
@@ -6,11 +6,7 @@
     "*.css"
   ],
   "license": "MPL-2.0",
-<<<<<<< HEAD
-  "version": "0.15.2",
-=======
   "version": "0.15.3",
->>>>>>> 91d7a88a
   "files": [
     "dist",
     "types",
@@ -55,13 +51,8 @@
     "clean": "rimraf dist && rimraf types"
   },
   "dependencies": {
-<<<<<<< HEAD
-    "@blocknote/core": "^0.15.2",
-    "@blocknote/react": "^0.15.2",
-=======
     "@blocknote/core": "^0.15.3",
     "@blocknote/react": "^0.15.3",
->>>>>>> 91d7a88a
     "@mantine/core": "^7.10.1",
     "@mantine/hooks": "^7.10.1",
     "@mantine/utils": "^6.0.21",
