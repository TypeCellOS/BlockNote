{
  "name": "@blocknote/mantine",
  "homepage": "https://github.com/TypeCellOS/BlockNote",
  "private": false,
  "sideEffects": [
    "*.css"
  ],
  "license": "MPL-2.0",
<<<<<<< HEAD
  "version": "0.14.4",
=======
  "version": "0.14.6",
>>>>>>> f69a59fe
  "files": [
    "dist",
    "types",
    "src"
  ],
  "keywords": [
    "react",
    "javascript",
    "editor",
    "typescript",
    "prosemirror",
    "wysiwyg",
    "rich-text-editor",
    "notion",
    "yjs",
    "block-based",
    "tiptap"
  ],
  "description": "A \"Notion-style\" block-based extensible text editor built on top of Prosemirror and Tiptap.",
  "type": "module",
  "source": "src/index.tsx",
  "types": "./types/src/index.d.ts",
  "main": "./dist/blocknote-mantine.umd.cjs",
  "module": "./dist/blocknote-mantine.js",
  "exports": {
    ".": {
      "types": "./types/src/index.d.ts",
      "import": "./dist/blocknote-mantine.js",
      "require": "./dist/blocknote-mantine.umd.cjs"
    },
    "./style.css": {
      "import": "./dist/style.css",
      "require": "./dist/style.css"
    }
  },
  "scripts": {
    "dev": "vite",
    "build": "tsc && vite build",
    "build-bundled": "tsc && vite build --config vite.config.bundled.ts && git checkout tmp-releases && rm -rf ../../release && mv ../../release-tmp ../../release",
    "preview": "vite preview",
    "lint": "eslint src --max-warnings 0",
    "clean": "rimraf dist && rimraf types"
  },
  "dependencies": {
<<<<<<< HEAD
    "@blocknote/core": "^0.14.4",
    "@blocknote/react": "^0.14.4",
=======
    "@blocknote/core": "^0.14.5",
    "@blocknote/react": "^0.14.6",
>>>>>>> f69a59fe
    "@mantine/core": "^7.10.1",
    "@mantine/hooks": "^7.10.1",
    "@mantine/utils": "^6.0.21",
    "react": "^18",
    "react-dom": "^18",
    "react-icons": "^5.2.1"
  },
  "devDependencies": {
    "@types/react": "^18.0.25",
    "@types/react-dom": "^18.0.9",
    "@vitejs/plugin-react": "^4.0.4",
    "eslint": "^8.10.0",
    "prettier": "^2.7.1",
    "rimraf": "^5.0.5",
    "rollup-plugin-webpack-stats": "^0.2.2",
    "typescript": "^5.3.3",
    "vite": "^4.4.8",
    "vite-plugin-eslint": "^1.8.1",
    "vite-plugin-externalize-deps": "^0.7.0"
  },
  "peerDependencies": {
    "react": "^18",
    "react-dom": "^18"
  },
  "eslintConfig": {
    "extends": [
      "../../.eslintrc.js"
    ]
  },
  "publishConfig": {
    "access": "public",
    "registry": "https://registry.npmjs.org/"
  }
}<|MERGE_RESOLUTION|>--- conflicted
+++ resolved
@@ -6,11 +6,7 @@
     "*.css"
   ],
   "license": "MPL-2.0",
-<<<<<<< HEAD
-  "version": "0.14.4",
-=======
   "version": "0.14.6",
->>>>>>> f69a59fe
   "files": [
     "dist",
     "types",
@@ -55,13 +51,8 @@
     "clean": "rimraf dist && rimraf types"
   },
   "dependencies": {
-<<<<<<< HEAD
-    "@blocknote/core": "^0.14.4",
-    "@blocknote/react": "^0.14.4",
-=======
     "@blocknote/core": "^0.14.5",
     "@blocknote/react": "^0.14.6",
->>>>>>> f69a59fe
     "@mantine/core": "^7.10.1",
     "@mantine/hooks": "^7.10.1",
     "@mantine/utils": "^6.0.21",
