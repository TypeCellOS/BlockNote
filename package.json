--- conflicted
+++ resolved
@@ -21,11 +21,7 @@
     "start": "lerna run --stream --scope @blocknote/example-editor dev",
     "gen": "lerna run --stream --scope @blocknote/dev-scripts gen",
     "start:built": "npx serve examples/editor/dist -c ../serve.json",
-<<<<<<< HEAD
-    "build": "npm run gen && lerna run --stream build --concurrency 1",
-=======
-    "build": "npm run clean && lerna run --stream build --concurrency 1",
->>>>>>> 08c6de67
+    "build": "npm run clean && npm run gen && npm run clean lerna run --stream build --concurrency 1",
     "build:site": "lerna run --stream docs:build --concurrency 1",
     "lint": "lerna run --stream lint",
     "bootstrap": "lerna bootstrap --ci -- --force && patch-package",
