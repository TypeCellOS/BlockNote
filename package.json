{
  "name": "root",
  "type": "module",
  "devDependencies": {
    "@nx/js": "^21.6.5",
    "@typescript-eslint/eslint-plugin": "^5.62.0",
    "@typescript-eslint/parser": "^5.62.0",
    "concurrently": "9.1.2",
    "eslint": "^8.57.1",
    "eslint-config-react-app": "^7.0.1",
    "eslint-plugin-import": "^2.32.0",
    "glob": "^10.4.5",
    "nx": "^21.6.5",
    "prettier": "^3.6.2",
    "prettier-plugin-tailwindcss": "^0.6.14",
    "serve": "14.2.4",
<<<<<<< HEAD
    "typescript": "^5.3.3",
    "vitest": "^2.0.3",
    "wait-on": "8.0.3",
    "zod": "^4.0.0"
=======
    "typescript": "^5.9.3",
    "vitest": "^2.1.9",
    "wait-on": "8.0.3"
>>>>>>> 7493c4e6
  },
  "pnpm": {
    "ignoredBuiltDependencies": [
      "sharp",
      "workerd"
    ],
    "onlyBuiltDependencies": [
      "@parcel/watcher",
      "@sentry/cli",
      "@tailwindcss/oxide",
      "better-sqlite3",
      "canvas",
      "esbuild",
      "msw",
      "nx",
      "unrs-resolver"
    ]
  },
  "packageManager": "pnpm@10.18.2+sha512.9fb969fa749b3ade6035e0f109f0b8a60b5d08a1a87fdf72e337da90dcc93336e2280ca4e44f2358a649b83c17959e9993e777c2080879f3801e6f0d999ad3dd",
  "private": true,
  "scripts": {
    "dev": "nx run @blocknote/example-editor:dev",
    "dev:docs": "nx run docs:dev",
    "build": "nx run-many --target=build",
    "build:clean": "pnpm run clean && pnpm run gen && pnpm run clean && pnpm run build",
    "build:site": "nx run-many --target=build:site",
    "clean": "nx run-many --target=clean",
    "deploy": "nx release --skip-publish",
    "gen": "nx run @blocknote/dev-scripts:gen",
    "install-playwright": "cd tests && pnpx playwright install --with-deps",
    "e2e": "concurrently --success=first -r --kill-others \"pnpm run start -L\" \"wait-on http://localhost:3000 && cd tests && pnpm exec playwright test $PLAYWRIGHT_CONFIG\"",
    "e2e:updateSnaps": "concurrently --success=first -r --kill-others \"pnpm run start -L\" \"wait-on http://localhost:3000 && cd tests && pnpm run test:updateSnaps\"",
    "lint": "nx run-many --target=lint",
    "postpublish": "rm -rf packages/core/README.md && rm -rf packages/react/README.md",
    "prebuild": "cp README.md packages/core/README.md && cp README.md packages/react/README.md",
    "prestart": "pnpm run build",
    "start": "serve playground/dist -c ../serve.json",
    "test": "nx run-many --target=test",
    "format": "prettier --write \"**/*.{js,jsx,ts,tsx,css,scss,md}\""
  }
}<|MERGE_RESOLUTION|>--- conflicted
+++ resolved
@@ -14,16 +14,10 @@
     "prettier": "^3.6.2",
     "prettier-plugin-tailwindcss": "^0.6.14",
     "serve": "14.2.4",
-<<<<<<< HEAD
-    "typescript": "^5.3.3",
-    "vitest": "^2.0.3",
+    "typescript": "^5.9.3",
+    "vitest": "^2.1.9",
     "wait-on": "8.0.3",
     "zod": "^4.0.0"
-=======
-    "typescript": "^5.9.3",
-    "vitest": "^2.1.9",
-    "wait-on": "8.0.3"
->>>>>>> 7493c4e6
   },
   "pnpm": {
     "ignoredBuiltDependencies": [
