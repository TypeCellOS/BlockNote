--- conflicted
+++ resolved
@@ -20,11 +20,7 @@
   "scripts": {
     "start": "lerna run --stream --scope @blocknote/example-editor dev",
     "start:built": "npx serve examples/editor/dist",
-<<<<<<< HEAD
-    "test:updateSnaps": "docker run --rm  -e RUN_IN_DOCKER=true --network host -v $(pwd):/work/ -w /work/ -it mcr.microsoft.com/playwright:v1.38.1-focal npx playwright test",
-=======
     "test:updateSnaps": "docker run --rm  -e RUN_IN_DOCKER=true --network host -v $(pwd):/work/ -w /work/ -it mcr.microsoft.com/playwright:v1.38.1-focal npx playwright test -u",
->>>>>>> ca3c7d60
     "build": "lerna run --stream build --concurrency 1",
     "build:site": "lerna run --stream docs:build --concurrency 1",
     "lint": "lerna run --stream lint",
