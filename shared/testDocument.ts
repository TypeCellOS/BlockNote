import {
  BlockNoteSchema,
  createPageBreakBlockSpec,
  defaultBlockSpecs,
  partialBlocksToBlocks,
} from "@blocknote/core";
import * as z from "zod/v4";

// @ts-ignore
const y = z; // needed to fix build

// TODO: Update tests that use this to the new format and remove
export const testDocument = partialBlocksToBlocks(
  BlockNoteSchema.create({
    blockSpecs: { ...defaultBlockSpecs, pageBreak: createPageBreakBlockSpec() },
  }),
  [
    {
      id: "test1",
      type: "paragraph",
      content: [
        {
          type: "text",
          text: "Welcome to this ",
          styles: {
            italic: true,
          },
        },
        {
          type: "text",
          text: "demo 🙌!",
          styles: {
            italic: true,
            bold: true,
          },
        },
      ],
      children: [
        {
          id: "test2",
          type: "paragraph",
          content: "Hello World nested",
          children: [
            {
              id: "test2child",
              type: "paragraph",
              content: "Hello World double nested",
            },
          ],
        },
      ],
    },
    {
      id: "test3",
      type: "paragraph",
      content: [
        {
          type: "text",
          text: "This paragraph has a background color",
          styles: { bold: true },
        },
      ],
      props: {
        backgroundColor: "red",
      },
    },
    {
      id: "test4",
      type: "paragraph",
      content: "Paragraph",
    },
    {
      id: "test5",
      type: "heading",
      content: "Heading",
    },
    {
      id: "test6",
      type: "heading",
      content: "Heading right",
      props: {
        textAlignment: "right",
      },
    },
    {
      id: "test7",
      type: "paragraph",
      content:
        "justified paragraph. Lorem ipsum dolor sit amet, consectetur adipiscing elit, sed do eiusmod tempor incididunt ut labore et dolore magna aliqua. Ut enim ad minim veniam, quis nostrud exercitation ullamco laboris nisi ut aliquip ex ea commodo consequat.",

      props: {
        textAlignment: "justify",
      },
    },
    { id: "test8", type: "pageBreak" },
    {
      id: "test9",
      type: "bulletListItem",
      content:
        "Bullet List Item. Lorem ipsum dolor sit amet, consectetur adipiscing elit, sed do eiusmod tempor incididunt ut labore et dolore magna aliqua. Ut enim ad minim veniam, quis nostrud exercitation ullamco laboris nisi ut aliquip ex ea commodo consequat.",
      children: [
        {
          id: "test10",
          type: "bulletListItem",
          content:
            "Bullet List Item.  Lorem ipsum dolor sit amet, consectetur adipiscing elit, sed do eiusmod tempor incididunt ut labore et dolore magna aliqua. Ut enim ad minim veniam, quis nostrud exercitation ullamco laboris nisi ut aliquip ex ea commodo consequat.",
        },
        {
          id: "test11",
          type: "bulletListItem",
          content:
            "Bullet List Item right. Lorem ipsum dolor sit amet, consectetur adipiscing elit, sed do eiusmod tempor incididunt ut labore et dolore magna aliqua. Ut enim ad minim veniam, quis nostrud exercitation ullamco laboris nisi ut aliquip ex ea commodo consequat.",
          props: {
            textAlignment: "right",
          },
        },
        {
          id: "test12",
          type: "numberedListItem",
          content: "Numbered List Item 1",
        },
        {
          id: "test13",
          type: "numberedListItem",
          content: "Numbered List Item 2",
          children: [
            {
              id: "test14",
              type: "numberedListItem",
              content: "Numbered List Item Nested 1",
            },
            {
              id: "test15",
              type: "numberedListItem",
              content: "Numbered List Item Nested 2",
            },
            {
              id: "test16",
              type: "numberedListItem",
              content: "Numbered List Item Nested funky right",
              props: {
                textAlignment: "right",
                backgroundColor: "red",
                textColor: "blue",
              },
            },
            {
              id: "test17",
              type: "numberedListItem",
              content: "Numbered List Item Nested funky center",
              props: {
                textAlignment: "center",
                backgroundColor: "red",
                textColor: "blue",
              },
            },
          ],
        },
      ],
    },
    {
      id: "test18",
      type: "numberedListItem",
      content: "Numbered List Item",
    },
    {
      id: "test19",
      type: "checkListItem",
      content: "Check List Item",
    },
    {
      id: "test20",
      type: "table",
      content: {
        type: "tableContent",
        columnWidths: [200, undefined, undefined],
        rows: [
          {
            cells: ["Wide Cell", "Table Cell", "Table Cell"],
          },
          {
            cells: ["Wide Cell", "Table Cell", "Table Cell"],
          },
          {
            cells: ["Wide Cell", "Table Cell", "Table Cell"],
          },
        ],
      },
    },
    {
      id: "test21",
      type: "file",
    },
    {
      id: "test22",
      type: "image",
      props: {
        url: "https://interactive-examples.mdn.mozilla.net/media/cc0-images/grapefruit-slice-332-332.jpg",
        caption:
          "From https://interactive-examples.mdn.mozilla.net/media/cc0-images/grapefruit-slice-332-332.jpg",
      },
    },
    {
      id: "test23",
      type: "image",
      props: {
        previewWidth: 200,
        url: "https://interactive-examples.mdn.mozilla.net/media/cc0-images/grapefruit-slice-332-332.jpg",
        textAlignment: "right",
      },
    },
    {
      id: "test24",
      type: "video",
      props: {
        url: "https://interactive-examples.mdn.mozilla.net/media/cc0-videos/flower.webm",
        caption:
          "From https://interactive-examples.mdn.mozilla.net/media/cc0-videos/flower.webm",
      },
    },
    {
      id: "test25",
      type: "audio",
      props: {
        url: "https://interactive-examples.mdn.mozilla.net/media/cc0-audio/t-rex-roar.mp3",
        caption:
          "From https://interactive-examples.mdn.mozilla.net/media/cc0-audio/t-rex-roar.mp3",
      },
    },
    {
      id: "test26",
      type: "paragraph",
    },
    {
      id: "test27",
      type: "audio",
      props: {
        caption: "Audio file caption",
        name: "audio.mp3",
      },
    },
    {
      id: "test28",
      type: "paragraph",
      content: [
        {
          type: "text",
          text: "Inline Content:",
          styles: { bold: true },
        },
      ],
    },
    {
      id: "test29",
      type: "paragraph",
      content: [
        {
          type: "text",
          text: "Styled Text",
          styles: {
            bold: true,
            italic: true,
            textColor: "red",
            backgroundColor: "blue",
          },
        },
        {
          type: "text",
          text: " ",
          styles: {},
        },
        {
          type: "link",
          content: "Link",
          href: "https://www.blocknotejs.org",
        },
      ],
    },
    {
      id: "test30",
      type: "table",
      content: {
        type: "tableContent",
        rows: [
          {
            cells: ["Table Cell 1", "Table Cell 2", "Table Cell 3"],
          },
          {
            cells: [
              "Table Cell 4",
              [
                {
                  type: "text",
                  text: "Table Cell Bold 5",
                  styles: {
                    bold: true,
                  },
                },
              ],
              "Table Cell 6",
            ],
          },
          {
            cells: ["Table Cell 7", "Table Cell 8", "Table Cell 9"],
          },
        ],
      },
    },
    {
      id: "test31",
      type: "codeBlock",
      props: {
        language: "javascript",
      },
      content: `const helloWorld = (message) => {
  console.log("Hello World", message);
};`,
    },
<<<<<<< HEAD
    { id: "test32", type: "divider" },
=======
    {
      type: "paragraph",
      content: [
        {
          type: "text",
          text: "Some inline code: ",
          styles: { bold: true }
        },
        {
          type: "text",
          text: "var foo = 'bar';",
          styles: { code: true },
        },
      ]
    },
    { type: "divider" },
    {
      type: "quote",
      content: "All those moments will be lost in time, like tears in rain."
    }
>>>>>>> 305e0ab2
  ],
);<|MERGE_RESOLUTION|>--- conflicted
+++ resolved
@@ -316,10 +316,8 @@
   console.log("Hello World", message);
 };`,
     },
-<<<<<<< HEAD
-    { id: "test32", type: "divider" },
-=======
-    {
+    {
+      id: "test32",
       type: "paragraph",
       content: [
         {
@@ -334,11 +332,11 @@
         },
       ]
     },
-    { type: "divider" },
-    {
+    { id: "test33",type: "divider" },
+    {
+      id: "test34",
       type: "quote",
       content: "All those moments will be lost in time, like tears in rain."
     }
->>>>>>> 305e0ab2
   ],
 );