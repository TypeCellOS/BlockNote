--- conflicted
+++ resolved
@@ -75,15 +75,8 @@
         textAlignment: "justify",
       },
     },
-    {
-<<<<<<< HEAD
-      type: "codeBlock",
-      content: "Code Block\nLine 2",
-    },
     { type: "pageBreak" },
     {
-=======
->>>>>>> 8461552c
       type: "bulletListItem",
       content:
         "Bullet List Item. Lorem ipsum dolor sit amet, consectetur adipiscing elit, sed do eiusmod tempor incididunt ut labore et dolore magna aliqua. Ut enim ad minim veniam, quis nostrud exercitation ullamco laboris nisi ut aliquip ex ea commodo consequat.",
