--- conflicted
+++ resolved
@@ -2,11 +2,7 @@
   "name": "@blocknote/shared",
   "homepage": "https://github.com/TypeCellOS/BlockNote",
   "private": true,
-<<<<<<< HEAD
-  "version": "0.23.2",
-=======
   "version": "0.24.1",
->>>>>>> 6ee1a4ca
   "files": [
     "dist",
     "types",
@@ -17,11 +13,7 @@
     "clean": "tsc --build --clean"
   },
   "dependencies": {
-<<<<<<< HEAD
-    "@blocknote/core": "^0.23.2"
-=======
     "@blocknote/core": "^0.24.1"
->>>>>>> 6ee1a4ca
   },
   "devDependencies": {
     "typescript": "^5.3.3"
